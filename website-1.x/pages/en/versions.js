--- conflicted
+++ resolved
@@ -26,16 +26,10 @@
           <header className="postHeader">
             <h1>{siteConfig.title} Versions</h1>
           </header>
-<<<<<<< HEAD
           <h2 id="v2">Docusaurus v2</h2>
           <p>
             We now recommend using{' '}
-=======
-          <h3 id="v2">Docusaurus v2</h3>
-          <p>
-            We recommend to use{' '}
->>>>>>> 0f49192a
-            <a href={`https://v2.docusaurus.io/`}>Docusaurus v2</a>.
+            <a href="https://v2.docusaurus.io/">Docusaurus v2</a>.
           </p>
           <table className="versions">
             <tbody>
@@ -47,12 +41,8 @@
               </tr>
             </tbody>
           </table>
-<<<<<<< HEAD
           <h2 id="v1">Docusaurus v1</h2>
           <h3 id="latest">Current v1 version (Stable)</h3>
-=======
-          <h3 id="latest">Current version (Stable)</h3>
->>>>>>> 0f49192a
           <p>Latest version of Docusaurus v1.</p>
           <table className="versions">
             <tbody>
@@ -73,15 +63,10 @@
             </tbody>
           </table>
           <h3 id="rc">Latest Version</h3>
-<<<<<<< HEAD
           <p>
             Here you can find the latest documentation and unreleased Docusaurus
             v1 code.
           </p>
-=======
-          Here you can find the latest documentation and unreleased Docusaurus
-          v1 code.
->>>>>>> 0f49192a
           <table className="versions">
             <tbody>
               <tr>
