<h1 align="center">
  <p align="center">Docusaurus</p>
  <a href="https://docusaurus.io"><img src="https://docusaurus.io/img/slash-introducing.svg" alt="Docusaurus"></a>
</h1>

<p align="center">
  <a href="https://twitter.com/docusaurus"><img src="https://img.shields.io/twitter/follow/docusaurus.svg?style=social" align="right" alt="Twitter Follow" /></a>
  <a href="#backers" alt="sponsors on Open Collective"><img src="https://opencollective.com/Docusaurus/backers/badge.svg" /></a>
  <a href="#sponsors" alt="Sponsors on Open Collective"><img src="https://opencollective.com/Docusaurus/sponsors/badge.svg" /></a>
  <a href="https://www.npmjs.com/package/docusaurus"><img src="https://img.shields.io/npm/v/docusaurus.svg?style=flat" alt="npm version"></a>
  <a href="https://circleci.com/gh/facebook/docusaurus"><img src="https://img.shields.io/circleci/build/github/facebook/docusaurus.svg" alt="CircleCI status"></a>
  <a href="CONTRIBUTING.md#pull-requests"><img src="https://img.shields.io/badge/PRs-welcome-brightgreen.svg" alt="PRs Welcome"></a>
  <a href="https://discord.gg/docusaurus"><img src="https://img.shields.io/discord/102860784329052160.svg" align="right" alt="Discord Chat" /></a>
  <a href= "https://github.com/prettier/prettier"><img alt="code style: prettier" src="https://img.shields.io/badge/code_style-prettier-ff69b4.svg"></a>
  <a href="#license"><img src="https://img.shields.io/github/license/sourcerer-io/hall-of-fame.svg?colorB=ff0000"></a>
  <a href="https://github.com/facebook/jest"><img src="https://img.shields.io/badge/tested_with-jest-99424f.svg" alt="Tested with Jest"></a>
  <a href="https://gitpod.io/#https://github.com/facebook/docusaurus"><img src="https://img.shields.io/badge/Gitpod-Ready--to--Code-blue?logo=gitpod" alt="Gitpod Ready-to-Code"/></a>
  <a href="https://app.netlify.com/sites/docusaurus-2/deploys"><img src="https://api.netlify.com/api/v1/badges/9e1ff559-4405-4ebe-8718-5e21c0774bc8/deploy-status" alt="Netlify Status"></a>
  <a href="https://meercode.io/facebook/docusaurus"><img src="https://meercode.io/badge/facebook/docusaurus?type=ci-score" alt="CI Score"></a>
</p>

> **We are working hard on Docusaurus v2. If you are new to Docusaurus, try using the new version instead of v1. See the [Docusaurus v2 website](https://docusaurus.io/) for more details.**

> Docusaurus v1 doc is available at [v1.docusaurus.io](https://v1.docusaurus.io)

> Docusaurus v1 doc is available at [v1.docusaurus.io](https://v1.docusaurus.io)

## Introduction

Docusaurus is a project for building, deploying, and maintaining open source project websites easily.

**Tip**: use **[new.docusaurus.io](https://new.docusaurus.io)** to test Docusaurus immediately in CodeSandbox.

- **Simple to Start**

<<<<<<< HEAD
> Docusaurus is built in a way so that it can [get running](https://docusaurus.io/docs/installation) in as little time as possible. We've built Docusaurus to handle the website build process so you can focus on your project.

- **Localizable**

> Docusaurus ships with [localization support](https://docusaurus.io/docs/i18n/introduction) via CrowdIn. Empower and grow your international community by translating your documentation.

- **Customizable**

> While Docusaurus ships with the key pages and sections you need to get started, including a home page, a docs section, a [blog](https://docusaurus.io/docs/blog), and additional support pages, it is also [customizable](https://docusaurus.io/docs/creating-pages) as well to ensure you have a site that is [uniquely yours](https://docusaurus.io/docs/styling-layout).
=======
> Docusaurus is built in a way so that it can [get running](https://v2.docusaurus.io/docs/installation) in as little time as possible. We've built Docusaurus to handle the website build process so you can focus on your project.

- **Localizable**

> Docusaurus ships with [localization support](https://v2.docusaurus.io/docs/i18n/introduction) via CrowdIn. Empower and grow your international community by translating your documentation.

- **Customizable**

> While Docusaurus ships with the key pages and sections you need to get started, including a home page, a docs section, a [blog](https://v2.docusaurus.io/docs/blog), and additional support pages, it is also [customizable](https://v2.docusaurus.io/docs/creating-pages) as well to ensure you have a site that is [uniquely yours](https://v2.docusaurus.io/docs/styling-layout).
>>>>>>> aaea2660

## Installation

Use the initialization cli to create your site:

```bash
npx @docusaurus/init@latest init [name] [template]
```

Example:

```bash
npx @docusaurus/init@latest init my-website classic
```

## Contributing

We've released Docusaurus because it helps us better scale and supports the many OSS projects at Facebook. We hope that other organizations can benefit from the project. We are thankful for any contributions from the community.

### [Code of Conduct](https://code.fb.com/codeofconduct)

Facebook has adopted a Code of Conduct that we expect project participants to adhere to. Please read [the full text](https://code.fb.com/codeofconduct) so that you can understand what actions will and will not be tolerated.

### Contributing guide

Read our [contributing guide](https://github.com/facebook/docusaurus/blob/master/CONTRIBUTING.md) to learn about our development process, how to propose bugfixes and improvements, and how to build and test your changes to Docusaurus.

### Beginner-friendly bugs

To help you get your feet wet and get you familiar with our contribution process, we have a list of [beginner-friendly bugs](https://github.com/facebook/docusaurus/labels/good%20first%20issue) that might contain smaller issues to tackle first. This is a great place to get started.

## Contact

We have a few channels for contact:

- [Discord](https://discord.gg/docusaurus) with two text channels:
  - `#docusaurus-users` for those using Docusaurus.
  - `#docusaurus-dev` for those wanting to contribute to the Docusaurus core.
- [@docusaurus](https://twitter.com/docusaurus) on Twitter
- [GitHub Issues](https://github.com/facebook/docusaurus/issues)

## Contributors

This project exists thanks to all the people who contribute. [[Contribute](CONTRIBUTING.md)]. <a href="https://github.com/facebook/docusaurus/graphs/contributors"><img src="https://opencollective.com/Docusaurus/contributors.svg?width=890&button=false" /></a>

## Backers

Thank you to all our backers! 🙏 [Become a backer](https://opencollective.com/Docusaurus#backer)

<a href="https://opencollective.com/Docusaurus#backers" target="_blank"><img src="https://opencollective.com/Docusaurus/backers.svg?width=890"></a>

## Sponsors

Support this project by becoming a sponsor. Your logo will show up here with a link to your website. [Become a sponsor](https://opencollective.com/Docusaurus#sponsor)

<a href="https://opencollective.com/Docusaurus/sponsor/0/website" target="_blank"><img src="https://opencollective.com/Docusaurus/sponsor/0/avatar.svg"></a> <a href="https://opencollective.com/Docusaurus/sponsor/1/website" target="_blank"><img src="https://opencollective.com/Docusaurus/sponsor/1/avatar.svg"></a>

## License

Docusaurus is [MIT licensed](./LICENSE).

The Docusaurus documentation (e.g., `.md` files in the `/docs` folder) is [Creative Commons licensed](./LICENSE-docs).

## Special thanks

[![BrowserStack logo](./admin/img/browserstack-logo.png)](http://www.browserstack.com/)

[BrowserStack](http://www.browserstack.com/) supports us with [free access for open source](https://www.browserstack.com/open-source).

[![Rocket Validator logo](./admin/img/rocketvalidator-logo.png)](https://rocketvalidator.com/)

[Rocket Validator](https://rocketvalidator.com/) helps us find HTML markup or accessibility issues.<|MERGE_RESOLUTION|>--- conflicted
+++ resolved
@@ -33,7 +33,6 @@
 
 - **Simple to Start**
 
-<<<<<<< HEAD
 > Docusaurus is built in a way so that it can [get running](https://docusaurus.io/docs/installation) in as little time as possible. We've built Docusaurus to handle the website build process so you can focus on your project.
 
 - **Localizable**
@@ -43,17 +42,6 @@
 - **Customizable**
 
 > While Docusaurus ships with the key pages and sections you need to get started, including a home page, a docs section, a [blog](https://docusaurus.io/docs/blog), and additional support pages, it is also [customizable](https://docusaurus.io/docs/creating-pages) as well to ensure you have a site that is [uniquely yours](https://docusaurus.io/docs/styling-layout).
-=======
-> Docusaurus is built in a way so that it can [get running](https://v2.docusaurus.io/docs/installation) in as little time as possible. We've built Docusaurus to handle the website build process so you can focus on your project.
-
-- **Localizable**
-
-> Docusaurus ships with [localization support](https://v2.docusaurus.io/docs/i18n/introduction) via CrowdIn. Empower and grow your international community by translating your documentation.
-
-- **Customizable**
-
-> While Docusaurus ships with the key pages and sections you need to get started, including a home page, a docs section, a [blog](https://v2.docusaurus.io/docs/blog), and additional support pages, it is also [customizable](https://v2.docusaurus.io/docs/creating-pages) as well to ensure you have a site that is [uniquely yours](https://v2.docusaurus.io/docs/styling-layout).
->>>>>>> aaea2660
 
 ## Installation
 
