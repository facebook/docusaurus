--- conflicted
+++ resolved
@@ -10,11 +10,8 @@
 const BlogSidebar = require('./BlogSidebar.js');
 const Container = require('./Container.js');
 const Site = require('./Site.js');
-<<<<<<< HEAD
 const OnPageNav = require('./nav/OnPageNav.js');
-=======
 const utils = require('./utils.js');
->>>>>>> 31f0c27f
 
 // used for entire blog posts, i.e., each written blog article with sidebar with site header/footer
 class BlogPostLayout extends React.Component {
