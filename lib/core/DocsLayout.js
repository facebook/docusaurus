/**
 * Copyright (c) 2017-present, Facebook, Inc.
 *
 * This source code is licensed under the MIT license found in the
 * LICENSE file in the root directory of this source tree.
 */

const classNames = require('classnames');
const path = require('path');
const React = require('react');
const url = require('url');

const Container = require('./Container.js');
const Doc = require('./Doc.js');
const DocsSidebar = require('./DocsSidebar.js');
const OnPageNav = require('./nav/OnPageNav.js');
const Site = require('./Site.js');
const translation = require('../server/translation.js');
const {idx} = require('./utils.js');

// component used to generate whole webpage for docs, including sidebar/header/footer
class DocsLayout extends React.Component {
  getRelativeURL = (from, to) => {
    const extension = this.props.config.cleanUrl ? '' : '.html';
    const relativeHref =
      path
        .relative(from, to)
        .replace('\\', '/')
        .replace(/^\.\.\//, '') + extension;
    return url.resolve(
      `${this.props.config.baseUrl}${this.props.metadata.permalink}`,
      relativeHref
    );
  };

  render() {
    const metadata = this.props.metadata;
    const content = this.props.children;
    const i18n = translation[metadata.language];
    const id = metadata.localized_id;
    const defaultTitle = metadata.title;
    let DocComponent = Doc;
    if (this.props.Doc) {
      DocComponent = this.props.Doc;
    }
    const title =
      idx(i18n, ['localized-strings', 'docs', id, 'title']) || defaultTitle;
    const hasOnPageNav = this.props.config.onPageNav === 'separate';

    const previousTitle = i18n
      ? translation[this.props.metadata.language]['localized-strings'][
          metadata.previous_id
        ] ||
        translation[this.props.metadata.language]['localized-strings']
          .previous ||
        'Previous'
      : metadata.previous_title || 'Previous';
    const nextTitle = i18n
      ? translation[this.props.metadata.language]['localized-strings'][
          metadata.next_id
        ] ||
        translation[this.props.metadata.language]['localized-strings'].next ||
        'Next'
      : metadata.next_title || 'Next';

    return (
      <Site
        config={this.props.config}
        className={classNames('sideNavVisible', {
          separateOnPageNav: hasOnPageNav,
        })}
        title={title}
        description={content.trim().split('\n')[0]}
        language={metadata.language}
        version={metadata.version}
        metadata={metadata}>
        <div className="docMainWrapper wrapper">
          <DocsSidebar metadata={metadata} />
          <Container className="mainContainer">
            <DocComponent
              metadata={metadata}
              content={content}
              config={this.props.config}
              source={metadata.source}
              hideTitle={metadata.hide_title}
              title={title}
              version={metadata.version}
              language={metadata.language}
            />
            <div className="docs-prevnext">
              {metadata.previous_id && (
                <a
                  className="docs-prev button"
                  href={this.getRelativeURL(
                    metadata.localized_id,
                    metadata.previous_id
                  )}>
<<<<<<< HEAD
                  <span className="arrow-prev">← </span>
                  <span
                    className={
                      previousTitle.match(/[a-z][A-Z]/) &&
                      'function-name-prevnext'
                    }>
                    {previousTitle}
                  </span>
=======
                  ←{' '}
                  {idx(i18n, ['localized-strings', metadata.previous_id]) ||
                    idx(i18n, ['localized-strings', 'previous']) ||
                    metadata.previous_title ||
                    'Previous'}
>>>>>>> cfabaedc
                </a>
              )}
              {metadata.next_id && (
                <a
                  className="docs-next button"
                  href={this.getRelativeURL(
                    metadata.localized_id,
                    metadata.next_id
                  )}>
<<<<<<< HEAD
                  <span
                    className={
                      nextTitle.match(/[a-z][A-Z]/) && 'function-name-prevnext'
                    }>
                    {nextTitle}
                  </span>
                  <span className="arrow-next"> →</span>
=======
                  {idx(i18n, ['localized-strings', metadata.next_id]) ||
                    idx(i18n, ['localized-strings', 'next']) ||
                    metadata.next_title ||
                    'Next'}{' '}
                  →
>>>>>>> cfabaedc
                </a>
              )}
            </div>
          </Container>
          {hasOnPageNav && (
            <nav className="onPageNav">
              <OnPageNav rawContent={content} />
            </nav>
          )}
        </div>
      </Site>
    );
  }
}
module.exports = DocsLayout;<|MERGE_RESOLUTION|>--- conflicted
+++ resolved
@@ -95,7 +95,6 @@
                     metadata.localized_id,
                     metadata.previous_id
                   )}>
-<<<<<<< HEAD
                   <span className="arrow-prev">← </span>
                   <span
                     className={
@@ -104,13 +103,6 @@
                     }>
                     {previousTitle}
                   </span>
-=======
-                  ←{' '}
-                  {idx(i18n, ['localized-strings', metadata.previous_id]) ||
-                    idx(i18n, ['localized-strings', 'previous']) ||
-                    metadata.previous_title ||
-                    'Previous'}
->>>>>>> cfabaedc
                 </a>
               )}
               {metadata.next_id && (
@@ -120,7 +112,6 @@
                     metadata.localized_id,
                     metadata.next_id
                   )}>
-<<<<<<< HEAD
                   <span
                     className={
                       nextTitle.match(/[a-z][A-Z]/) && 'function-name-prevnext'
@@ -128,13 +119,6 @@
                     {nextTitle}
                   </span>
                   <span className="arrow-next"> →</span>
-=======
-                  {idx(i18n, ['localized-strings', metadata.next_id]) ||
-                    idx(i18n, ['localized-strings', 'next']) ||
-                    metadata.next_title ||
-                    'Next'}{' '}
-                  →
->>>>>>> cfabaedc
                 </a>
               )}
             </div>
