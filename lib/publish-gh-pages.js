#!/usr/bin/env node

/**
 * Copyright (c) 2017-present, Facebook, Inc.
 *
 * This source code is licensed under the MIT license found in the
 * LICENSE file in the root directory of this source tree.
 */

const shell = require("shelljs");

if (!shell.which("git")) {
  shell.echo("Sorry, this script requires git");
  shell.exit(1);
}

const siteConfig = require(process.cwd() + "/siteConfig.js");
const GIT_USER = process.env.GIT_USER;
const CURRENT_BRANCH =
  process.env.CIRCLE_BRANCH || shell.exec("git rev-parse --abbrev-ref HEAD");
const ORGANIZATION_NAME =
  siteConfig.organizationName ||
  process.env.ORGANIZATION_NAME ||
  process.env.CIRCLE_PROJECT_USERNAME;
const PROJECT_NAME =
  siteConfig.projectName ||
  process.env.PROJECT_NAME ||
  process.env.CIRCLE_PROJECT_REPONAME;
const IS_PULL_REQUEST =
  process.env.CI_PULL_REQUEST || process.env.CIRCLE_PULL_REQUEST;

const USE_SSH = process.env.USE_SSH;

<<<<<<< HEAD
// github.io indicates organization repos that deploy via master. All others use gh-pages.
const DEPLOYMENT_BRANCH = CIRCLE_PROJECT_REPONAME.indexOf(".github.io") !== -1 ? "master" : "gh-pages";
=======
if (!ORGANIZATION_NAME) {
  shell.echo(
    "Missing project organization name. Did you forget to define 'organizationName' in siteConfig.js? You may also export it via the ORGANIZATION_NAME environment variable."
  );
  shell.exit(0);
}

if (!PROJECT_NAME) {
  shell.echo(
    "Missing project name. Did you forget to define 'projectName' in siteConfig.js? You may also export it via the PROJECT_NAME environment variable."
  );
  shell.exit(0);
}
>>>>>>> 76e423fb

let remoteBranch;
if (USE_SSH === "true") {
  remoteBranch = `git@github.com:${ORGANIZATION_NAME}/${PROJECT_NAME}.git`;
} else {
  remoteBranch = `https://${GIT_USER}@github.com/${ORGANIZATION_NAME}/${PROJECT_NAME}.git`;
}

<<<<<<< HEAD
// build static html files, then push to DEPLOYMENT_BRANCH branch of specified repo

if (!shell.which("git")) {
  shell.echo("Sorry, this script requires git");
  shell.exit(1);
}

if (CI_PULL_REQUEST) {
=======
// build static html files, then push to gh-pages branch of specified repo
if (IS_PULL_REQUEST) {
>>>>>>> 76e423fb
  shell.echo("Skipping deploy on a pull request");
  shell.exit(0);
}

<<<<<<< HEAD
if (CIRCLE_BRANCH === DEPLOYMENT_BRANCH) {
  shell.echo(`Cannot deploy from a ${DEPLOYMENT_BRANCH} branch. Only to it`);
=======
if (CURRENT_BRANCH === "gh-pages") {
  shell.echo("Cannot deploy from a gh-pages branch. Only to it");
>>>>>>> 76e423fb
  shell.exit(1);
}

if (shell.exec(`node ${__dirname}/build-files.js`).code) {
  shell.echo("Error: generating html failed");
  shell.exit(1);
}

shell.cd(process.cwd());
shell.cd("build");

if (
<<<<<<< HEAD
  shell.exec(`git clone ${remoteBranch} ${CIRCLE_PROJECT_REPONAME}-${DEPLOYMENT_BRANCH}`)
    .code !== 0
=======
  shell.exec(`git clone ${remoteBranch} ${PROJECT_NAME}-gh-pages`).code !== 0
>>>>>>> 76e423fb
) {
  shell.echo("Error: git clone failed");
  shell.exit(1);
}

<<<<<<< HEAD
shell.cd(`${CIRCLE_PROJECT_REPONAME}-${DEPLOYMENT_BRANCH}`);
=======
shell.cd(`${PROJECT_NAME}-gh-pages`);
>>>>>>> 76e423fb

if (shell.exec(`git checkout origin/${DEPLOYMENT_BRANCH}`).code !== 0) {
  if (shell.exec(`git checkout --orphan ${DEPLOYMENT_BRANCH}`).code !== 0) {
    shell.echo(`Error: Git checkout ${DEPLOYMENT_BRANCH} failed`);
    shell.exit(1);
  }
} else {
  if (
    shell.exec(`git checkout -b ${DEPLOYMENT_BRANCH}`).code +
      shell.exec(`git branch --set-upstream-to=origin/${DEPLOYMENT_BRANCH}`).code !==
    0
  ) {
    shell.echo(`Error: Git checkout ${DEPLOYMENT_BRANCH} failed`);
    shell.exit(1);
  }
}

shell.exec("git rm -rf .");

shell.cd("../..");

<<<<<<< HEAD
shell.cp(
  "-R",
  `build/${CIRCLE_PROJECT_REPONAME}/*`,
  `build/${CIRCLE_PROJECT_REPONAME}-${DEPLOYMENT_BRANCH}/`
);
shell.cd(`build/${CIRCLE_PROJECT_REPONAME}-${DEPLOYMENT_BRANCH}`);
=======
shell.cp("-R", `build/${PROJECT_NAME}/*`, `build/${PROJECT_NAME}-gh-pages/`);
shell.cd(`build/${PROJECT_NAME}-gh-pages`);
>>>>>>> 76e423fb

const currentCommit = shell.exec("git rev-parse HEAD").stdout.trim();

shell.exec("git add --all");
<<<<<<< HEAD
shell.exec(`git commit -m "Deploy website" -m "Deploy website version based on ${currentCommit}"`);
if (shell.exec(`git push origin ${DEPLOYMENT_BRANCH}`).code !== 0) {
=======
shell.exec(
  `git commit -m "Deploy website" -m "Deploy website version based on ${currentCommit}"`
);
if (shell.exec("git push origin gh-pages").code !== 0) {
>>>>>>> 76e423fb
  shell.echo("Error: Git push failed");
  shell.exit(1);
} else {
  shell.echo(
    `Website is live at: https://${ORGANIZATION_NAME}.github.io/${PROJECT_NAME}/`
  );
  shell.exit(0);
}<|MERGE_RESOLUTION|>--- conflicted
+++ resolved
@@ -28,13 +28,10 @@
   process.env.CIRCLE_PROJECT_REPONAME;
 const IS_PULL_REQUEST =
   process.env.CI_PULL_REQUEST || process.env.CIRCLE_PULL_REQUEST;
+const USE_SSH = process.env.USE_SSH;
+// github.io indicates organization repos that deploy via master. All others use gh-pages.
+const DEPLOYMENT_BRANCH = PROJECT_NAME.indexOf(".github.io") !== -1 ? "master" : "gh-pages";
 
-const USE_SSH = process.env.USE_SSH;
-
-<<<<<<< HEAD
-// github.io indicates organization repos that deploy via master. All others use gh-pages.
-const DEPLOYMENT_BRANCH = CIRCLE_PROJECT_REPONAME.indexOf(".github.io") !== -1 ? "master" : "gh-pages";
-=======
 if (!ORGANIZATION_NAME) {
   shell.echo(
     "Missing project organization name. Did you forget to define 'organizationName' in siteConfig.js? You may also export it via the ORGANIZATION_NAME environment variable."
@@ -48,7 +45,6 @@
   );
   shell.exit(0);
 }
->>>>>>> 76e423fb
 
 let remoteBranch;
 if (USE_SSH === "true") {
@@ -57,30 +53,15 @@
   remoteBranch = `https://${GIT_USER}@github.com/${ORGANIZATION_NAME}/${PROJECT_NAME}.git`;
 }
 
-<<<<<<< HEAD
-// build static html files, then push to DEPLOYMENT_BRANCH branch of specified repo
-
-if (!shell.which("git")) {
-  shell.echo("Sorry, this script requires git");
-  shell.exit(1);
-}
-
-if (CI_PULL_REQUEST) {
-=======
-// build static html files, then push to gh-pages branch of specified repo
 if (IS_PULL_REQUEST) {
->>>>>>> 76e423fb
   shell.echo("Skipping deploy on a pull request");
   shell.exit(0);
 }
 
-<<<<<<< HEAD
+// build static html files, then push to DEPLOYMENT_BRANCH branch of specified repo
+
 if (CIRCLE_BRANCH === DEPLOYMENT_BRANCH) {
   shell.echo(`Cannot deploy from a ${DEPLOYMENT_BRANCH} branch. Only to it`);
-=======
-if (CURRENT_BRANCH === "gh-pages") {
-  shell.echo("Cannot deploy from a gh-pages branch. Only to it");
->>>>>>> 76e423fb
   shell.exit(1);
 }
 
@@ -93,22 +74,14 @@
 shell.cd("build");
 
 if (
-<<<<<<< HEAD
-  shell.exec(`git clone ${remoteBranch} ${CIRCLE_PROJECT_REPONAME}-${DEPLOYMENT_BRANCH}`)
+  shell.exec(`git clone ${remoteBranch} ${PROJECT_NAME}-${DEPLOYMENT_BRANCH}`)
     .code !== 0
-=======
-  shell.exec(`git clone ${remoteBranch} ${PROJECT_NAME}-gh-pages`).code !== 0
->>>>>>> 76e423fb
 ) {
   shell.echo("Error: git clone failed");
   shell.exit(1);
 }
 
-<<<<<<< HEAD
-shell.cd(`${CIRCLE_PROJECT_REPONAME}-${DEPLOYMENT_BRANCH}`);
-=======
-shell.cd(`${PROJECT_NAME}-gh-pages`);
->>>>>>> 76e423fb
+shell.cd(`${PROJECT_NAME}-${DEPLOYMENT_BRANCH}`);
 
 if (shell.exec(`git checkout origin/${DEPLOYMENT_BRANCH}`).code !== 0) {
   if (shell.exec(`git checkout --orphan ${DEPLOYMENT_BRANCH}`).code !== 0) {
@@ -130,30 +103,21 @@
 
 shell.cd("../..");
 
-<<<<<<< HEAD
 shell.cp(
   "-R",
-  `build/${CIRCLE_PROJECT_REPONAME}/*`,
-  `build/${CIRCLE_PROJECT_REPONAME}-${DEPLOYMENT_BRANCH}/`
+  `build/${PROJECT_NAME}/*`,
+  `build/${PROJECT_NAME}-${DEPLOYMENT_BRANCH}/`
 );
-shell.cd(`build/${CIRCLE_PROJECT_REPONAME}-${DEPLOYMENT_BRANCH}`);
-=======
-shell.cp("-R", `build/${PROJECT_NAME}/*`, `build/${PROJECT_NAME}-gh-pages/`);
-shell.cd(`build/${PROJECT_NAME}-gh-pages`);
->>>>>>> 76e423fb
+shell.cd(`build/${PROJECT_NAME}-${DEPLOYMENT_BRANCH}`);
 
 const currentCommit = shell.exec("git rev-parse HEAD").stdout.trim();
 
 shell.exec("git add --all");
-<<<<<<< HEAD
-shell.exec(`git commit -m "Deploy website" -m "Deploy website version based on ${currentCommit}"`);
-if (shell.exec(`git push origin ${DEPLOYMENT_BRANCH}`).code !== 0) {
-=======
+
 shell.exec(
   `git commit -m "Deploy website" -m "Deploy website version based on ${currentCommit}"`
 );
-if (shell.exec("git push origin gh-pages").code !== 0) {
->>>>>>> 76e423fb
+if (shell.exec(`git push origin ${DEPLOYMENT_BRANCH}`).code !== 0) {
   shell.echo("Error: Git push failed");
   shell.exit(1);
 } else {
