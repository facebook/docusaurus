#!/usr/bin/env node

/**
 * Copyright (c) 2017-present, Facebook, Inc.
 *
 * This source code is licensed under the MIT license found in the
 * LICENSE file in the root directory of this source tree.
 */

const shell = require("shelljs");

if (!shell.which("git")) {
  shell.echo("Sorry, this script requires git");
  shell.exit(1);
}

const siteConfig = require(process.cwd() + "/siteConfig.js");
const GIT_USER = process.env.GIT_USER;
const CURRENT_BRANCH =
<<<<<<< HEAD
  process.env.CIRCLE_BRANCH | shell.exec("git rev-parse --abbrev-ref HEAD");
const ORGANIZATION_NAME =
  siteConfig.organizationName |
  process.env.ORGANIZATION_NAME |
  process.env.CIRCLE_PROJECT_USERNAME;
const PROJECT_NAME =
  siteConfig.projectName |
  process.env.PROJECT_NAME |
  process.env.CIRCLE_PROJECT_REPONAME;
const IS_PULL_REQUEST =
  process.env.CI_PULL_REQUEST | process.env.CIRCLE_PULL_REQUEST;
=======
  process.env.CIRCLE_BRANCH || shell.exec("git rev-parse --abbrev-ref HEAD");
const ORGANIZATION_NAME =
  siteConfig.organizationName ||
  process.env.ORGANIZATION_NAME ||
  process.env.CIRCLE_PROJECT_USERNAME;
const PROJECT_NAME =
  siteConfig.projectName ||
  process.env.PROJECT_NAME ||
  process.env.CIRCLE_PROJECT_REPONAME;
const IS_PULL_REQUEST =
  process.env.CI_PULL_REQUEST || process.env.CIRCLE_PULL_REQUEST;
>>>>>>> 67729265

const USE_SSH = process.env.USE_SSH;

if (!ORGANIZATION_NAME) {
  shell.echo(
    "Missing project organization name. Did you forget to define 'organizationName' in siteConfig.js? You may also export it via the ORGANIZATION_NAME environment variable."
  );
  shell.exit(0);
}

if (!PROJECT_NAME) {
  shell.echo(
    "Missing project name. Did you forget to define 'projectName' in siteConfig.js? You may also export it via the PROJECT_NAME environment variable."
  );
  shell.exit(0);
}

let remoteBranch;
if (USE_SSH === "true") {
  remoteBranch = `git@github.com:${ORGANIZATION_NAME}/${PROJECT_NAME}.git`;
} else {
  remoteBranch = `https://${GIT_USER}@github.com/${ORGANIZATION_NAME}/${PROJECT_NAME}.git`;
}

// build static html files, then push to gh-pages branch of specified repo
if (IS_PULL_REQUEST) {
  shell.echo("Skipping deploy on a pull request");
  shell.exit(0);
}

if (CURRENT_BRANCH === "gh-pages") {
  shell.echo("Cannot deploy from a gh-pages branch. Only to it");
  shell.exit(1);
}

if (shell.exec(`node ${__dirname}/build-files.js`).code) {
  shell.echo("Error: generating html failed");
  shell.exit(1);
}

shell.cd(process.cwd());
shell.cd("build");

if (
  shell.exec(`git clone ${remoteBranch} ${PROJECT_NAME}-gh-pages`).code !== 0
) {
  shell.echo("Error: git clone failed");
  shell.exit(1);
}

shell.cd(`${PROJECT_NAME}-gh-pages`);

if (shell.exec("git checkout origin/gh-pages").code !== 0) {
  if (shell.exec("git checkout --orphan gh-pages").code !== 0) {
    shell.echo("Error: Git checkout gh-pages failed");
    shell.exit(1);
  }
} else {
  if (
    shell.exec("git checkout -b gh-pages").code +
      shell.exec("git branch --set-upstream-to=origin/gh-pages").code !==
    0
  ) {
    shell.echo("Error: Git checkout gh-pages failed");
    shell.exit(1);
  }
}

shell.exec("git rm -rf .");

shell.cd("../..");

shell.cp("-R", `build/${PROJECT_NAME}/*`, `build/${PROJECT_NAME}-gh-pages/`);
shell.cd(`build/${PROJECT_NAME}-gh-pages`);

const currentCommit = shell.exec("git rev-parse HEAD").stdout.trim();

shell.exec("git add --all");
shell.exec(
  `git commit -m "Deploy website" -m "Deploy website version based on ${currentCommit}"`
);
if (shell.exec("git push origin gh-pages").code !== 0) {
  shell.echo("Error: Git push failed");
  shell.exit(1);
} else {
  shell.echo(
    `Website is live at: https://${ORGANIZATION_NAME}.github.io/${PROJECT_NAME}/`
  );
  shell.exit(0);
}<|MERGE_RESOLUTION|>--- conflicted
+++ resolved
@@ -17,19 +17,6 @@
 const siteConfig = require(process.cwd() + "/siteConfig.js");
 const GIT_USER = process.env.GIT_USER;
 const CURRENT_BRANCH =
-<<<<<<< HEAD
-  process.env.CIRCLE_BRANCH | shell.exec("git rev-parse --abbrev-ref HEAD");
-const ORGANIZATION_NAME =
-  siteConfig.organizationName |
-  process.env.ORGANIZATION_NAME |
-  process.env.CIRCLE_PROJECT_USERNAME;
-const PROJECT_NAME =
-  siteConfig.projectName |
-  process.env.PROJECT_NAME |
-  process.env.CIRCLE_PROJECT_REPONAME;
-const IS_PULL_REQUEST =
-  process.env.CI_PULL_REQUEST | process.env.CIRCLE_PULL_REQUEST;
-=======
   process.env.CIRCLE_BRANCH || shell.exec("git rev-parse --abbrev-ref HEAD");
 const ORGANIZATION_NAME =
   siteConfig.organizationName ||
@@ -41,7 +28,6 @@
   process.env.CIRCLE_PROJECT_REPONAME;
 const IS_PULL_REQUEST =
   process.env.CI_PULL_REQUEST || process.env.CIRCLE_PULL_REQUEST;
->>>>>>> 67729265
 
 const USE_SSH = process.env.USE_SSH;
 
