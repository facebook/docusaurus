--- conflicted
+++ resolved
@@ -534,12 +534,9 @@
             <Site
               language={language}
               config={siteConfig}
-<<<<<<< HEAD
               hash={secureHash}
-=======
               title={ReactComp.title}
               description={ReactComp.description}
->>>>>>> df429262
               metadata={{id: pageID}}>
               <ReactComp language={language} />
             </Site>
@@ -556,16 +553,11 @@
         translate.setLanguage(language);
         const str = renderToStaticMarkupWithDoctype(
           <Site
-<<<<<<< HEAD
             hash={secureHash}
             language={language}
             config={siteConfig}
-=======
             title={ReactComp.title}
-            language={language}
-            config={siteConfig}
             description={ReactComp.description}
->>>>>>> df429262
             metadata={{id: pageID}}>
             <ReactComp language={language} />
           </Site>
@@ -580,16 +572,11 @@
         translate.setLanguage(language);
         const str = renderToStaticMarkupWithDoctype(
           <Site
-<<<<<<< HEAD
             hash={secureHash}
             language={language}
             config={siteConfig}
-=======
             title={ReactComp.title}
-            language={language}
-            config={siteConfig}
             description={ReactComp.description}
->>>>>>> df429262
             metadata={{id: pageID}}>
             <ReactComp language={language} />
           </Site>
