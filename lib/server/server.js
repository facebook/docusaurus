/**

 * Copyright (c) 2017-present, Facebook, Inc.
 *
 * This source code is licensed under the MIT license found in the
 * LICENSE file in the root directory of this source tree.
 */

function execute(port) {
  const extractTranslations = require('../write-translations.js');

  const env = require('./env.js');
  const translation = require('./translation.js');
  const express = require('express');
  const React = require('react');
  const request = require('request');
  const renderToStaticMarkup = require('react-dom/server').renderToStaticMarkup;
  const fs = require('fs-extra');
  const os = require('os');
  const path = require('path');
  const color = require('color');
  const toSlug = require('../core/toSlug.js');
  const mkdirp = require('mkdirp');
  const glob = require('glob');
  const chalk = require('chalk');
  const translate = require('./translate.js');
<<<<<<< HEAD
  const versionFallback = require('./versionFallback');
  const env = require('./env.js'); 
=======

>>>>>>> 9b224509
  const feed = require('./feed.js');
  const getDoc = require('./getDoc.js');
  const sitemap = require('./sitemap.js');
  const removeModuleAndChildrenFromCache = require('./cachePurge.js');
  // const sitemap = require("sitemap");

  const CWD = process.cwd();
<<<<<<< HEAD
=======

  // remove a module and child modules from require cache, so server does not have
  // to be restarted
  function removeModuleAndChildrenFromCache(moduleName) {
    let mod = require.resolve(moduleName);
    if (mod && (mod = require.cache[mod])) {
      mod.children.forEach(child => {
        delete require.cache[child.id];
        removeModulePathFromCache(mod.id);
      });
      delete require.cache[mod.id];
      removeModulePathFromCache(mod.id);
    }
  }

  function removeModulePathFromCache(moduleName) {
    Object.keys(module.constructor._pathCache).forEach(function(cacheKey) {
      if (cacheKey.indexOf(moduleName) > 0) {
        delete module.constructor._pathCache[cacheKey];
      }
    });
  }
>>>>>>> 9b224509

  /****************************************************************************/

  let readMetadata = require('./readMetadata.js');
  let Metadata;
  let MetadataBlog;
  let siteConfig;

  function reloadMetadata() {
    removeModuleAndChildrenFromCache('./readMetadata.js');
    readMetadata.generateMetadataDocs();
    removeModuleAndChildrenFromCache('../core/metadata.js');
    Metadata = require('../core/metadata.js');
  }

  function reloadMetadataBlog() {
    if (fs.existsSync(__dirname + '/../core/MetadataBlog.js')) {
      removeModuleAndChildrenFromCache('../core/MetadataBlog.js');
      fs.removeSync(__dirname + '/../core/MetadataBlog.js');
    }
    readMetadata.generateMetadataBlog();
    MetadataBlog = require('../core/MetadataBlog.js');
  }

  function reloadSiteConfig() {
    removeModuleAndChildrenFromCache(CWD + '/siteConfig.js');
    siteConfig = require(CWD + '/siteConfig.js');

    if (siteConfig.highlight && siteConfig.highlight.hljs) {
      siteConfig.highlight.hljs(require('highlight.js'));
    }
  }

  /****************************************************************************/

  function isSeparateCss(file) {
    if (!siteConfig.separateCss) {
      return false;
    }
    for (let i = 0; i < siteConfig.separateCss.length; i++) {
      if (file.includes(siteConfig.separateCss[i])) {
        return true;
      }
    }
    return false;
  }

  function getPossibleLanguage(url)
  {
    const regexLang = /(.*)\/.*\.html$/;
    const match = regexLang.exec(url);
    let fragments = match[1].split('/');

    let validLangtags = env.translation.enabledLanguages().map((lang) => (lang.tag));

    // We need to search for this and provide a proper fallback URL for existing sites.
    validLangtags.push("en");

    let language = undefined;

    // We check all the splits for all the available languages. We will try any matches before falling back
    for (let i = 0; i < fragments.length; i++) {
      if (validLangtags.indexOf(fragments[i]) !== -1) {
        return fragments[i];
      }
    }
  }

  /****************************************************************************/

  reloadMetadata();
  reloadMetadataBlog();
  extractTranslations();
  reloadSiteConfig();

  // handle all requests for document pages
  const app = express();

  /****************************************************************************/
  // DOCS:
  app.get(/docs\/.*html$/, (req, res, next) => {
    // We have safe URLS, which falls back to the root file. We never fallback to 'en'
    let url = req.path.toString().replace(siteConfig.baseUrl, '');
    let fallbackUrl = url.replace(`/${language}/`, '/'); // Purely demonstrative
    
    // We split the request, and see if any sections match any the language
    // TODO: Unit test to make sure this spits out the first thing seen
    const language = getPossibleLanguage(req.path);

    // Dictionary containing the documentIds. Get the permalinks here!
    let links = {};
    Object.keys(Metadata).forEach(id => {
      const metadata = Metadata[id];
      links[metadata.permalink] = id;
    });

    // We don't any metadata matching the permalink, or a fallback permalink. We return a 404
    let metadata = Metadata[links[url]];
    if (!metadata) {
<<<<<<< HEAD
        next();
        return;
    }
=======
      next();
      return;
    }
    const language = metadata.language;

    // determine what file to use according to its id
    let file;
    if (metadata.original_id) {
      if (env.translation.enabled && metadata.language !== 'en') {
        file =
          CWD + '/translated_docs/' + metadata.language + '/' + metadata.source;
      } else {
        file = CWD + '/versioned_docs/' + metadata.source;
      }
    } else {
      if (!env.translation.enabled || metadata.language === 'en') {
        file =
          CWD + '/../' + readMetadata.getDocsPath() + '/' + metadata.source;
      } else {
        file =
          CWD + '/translated_docs/' + metadata.language + '/' + metadata.source;
      }
    }

    if (!fs.existsSync(file)) {
      next();
      return;
    }

    let rawContent = readMetadata.extractMetadata(fs.readFileSync(file, 'utf8'))
      .rawContent;

    // generate table of contents if appropriate
    if (rawContent && rawContent.indexOf(TABLE_OF_CONTENTS_TOKEN) !== -1) {
      rawContent = insertTableOfContents(rawContent);
    }

    let latestVersion = env.latestVersion;
>>>>>>> 9b224509

    // Inside we do the lookup for the rawFile and wrap it in a React App
    // END: We flatten it to HTML. The end-user does not actually see the live React Code

    var reactApp = getDoc(metadata);

<<<<<<< HEAD
    res.send(renderToStaticMarkup(reactApp));
=======
    let Doc;
    if (
      metadata.layout &&
      siteConfig.layouts &&
      siteConfig.layouts[metadata.layout]
    ) {
      Doc = siteConfig.layouts[metadata.layout]({
        React,
        MarkdownBlock: require('../core/MarkdownBlock.js'),
      });
    }

    const docComp = (
      <DocsLayout
        metadata={metadata}
        language={language}
        config={siteConfig}
        Doc={Doc}>
        {rawContent}
      </DocsLayout>
    );

    res.send(renderToStaticMarkup(docComp));
>>>>>>> 9b224509
  });

  /****************************************************************************/

  app.get('/sitemap.xml', function(req, res) {
    res.set('Content-Type', 'application/xml');

    sitemap(xml => {
      res.send(xml);
    });
  });

  /****************************************************************************/

  app.get(/blog\/.*xml$/, (req, res) => {
    res.set('Content-Type', 'application/rss+xml');
    let parts = req.path.toString().split('blog/');
    if (parts[1].toLowerCase() == 'atom.xml') {
      res.send(feed('atom'));
      return;
    }
    res.send(feed('rss'));
  });

  /****************************************************************************/

  app.get(/blog\/.*xml$/, (req, res) => {
    res.set('Content-Type', 'application/rss+xml');
    let parts = req.path.toString().split('blog/');
    if (parts[1].toLowerCase() == 'atom.xml') {
      res.send(feed('atom'));
      return;
    }
    res.send(feed('rss'));
  });

  /****************************************************************************/
  // BLOG
  app.get(/blog\/.*html$/, (req, res) => {
    // generate all of the blog pages
    removeModuleAndChildrenFromCache('../core/BlogPageLayout.js');
    const BlogPageLayout = require('../core/BlogPageLayout.js');
    const blogPages = {};
    // make blog pages with 10 posts per page
    const perPage = 10;
    for (
      let page = 0;
      page < Math.ceil(MetadataBlog.length / perPage);
      page++
    ) {
      let language = 'en';
      const metadata = {page: page, perPage: perPage};
      const blogPageComp = (
        <BlogPageLayout
          metadata={metadata}
          language={language}
          config={siteConfig}
        />
      );
      const str = renderToStaticMarkup(blogPageComp);

      let path = (page > 0 ? 'page' + (page + 1) : '') + '/index.html';
      blogPages[path] = str;
    }

    let parts = req.path.toString().split('blog/');
    // send corresponding blog page if appropriate
    if (parts[1] === 'index.html') {
      res.send(blogPages['/index.html']);
    } else if (parts[1].endsWith('/index.html')) {
      res.send(blogPages[parts[1]]);
    } else if (parts[1].match(/page([0-9]+)/)) {
      if (parts[1].endsWith('/')) {
        res.send(blogPages[parts[1] + 'index.html']);
      } else {
        res.send(blogPages[parts[1] + '/index.html']);
      }
    } else {
      // else send corresponding blog post
      let file = parts[1];
      file = file.replace(/\.html$/, '.md');
      file = file.replace(new RegExp('/', 'g'), '-');
      file = CWD + '/blog/' + file;

      const result = readMetadata.extractMetadata(
        fs.readFileSync(file, {encoding: 'utf8'})
      );
      let rawContent = result.rawContent;
      rawContent = rawContent.replace(
        /\]\(assets\//g,
        '](' + siteConfig.baseUrl + 'blog/assets/'
      );
      const metadata = Object.assign(
        {path: req.path.toString().split('blog/')[1], content: rawContent},
        result.metadata
      );
      metadata.id = metadata.title;

      let language = 'en';
      removeModuleAndChildrenFromCache('../core/BlogPostLayout.js');
      const BlogPostLayout = require('../core/BlogPostLayout.js');

      const blogPostComp = (
        <BlogPostLayout
          metadata={metadata}
          language={language}
          config={siteConfig}>
          {rawContent}
        </BlogPostLayout>
      );
      res.send(renderToStaticMarkup(blogPostComp));
    }
  });

  /****************************************************************************/
  // PAGES
  app.get('*.html', (req, res, next) => {
<<<<<<< HEAD
    const language = getPossibleLanguage(req.path);

    let fileName = req.path.toString().replace(siteConfig.baseUrl, '');

    let htmlFile = fileName;
    let javascriptFile = fileName.replace(/\.html$/, '.js');

    // We are checking 4 files. We had this exact logic before, but split into 2 sections.
    // Is this DRY or not (answer, it's prolly not)
    let reqJs = `${CWD}/pages/${javascriptFile}`;
    let reqHtml = `${CWD}/pages/${htmlFile}`;
    let backupJs = reqJs; // We have to default here for now.
    let backupHtml = reqHtml; // We have to default here for now.
    
    // If language provided, set fallback to generic. If none provided, set fallback to English.
    if (language !== undefined) {
      backupJs = reqJs.replace(`/${language}/`, '/');
      backupHtml = reqHtml.replace(`/${language}/`, '/');
    } else { // Fallback to the en folder.
      backupJs = reqJs.replace(`/pages/`, `/pages/en/`);
      backupHtml = reqHtml.replace(`/pages/`, `/pages/en/`);
    }
    
    // Check Paths: The two possible HTML files, and the two possible JS Files.
    let validFile = 
    fs.existsSync(reqHtml) ? reqHtml : 
    fs.existsSync(backupHtml) ? backupHtml : 
    fs.existsSync(reqJs) ? reqJs : 
    fs.existsSync(backupJs) ? backupJs : null;

    if (validFile === null) {
      next();
      return; // Abort
=======
    // look for user provided html file first
    let htmlFile = req.path.toString().replace(siteConfig.baseUrl, '');
    htmlFile = CWD + '/pages/' + htmlFile;
    if (
      fs.existsSync(htmlFile) ||
      fs.existsSync(
        (htmlFile = htmlFile.replace(
          path.basename(htmlFile),
          'en/' + path.basename(htmlFile)
        ))
      )
    ) {
      if (siteConfig.wrapPagesHTML) {
        removeModuleAndChildrenFromCache('../core/Site.js');
        const Site = require('../core/Site.js');
        const str = renderToStaticMarkup(
          <Site language="en" config={siteConfig}>
            <div
              dangerouslySetInnerHTML={{
                __html: fs.readFileSync(htmlFile, {encoding: 'utf8'}),
              }}
            />
          </Site>
        );

        res.send(str);
      } else {
        res.send(fs.readFileSync(htmlFile, {encoding: 'utf8'}));
      }
      return;
    }

    // look for user provided react file either in specified path or in path for english files
    let file = req.path.toString().replace(/\.html$/, '.js');
    file = file.replace(siteConfig.baseUrl, '');
    let userFile = CWD + '/pages/' + file;

    let language = env.translation.enabled ? 'en' : '';
    const regexLang = /(.*)\/.*\.html$/;
    const match = regexLang.exec(req.path);
    const parts = match[1].split('/');
    const enabledLangTags = env.translation
      .enabledLanguages()
      .map(lang => lang.tag);

    for (let i = 0; i < parts.length; i++) {
      if (enabledLangTags.indexOf(parts[i]) !== -1) {
        language = parts[i];
      }
    }
    let englishFile = CWD + '/pages/' + file;
    if (language && language !== 'en') {
      englishFile = englishFile.replace('/' + language + '/', '/en/');
>>>>>>> 9b224509
    }

    // copy into docusaurus so require paths work
    let parts = validFile.split('pages/');
    let tempFile = __dirname + '/../pages/' + parts[1];
    tempFile = tempFile.replace(
      path.basename(javascriptFile),
      'temp' + path.basename(javascriptFile)
    );
    mkdirp.sync(tempFile.replace(new RegExp('/[^/]*$'), ''));
    fs.copySync(validFile, tempFile);

    // render into a string
    removeModuleAndChildrenFromCache(tempFile);
    const ReactComp = require(tempFile);
    removeModuleAndChildrenFromCache('../core/Site.js');
    const Site = require('../core/Site.js');
    translate.setLanguage(language);
    const str = renderToStaticMarkup(
      <Site language={language} config={siteConfig}>
        <ReactComp language={language} />
      </Site>
    );

    fs.removeSync(tempFile);

    res.send(str);
  });

  /****************************************************************************/
  // CSS: Generate the main.css file by concatenating user provided css to the end
  app.get(/main\.css$/, (req, res) => {
    const mainCssPath =
      __dirname +
      '/../static/' +
      req.path.toString().replace(siteConfig.baseUrl, '/');
    let cssContent = fs.readFileSync(mainCssPath, {encoding: 'utf8'});

    let files = glob.sync(CWD + '/static/**/*.css');

    files.forEach(file => {
      if (isSeparateCss(file)) {
        return;
      }
      cssContent =
        cssContent + '\n' + fs.readFileSync(file, {encoding: 'utf8'});
    });

    if (
      !siteConfig.colors ||
      !siteConfig.colors.primaryColor ||
      !siteConfig.colors.secondaryColor
    ) {
      console.error(
        `${chalk.yellow(
          'Missing color configuration.'
        )} Make sure siteConfig.colors includes primaryColor and secondaryColor fields.`
      );
    }

    Object.keys(siteConfig.colors).forEach(key => {
      const color = siteConfig.colors[key];
      cssContent = cssContent.replace(new RegExp('\\$' + key, 'g'), color);
    });
    const codeColor = color(siteConfig.colors.primaryColor)
      .alpha(0.07)
      .string();
    cssContent = cssContent.replace(new RegExp('\\$codeColor', 'g'), codeColor);

    res.send(cssContent);
  });

  // serve static assets from these locations
  app.use(
    siteConfig.baseUrl + 'docs/assets/',
    express.static(CWD + '/../' + readMetadata.getDocsPath() + '/assets')
  );
  app.use(
    siteConfig.baseUrl + 'blog/assets/',
    express.static(CWD + '/blog/assets')
  );
  app.use(siteConfig.baseUrl, express.static(CWD + '/static'));
  app.use(siteConfig.baseUrl, express.static(__dirname + '/../static'));

  // "redirect" requests to pages ending with "/" or no extension so that
  // request to "...blog" returns same result as "...blog/index.html"
  app.get(/\/[^\.]*\/?$/, (req, res) => {
    if (req.path.toString().endsWith('/')) {
      request.get(
        'http://localhost:' + port + req.path + 'index.html',
        (err, response, body) => {
          if (!err) {
            res.send(body);
          }
        }
      );
    } else {
      request.get(
        'http://localhost:' + port + req.path + '/index.html',
        (err, response, body) => {
          if (!err) {
            res.send(body);
          }
        }
      );
    }
  });

  app.listen(port);
  console.log('Open http://localhost:' + port + '/');
}

module.exports = execute;<|MERGE_RESOLUTION|>--- conflicted
+++ resolved
@@ -9,7 +9,6 @@
 function execute(port) {
   const extractTranslations = require('../write-translations.js');
 
-  const env = require('./env.js');
   const translation = require('./translation.js');
   const express = require('express');
   const React = require('react');
@@ -24,12 +23,8 @@
   const glob = require('glob');
   const chalk = require('chalk');
   const translate = require('./translate.js');
-<<<<<<< HEAD
   const versionFallback = require('./versionFallback');
-  const env = require('./env.js'); 
-=======
-
->>>>>>> 9b224509
+  const env = require('./env.js');
   const feed = require('./feed.js');
   const getDoc = require('./getDoc.js');
   const sitemap = require('./sitemap.js');
@@ -37,31 +32,6 @@
   // const sitemap = require("sitemap");
 
   const CWD = process.cwd();
-<<<<<<< HEAD
-=======
-
-  // remove a module and child modules from require cache, so server does not have
-  // to be restarted
-  function removeModuleAndChildrenFromCache(moduleName) {
-    let mod = require.resolve(moduleName);
-    if (mod && (mod = require.cache[mod])) {
-      mod.children.forEach(child => {
-        delete require.cache[child.id];
-        removeModulePathFromCache(mod.id);
-      });
-      delete require.cache[mod.id];
-      removeModulePathFromCache(mod.id);
-    }
-  }
-
-  function removeModulePathFromCache(moduleName) {
-    Object.keys(module.constructor._pathCache).forEach(function(cacheKey) {
-      if (cacheKey.indexOf(moduleName) > 0) {
-        delete module.constructor._pathCache[cacheKey];
-      }
-    });
-  }
->>>>>>> 9b224509
 
   /****************************************************************************/
 
@@ -109,16 +79,17 @@
     return false;
   }
 
-  function getPossibleLanguage(url)
-  {
+  function getPossibleLanguage(url) {
     const regexLang = /(.*)\/.*\.html$/;
     const match = regexLang.exec(url);
     let fragments = match[1].split('/');
 
-    let validLangtags = env.translation.enabledLanguages().map((lang) => (lang.tag));
+    let validLangtags = env.translation
+      .enabledLanguages()
+      .map(lang => lang.tag);
 
     // We need to search for this and provide a proper fallback URL for existing sites.
-    validLangtags.push("en");
+    validLangtags.push('en');
 
     let language = undefined;
 
@@ -146,7 +117,7 @@
     // We have safe URLS, which falls back to the root file. We never fallback to 'en'
     let url = req.path.toString().replace(siteConfig.baseUrl, '');
     let fallbackUrl = url.replace(`/${language}/`, '/'); // Purely demonstrative
-    
+
     // We split the request, and see if any sections match any the language
     // TODO: Unit test to make sure this spits out the first thing seen
     const language = getPossibleLanguage(req.path);
@@ -161,83 +132,16 @@
     // We don't any metadata matching the permalink, or a fallback permalink. We return a 404
     let metadata = Metadata[links[url]];
     if (!metadata) {
-<<<<<<< HEAD
-        next();
-        return;
-    }
-=======
       next();
       return;
     }
-    const language = metadata.language;
-
-    // determine what file to use according to its id
-    let file;
-    if (metadata.original_id) {
-      if (env.translation.enabled && metadata.language !== 'en') {
-        file =
-          CWD + '/translated_docs/' + metadata.language + '/' + metadata.source;
-      } else {
-        file = CWD + '/versioned_docs/' + metadata.source;
-      }
-    } else {
-      if (!env.translation.enabled || metadata.language === 'en') {
-        file =
-          CWD + '/../' + readMetadata.getDocsPath() + '/' + metadata.source;
-      } else {
-        file =
-          CWD + '/translated_docs/' + metadata.language + '/' + metadata.source;
-      }
-    }
-
-    if (!fs.existsSync(file)) {
-      next();
-      return;
-    }
-
-    let rawContent = readMetadata.extractMetadata(fs.readFileSync(file, 'utf8'))
-      .rawContent;
-
-    // generate table of contents if appropriate
-    if (rawContent && rawContent.indexOf(TABLE_OF_CONTENTS_TOKEN) !== -1) {
-      rawContent = insertTableOfContents(rawContent);
-    }
-
-    let latestVersion = env.latestVersion;
->>>>>>> 9b224509
 
     // Inside we do the lookup for the rawFile and wrap it in a React App
     // END: We flatten it to HTML. The end-user does not actually see the live React Code
 
     var reactApp = getDoc(metadata);
 
-<<<<<<< HEAD
     res.send(renderToStaticMarkup(reactApp));
-=======
-    let Doc;
-    if (
-      metadata.layout &&
-      siteConfig.layouts &&
-      siteConfig.layouts[metadata.layout]
-    ) {
-      Doc = siteConfig.layouts[metadata.layout]({
-        React,
-        MarkdownBlock: require('../core/MarkdownBlock.js'),
-      });
-    }
-
-    const docComp = (
-      <DocsLayout
-        metadata={metadata}
-        language={language}
-        config={siteConfig}
-        Doc={Doc}>
-        {rawContent}
-      </DocsLayout>
-    );
-
-    res.send(renderToStaticMarkup(docComp));
->>>>>>> 9b224509
   });
 
   /****************************************************************************/
@@ -355,7 +259,6 @@
   /****************************************************************************/
   // PAGES
   app.get('*.html', (req, res, next) => {
-<<<<<<< HEAD
     const language = getPossibleLanguage(req.path);
 
     let fileName = req.path.toString().replace(siteConfig.baseUrl, '');
@@ -369,81 +272,29 @@
     let reqHtml = `${CWD}/pages/${htmlFile}`;
     let backupJs = reqJs; // We have to default here for now.
     let backupHtml = reqHtml; // We have to default here for now.
-    
+
     // If language provided, set fallback to generic. If none provided, set fallback to English.
     if (language !== undefined) {
       backupJs = reqJs.replace(`/${language}/`, '/');
       backupHtml = reqHtml.replace(`/${language}/`, '/');
-    } else { // Fallback to the en folder.
+    } else {
+      // Fallback to the en folder.
       backupJs = reqJs.replace(`/pages/`, `/pages/en/`);
       backupHtml = reqHtml.replace(`/pages/`, `/pages/en/`);
     }
-    
+
     // Check Paths: The two possible HTML files, and the two possible JS Files.
-    let validFile = 
-    fs.existsSync(reqHtml) ? reqHtml : 
-    fs.existsSync(backupHtml) ? backupHtml : 
-    fs.existsSync(reqJs) ? reqJs : 
-    fs.existsSync(backupJs) ? backupJs : null;
+    let validFile = fs.existsSync(reqHtml)
+      ? reqHtml
+      : fs.existsSync(backupHtml)
+        ? backupHtml
+        : fs.existsSync(reqJs)
+          ? reqJs
+          : fs.existsSync(backupJs) ? backupJs : null;
 
     if (validFile === null) {
       next();
       return; // Abort
-=======
-    // look for user provided html file first
-    let htmlFile = req.path.toString().replace(siteConfig.baseUrl, '');
-    htmlFile = CWD + '/pages/' + htmlFile;
-    if (
-      fs.existsSync(htmlFile) ||
-      fs.existsSync(
-        (htmlFile = htmlFile.replace(
-          path.basename(htmlFile),
-          'en/' + path.basename(htmlFile)
-        ))
-      )
-    ) {
-      if (siteConfig.wrapPagesHTML) {
-        removeModuleAndChildrenFromCache('../core/Site.js');
-        const Site = require('../core/Site.js');
-        const str = renderToStaticMarkup(
-          <Site language="en" config={siteConfig}>
-            <div
-              dangerouslySetInnerHTML={{
-                __html: fs.readFileSync(htmlFile, {encoding: 'utf8'}),
-              }}
-            />
-          </Site>
-        );
-
-        res.send(str);
-      } else {
-        res.send(fs.readFileSync(htmlFile, {encoding: 'utf8'}));
-      }
-      return;
-    }
-
-    // look for user provided react file either in specified path or in path for english files
-    let file = req.path.toString().replace(/\.html$/, '.js');
-    file = file.replace(siteConfig.baseUrl, '');
-    let userFile = CWD + '/pages/' + file;
-
-    let language = env.translation.enabled ? 'en' : '';
-    const regexLang = /(.*)\/.*\.html$/;
-    const match = regexLang.exec(req.path);
-    const parts = match[1].split('/');
-    const enabledLangTags = env.translation
-      .enabledLanguages()
-      .map(lang => lang.tag);
-
-    for (let i = 0; i < parts.length; i++) {
-      if (enabledLangTags.indexOf(parts[i]) !== -1) {
-        language = parts[i];
-      }
-    }
-    let englishFile = CWD + '/pages/' + file;
-    if (language && language !== 'en') {
-      englishFile = englishFile.replace('/' + language + '/', '/en/');
->>>>>>> 9b224509
     }
 
     // copy into docusaurus so require paths work
