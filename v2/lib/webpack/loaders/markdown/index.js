--- conflicted
+++ resolved
@@ -8,16 +8,7 @@
 const fm = require('front-matter');
 const {getOptions} = require('loader-utils');
 const path = require('path');
-<<<<<<< HEAD
-=======
 const {resolve} = require('url');
-const Remarkable = require('remarkable');
-const hljs = require('highlight.js');
-const chalk = require('chalk');
-const escapeHtml = require('escape-html');
-
-const anchors = require('./anchors');
->>>>>>> 0f94c062
 
 module.exports = function(fileString) {
   const options = getOptions(this);
@@ -78,70 +69,5 @@
     });
     content = lines.join('\n');
   }
-<<<<<<< HEAD
   return content;
-=======
-
-  const md = new Remarkable({
-    langPrefix: 'hljs css language-',
-    highlight(str, rawLang) {
-      // Default language fallback.
-      const defaultLang =
-        siteConfig.highlight && siteConfig.highlight.defaultLang;
-
-      // No syntax highlighting.
-      if (rawLang === 'text' || (!rawLang && !defaultLang)) {
-        return escapeHtml(str);
-      }
-
-      // User's own hljs function to register additional languages.
-      if (siteConfig.highlight && siteConfig.highlight.hljs) {
-        siteConfig.highlight.hljs(hljs);
-      }
-
-      // Syntax highlighting.
-      const lang = rawLang.toLowerCase() || defaultLang;
-      try {
-        if (hljs.getLanguage(lang)) {
-          return hljs.highlight(lang, str).value;
-        }
-      } catch (e) {
-        console.error(
-          chalk.yellow(
-            `Highlight.js syntax highlighting for language "${lang}" is not supported.`,
-          ),
-        );
-      }
-      return hljs.highlightAuto(str).value;
-    },
-    html: true,
-    linkify: true,
-  });
-
-  // Register anchors plugin.
-  md.use(anchors);
-
-  // Allow client sites to register their own plugins.
-  if (siteConfig.markdownPlugins) {
-    siteConfig.markdownPlugins.forEach(plugin => {
-      md.use(plugin);
-    });
-  }
-
-  // Ensure fenced code blocks use Highlight.js hljs class
-  // https://github.com/jonschlinkert/remarkable/issues/224
-  const html = md
-    .render(content)
-    .replace(/<pre><code>/g, '<pre><code class="hljs">');
-
-  // Return a React component.
-  return `
-import React from 'react';
-import Markdown from '@theme/Markdown';
-export default () => (
-  <Markdown>
-    <div dangerouslySetInnerHTML={{__html: ${JSON.stringify(html)}}} />
-  </Markdown>
-);`;
->>>>>>> 0f94c062
 };