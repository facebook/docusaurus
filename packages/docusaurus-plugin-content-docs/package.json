--- conflicted
+++ resolved
@@ -17,28 +17,11 @@
     "directory": "packages/docusaurus-plugin-content-docs"
   },
   "license": "MIT",
-<<<<<<< HEAD
-  "devDependencies": {
-    "@docusaurus/module-type-aliases": "workspace:*",
-    "@docusaurus/types": "workspace:*",
-    "@types/js-yaml": "^4.0.0",
-    "@types/picomatch": "^2.2.1",
-    "commander": "^5.1.0",
-    "picomatch": "^2.1.1",
-    "utility-types": "^3.10.0"
-  },
-  "dependencies": {
-    "@docusaurus/core": "workspace:*",
-    "@docusaurus/mdx-loader": "workspace:*",
-    "@docusaurus/utils": "workspace:*",
-    "@docusaurus/utils-validation": "workspace:*",
-=======
   "dependencies": {
     "@docusaurus/core": "2.0.0-beta.9",
     "@docusaurus/mdx-loader": "2.0.0-beta.9",
     "@docusaurus/utils": "2.0.0-beta.9",
     "@docusaurus/utils-validation": "2.0.0-beta.9",
->>>>>>> fb6393fd
     "chalk": "^4.1.2",
     "combine-promises": "^1.1.0",
     "escape-string-regexp": "^4.0.0",
@@ -55,8 +38,8 @@
     "webpack": "^5.61.0"
   },
   "devDependencies": {
-    "@docusaurus/module-type-aliases": "2.0.0-beta.9",
-    "@docusaurus/types": "2.0.0-beta.9",
+    "@docusaurus/module-type-aliases": "workspace:*",
+    "@docusaurus/types": "workspace:*",
     "@types/js-yaml": "^4.0.0",
     "@types/picomatch": "^2.2.1",
     "commander": "^5.1.0",
