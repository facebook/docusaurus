/**
 * Copyright (c) 2017-present, Facebook, Inc.
 *
 * This source code is licensed under the MIT license found in the
 * LICENSE file in the root directory of this source tree.
 */

const globby = require('globby');
const fs = require('fs');
const path = require('path');
const {idx, normalizeUrl, docuHash} = require('@docusaurus/utils');

const createOrder = require('./order');
const loadSidebars = require('./sidebars');
const processMetadata = require('./metadata');

const DEFAULT_OPTIONS = {
  path: 'docs', // Path to data on filesystem, relative to site dir.
  routeBasePath: 'docs', // URL Route.
  include: ['**/*.md', '**/*.mdx'], // Extensions to include.
  // TODO: Change format to array.
  sidebarPath: '', // Path to sidebar configuration for showing a list of markdown pages.
  // TODO: Settle themeing.
  docLayoutComponent: '@theme/DocPage',
  docItemComponent: '@theme/DocItem',
  remarkPlugins: [],
  rehypePlugins: [],
  prismTheme: '',
};

module.exports = function(context, opts) {
  const options = {...DEFAULT_OPTIONS, ...opts};
  const contentPath = path.resolve(context.siteDir, options.path);
  let globalContents = {};

  return {
    name: 'docusaurus-plugin-content-docs',

    contentPath,

    getPathsToWatch() {
      const {include = []} = options;
      const globPattern = include.map(pattern => `${contentPath}/${pattern}`);
      return [...globPattern, options.sidebarPath];
    },

    // Fetches blog contents and returns metadata for the contents.
    async loadContent() {
      const {include, routeBasePath, sidebarPath} = options;
      const {siteConfig} = context;
      const docsDir = contentPath;

      if (!fs.existsSync(docsDir)) {
        return null;
      }

      const docsSidebars = loadSidebars(sidebarPath);

      // Build the docs ordering such as next, previous, category and sidebar
      const order = createOrder(docsSidebars);

      // Prepare metadata container.
      const docs = {};

      // Metadata for default docs files.
      const docsFiles = await globby(include, {
        cwd: docsDir,
      });
      await Promise.all(
        docsFiles.map(async source => {
          const metadata = await processMetadata(
            source,
            docsDir,
            order,
            siteConfig,
            routeBasePath,
          );
          docs[metadata.id] = metadata;
        }),
      );

      // Get the titles of the previous and next ids so that we can use them.
      Object.keys(docs).forEach(currentID => {
        const previousID = idx(docs, [currentID, 'previous']);
        if (previousID) {
          const previousTitle = idx(docs, [previousID, 'title']);
          docs[currentID].previous_title = previousTitle || 'Previous';
        }
        const nextID = idx(docs, [currentID, 'next']);
        if (nextID) {
          const nextTitle = idx(docs, [nextID, 'title']);
          docs[currentID].next_title = nextTitle || 'Next';
        }
      });

      const sourceToPermalink = {};
      const permalinkToId = {};
      Object.values(docs).forEach(({id, source, permalink}) => {
        sourceToPermalink[source] = permalink;
        permalinkToId[permalink] = id;
      });

      globalContents = {
        docs,
        docsDir,
        docsSidebars,
        sourceToPermalink,
        permalinkToId,
      };

      return globalContents;
    },

    async contentLoaded({content, actions}) {
      if (!content) {
        return;
      }
<<<<<<< HEAD
    });

    const sourceToPermalink = {};
    const permalinkToId = {};
    Object.values(docs).forEach(({id, source, permalink}) => {
      sourceToPermalink[source] = permalink;
      permalinkToId[permalink] = id;
    });

    this.content = {
      docs,
      docsDir,
      docsSidebars,
      sourceToPermalink,
      permalinkToId,
    };

    return this.content;
  }

  async contentLoaded({content, actions}) {
    if (!content) {
      return;
    }
    const {docLayoutComponent, docItemComponent, routeBasePath} = this.options;
    const {addRoute, createData} = actions;

    const routes = await Promise.all(
      Object.values(content.docs).map(async metadataItem => {
        const metadataPath = await createData(
          `${docuHash(metadataItem.permalink)}.json`,
          JSON.stringify(metadataItem, null, 2),
        );
        return {
          path: metadataItem.permalink,
          component: docItemComponent,
          exact: true,
          modules: {
            content: metadataItem.source,
            metadata: metadataPath,
          },
        };
      }),
    );

    const docsBaseRoute = normalizeUrl([
      this.context.siteConfig.baseUrl,
      routeBasePath,
    ]);
    const docsMetadataPath = await createData(
      `${docuHash(docsBaseRoute)}.json`,
      JSON.stringify(content, null, 2),
    );

    addRoute({
      path: docsBaseRoute,
      component: docLayoutComponent,
      routes,
      modules: {
        docsMetadata: docsMetadataPath,
      },
    });
  }

  getThemePath() {
    return path.resolve(__dirname, './theme');
  }

  configureWebpack(config, isServer, {getBabelLoader, getCacheLoader}) {
    const {rehypePlugins, remarkPlugins, prismTheme} = this.options;
    return {
      module: {
        rules: [
          {
            test: /(\.mdx?)$/,
            include: [this.contentPath],
            use: [
              getCacheLoader(isServer),
              getBabelLoader(isServer),
              {
                loader: '@docusaurus/mdx-loader',
                options: {
                  remarkPlugins,
                  rehypePlugins,
                  prismTheme,
                },
              },
              {
                loader: path.resolve(__dirname, './markdown/index.js'),
                options: {
                  siteConfig: this.context.siteConfig,
                  docsDir: this.content.docsDir,
                  sourceToPermalink: this.content.sourceToPermalink,
=======

      const {docLayoutComponent, docItemComponent, routeBasePath} = options;
      const {addRoute, createData} = actions;

      const routes = await Promise.all(
        Object.values(content.docs).map(async metadataItem => {
          const metadataPath = await createData(
            `${docuHash(metadataItem.permalink)}.json`,
            JSON.stringify(metadataItem, null, 2),
          );
          return {
            path: metadataItem.permalink,
            component: docItemComponent,
            exact: true,
            modules: {
              content: metadataItem.source,
              metadata: metadataPath,
            },
          };
        }),
      );

      const docsBaseRoute = normalizeUrl([
        context.siteConfig.baseUrl,
        routeBasePath,
      ]);
      const docsMetadataPath = await createData(
        `${docuHash(docsBaseRoute)}.json`,
        JSON.stringify(content, null, 2),
      );

      addRoute({
        path: docsBaseRoute,
        component: docLayoutComponent,
        routes,
        modules: {
          docsMetadata: docsMetadataPath,
        },
      });
    },

    getThemePath() {
      return path.resolve(__dirname, './theme');
    },

    configureWebpack(config, isServer, {getBabelLoader, getCacheLoader}) {
      return {
        module: {
          rules: [
            {
              test: /(\.mdx?)$/,
              include: [contentPath],
              use: [
                getCacheLoader(isServer),
                getBabelLoader(isServer),
                '@docusaurus/mdx-loader',
                {
                  loader: path.resolve(__dirname, './markdown/index.js'),
                  options: {
                    siteConfig: context.siteConfig,
                    docsDir: globalContents.docsDir,
                    sourceToPermalink: globalContents.sourceToPermalink,
                  },
>>>>>>> 6a814ac6
                },
              ],
            },
          ],
        },
      };
    },
  };
};<|MERGE_RESOLUTION|>--- conflicted
+++ resolved
@@ -115,101 +115,6 @@
       if (!content) {
         return;
       }
-<<<<<<< HEAD
-    });
-
-    const sourceToPermalink = {};
-    const permalinkToId = {};
-    Object.values(docs).forEach(({id, source, permalink}) => {
-      sourceToPermalink[source] = permalink;
-      permalinkToId[permalink] = id;
-    });
-
-    this.content = {
-      docs,
-      docsDir,
-      docsSidebars,
-      sourceToPermalink,
-      permalinkToId,
-    };
-
-    return this.content;
-  }
-
-  async contentLoaded({content, actions}) {
-    if (!content) {
-      return;
-    }
-    const {docLayoutComponent, docItemComponent, routeBasePath} = this.options;
-    const {addRoute, createData} = actions;
-
-    const routes = await Promise.all(
-      Object.values(content.docs).map(async metadataItem => {
-        const metadataPath = await createData(
-          `${docuHash(metadataItem.permalink)}.json`,
-          JSON.stringify(metadataItem, null, 2),
-        );
-        return {
-          path: metadataItem.permalink,
-          component: docItemComponent,
-          exact: true,
-          modules: {
-            content: metadataItem.source,
-            metadata: metadataPath,
-          },
-        };
-      }),
-    );
-
-    const docsBaseRoute = normalizeUrl([
-      this.context.siteConfig.baseUrl,
-      routeBasePath,
-    ]);
-    const docsMetadataPath = await createData(
-      `${docuHash(docsBaseRoute)}.json`,
-      JSON.stringify(content, null, 2),
-    );
-
-    addRoute({
-      path: docsBaseRoute,
-      component: docLayoutComponent,
-      routes,
-      modules: {
-        docsMetadata: docsMetadataPath,
-      },
-    });
-  }
-
-  getThemePath() {
-    return path.resolve(__dirname, './theme');
-  }
-
-  configureWebpack(config, isServer, {getBabelLoader, getCacheLoader}) {
-    const {rehypePlugins, remarkPlugins, prismTheme} = this.options;
-    return {
-      module: {
-        rules: [
-          {
-            test: /(\.mdx?)$/,
-            include: [this.contentPath],
-            use: [
-              getCacheLoader(isServer),
-              getBabelLoader(isServer),
-              {
-                loader: '@docusaurus/mdx-loader',
-                options: {
-                  remarkPlugins,
-                  rehypePlugins,
-                  prismTheme,
-                },
-              },
-              {
-                loader: path.resolve(__dirname, './markdown/index.js'),
-                options: {
-                  siteConfig: this.context.siteConfig,
-                  docsDir: this.content.docsDir,
-                  sourceToPermalink: this.content.sourceToPermalink,
-=======
 
       const {docLayoutComponent, docItemComponent, routeBasePath} = options;
       const {addRoute, createData} = actions;
@@ -256,6 +161,7 @@
     },
 
     configureWebpack(config, isServer, {getBabelLoader, getCacheLoader}) {
+      const {rehypePlugins, remarkPlugins, prismTheme} = options;
       return {
         module: {
           rules: [
@@ -265,7 +171,14 @@
               use: [
                 getCacheLoader(isServer),
                 getBabelLoader(isServer),
-                '@docusaurus/mdx-loader',
+                {
+                  loader: '@docusaurus/mdx-loader',
+                  options: {
+                    remarkPlugins,
+                    rehypePlugins,
+                    prismTheme,
+                  },
+                },
                 {
                   loader: path.resolve(__dirname, './markdown/index.js'),
                   options: {
@@ -273,7 +186,6 @@
                     docsDir: globalContents.docsDir,
                     sourceToPermalink: globalContents.sourceToPermalink,
                   },
->>>>>>> 6a814ac6
                 },
               ],
             },
