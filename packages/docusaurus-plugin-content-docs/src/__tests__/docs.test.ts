/**
 * Copyright (c) Facebook, Inc. and its affiliates.
 *
 * This source code is licensed under the MIT license found in the
 * LICENSE file in the root directory of this source tree.
 */

import path from 'path';
import {loadContext} from '@docusaurus/core/src/server/index';
import {
  processDocMetadata,
  readVersionDocs,
  readDocFile,
  addDocNavigation,
  isConventionalDocIndex,
} from '../docs';
import {loadSidebars} from '../sidebars';
import {readVersionsMetadata} from '../versions';
import type {
  DocFile,
  DocMetadataBase,
  MetadataOptions,
  VersionMetadata,
  PluginOptions,
  EditUrlFunction,
  DocNavLink,
} from '../types';
import type {LoadContext} from '@docusaurus/types';
import {DEFAULT_OPTIONS} from '../options';
import {Optional} from 'utility-types';
import {createSlugger, posixPath, DEFAULT_PLUGIN_ID} from '@docusaurus/utils';
import {createSidebarsUtils} from '../sidebars/utils';

const fixtureDir = path.join(__dirname, '__fixtures__');

const createFakeDocFile = ({
  source,
  frontmatter = {},
  markdown = 'some markdown content',
}: {
  source: string;
  frontmatter?: Record<string, string>;
  markdown?: string;
}): DocFile => {
  const content = `---
${Object.entries(frontmatter)
  .map(([key, value]) => `${key}: ${value}`)
  .join('\n')}
---
${markdown}
`;
  return {
    source,
    content,
    lastUpdate: {},
    contentPath: 'docs',
    filePath: source,
  };
};

function createTestUtils({
  siteDir,
  context,
  versionMetadata,
  options,
}: {
  siteDir: string;
  context: LoadContext;
  versionMetadata: VersionMetadata;
  options: MetadataOptions;
}) {
  async function readDoc(docFileSource: string) {
    return readDocFile(versionMetadata, docFileSource, options);
  }
  function processDocFile(docFile: DocFile) {
    return processDocMetadata({
      docFile,
      versionMetadata,
      options,
      context,
    });
  }
  async function testMeta(
    docFileSource: string,
    expectedMetadata: Optional<
      DocMetadataBase,
      'source' | 'lastUpdatedBy' | 'lastUpdatedAt' | 'editUrl'
    >,
  ) {
    const docFile = await readDoc(docFileSource);
    const metadata = await processDocMetadata({
      docFile,
      versionMetadata,
      context,
      options,
    });
    expect(metadata).toEqual({
      lastUpdatedBy: undefined,
      lastUpdatedAt: undefined,
      editUrl: undefined,
      source: path.posix.join(
        '@site',
        posixPath(path.relative(siteDir, versionMetadata.contentPath)),
        posixPath(docFileSource),
      ),
      ...expectedMetadata,
    });
  }

  async function testSlug(docFileSource: string, expectedPermalink: string) {
    const docFile = await readDoc(docFileSource);
    const metadata = await processDocMetadata({
      docFile,
      versionMetadata,
      context,
      options,
    });
    expect(metadata.permalink).toEqual(expectedPermalink);
  }

  async function generateNavigation(
    docFiles: DocFile[],
  ): Promise<[DocNavLink | undefined, DocNavLink | undefined][]> {
    const rawDocs = await Promise.all(
      docFiles.map((docFile) =>
        processDocMetadata({
          docFile,
          versionMetadata,
          context,
          options,
        }),
      ),
    );
    const sidebars = await loadSidebars(versionMetadata.sidebarFilePath, {
      sidebarItemsGenerator: ({defaultSidebarItemsGenerator, ...args}) =>
        defaultSidebarItemsGenerator({...args}),
      numberPrefixParser: options.numberPrefixParser,
      docs: rawDocs,
      version: versionMetadata,
      sidebarOptions: {
        sidebarCollapsed: false,
        sidebarCollapsible: true,
      },
      categoryLabelSlugger: createSlugger(),
    });
    const sidebarsUtils = createSidebarsUtils(sidebars);

    return addDocNavigation(
      rawDocs,
      sidebarsUtils,
      versionMetadata.sidebarFilePath as string,
    ).map((doc) => [doc.previous, doc.next]);
  }

  return {processDocFile, testMeta, testSlug, generateNavigation};
}

describe('simple site', () => {
  async function loadSite(
    loadSiteOptions: {options: Partial<PluginOptions>} = {options: {}},
  ) {
    const siteDir = path.join(fixtureDir, 'simple-site');
    const context = await loadContext(siteDir);
    const options = {
      id: DEFAULT_PLUGIN_ID,
      ...DEFAULT_OPTIONS,
      ...loadSiteOptions.options,
    };
    const versionsMetadata = readVersionsMetadata({
      context,
      options,
    });
    expect(versionsMetadata.length).toEqual(1);
    const [currentVersion] = versionsMetadata;

    const defaultTestUtils = createTestUtils({
      siteDir,
      context,
      options,
      versionMetadata: currentVersion,
    });
    return {
      siteDir,
      context,
      options,
      versionsMetadata,
      defaultTestUtils,
      currentVersion,
    };
  }

  test('readVersionDocs', async () => {
    const {options, currentVersion} = await loadSite();
    const docs = await readVersionDocs(currentVersion, options);
    expect(docs.map((doc) => doc.source).sort()).toEqual(
      [
        'hello.md',
        'ipsum.md',
        'lorem.md',
        'rootAbsoluteSlug.md',
        'rootRelativeSlug.md',
        'rootResolvedSlug.md',
        'rootTryToEscapeSlug.md',
        'headingAsTitle.md',
        'foo/bar.md',
        'foo/baz.md',
        'slugs/absoluteSlug.md',
        'slugs/relativeSlug.md',
        'slugs/resolvedSlug.md',
        'slugs/tryToEscapeSlug.md',
      ].sort(),
    );
  });

  test('normal docs', async () => {
    const {defaultTestUtils} = await loadSite();
    await defaultTestUtils.testMeta(path.join('foo', 'bar.md'), {
      version: 'current',
      id: 'foo/bar',
      unversionedId: 'foo/bar',
      sourceDirName: 'foo',
      permalink: '/docs/foo/bar',
      slug: '/foo/bar',
      title: 'Bar',
      description: 'This is custom description',
      frontMatter: {
        description: 'This is custom description',
        id: 'bar',
        title: 'Bar',
        pagination_next: null,
        pagination_prev: null,
      },
      tags: [],
    });
    await defaultTestUtils.testMeta(path.join('hello.md'), {
      version: 'current',
      id: 'hello',
      unversionedId: 'hello',
      sourceDirName: '.',
      permalink: '/docs/',
      slug: '/',
      title: 'Hello, World !',
      description: `Hi, Endilie here :)`,
      frontMatter: {
        id: 'hello',
        title: 'Hello, World !',
        sidebar_label: 'Hello sidebar_label',
        slug: '/',
        tags: ['tag-1', 'tag 3'],
      },
      tags: [
        {
          label: 'tag-1',
          permalink: '/docs/tags/tag-1',
        },
        {
          label: 'tag 3',
          permalink: '/docs/tags/tag-3',
        },
      ],
    });
  });

  test('docs with editUrl', async () => {
    const {siteDir, context, options, currentVersion} = await loadSite({
      options: {
        editUrl: 'https://github.com/facebook/docusaurus/edit/main/website',
      },
    });

    const testUtilsLocal = createTestUtils({
      siteDir,
      context,
      options,
      versionMetadata: currentVersion,
    });

    await testUtilsLocal.testMeta(path.join('foo', 'baz.md'), {
      version: 'current',
      id: 'foo/baz',
      unversionedId: 'foo/baz',
      sourceDirName: 'foo',
      permalink: '/docs/foo/bazSlug.html',
      slug: '/foo/bazSlug.html',
      title: 'baz',
      editUrl:
        'https://github.com/facebook/docusaurus/edit/main/website/docs/foo/baz.md',
      description: 'Images',
      frontMatter: {
        id: 'baz',
        slug: 'bazSlug.html',
        title: 'baz',
        pagination_label: 'baz pagination_label',
        tags: [
          'tag 1',
          'tag-1',
          {label: 'tag 2', permalink: 'tag2-custom-permalink'},
        ],
      },
      tags: [
        {
          label: 'tag 1',
          permalink: '/docs/tags/tag-1',
        },
        {
          label: 'tag 2',
          permalink: '/docs/tags/tag2-custom-permalink',
        },
      ],
    });
  });

  test('docs with custom editUrl & unrelated frontmatter', async () => {
    const {defaultTestUtils} = await loadSite();

    await defaultTestUtils.testMeta('lorem.md', {
      version: 'current',
      id: 'lorem',
      unversionedId: 'lorem',
      sourceDirName: '.',
      permalink: '/docs/lorem',
      slug: '/lorem',
      title: 'lorem',
      editUrl: 'https://github.com/customUrl/docs/lorem.md',
      description: 'Lorem ipsum.',
      frontMatter: {
        custom_edit_url: 'https://github.com/customUrl/docs/lorem.md',
        unrelated_frontmatter: "won't be part of metadata",
      },
      tags: [],
    });
  });

  test('docs with function editUrl', async () => {
    const hardcodedEditUrl = 'hardcoded-edit-url';

    const editUrlFunction: EditUrlFunction = jest.fn(() => hardcodedEditUrl);

    const {siteDir, context, options, currentVersion} = await loadSite({
      options: {
        editUrl: editUrlFunction,
      },
    });

    const testUtilsLocal = createTestUtils({
      siteDir,
      context,
      options,
      versionMetadata: currentVersion,
    });

    await testUtilsLocal.testMeta(path.join('foo', 'baz.md'), {
      version: 'current',
      id: 'foo/baz',
      unversionedId: 'foo/baz',
      sourceDirName: 'foo',
      permalink: '/docs/foo/bazSlug.html',
      slug: '/foo/bazSlug.html',
      title: 'baz',
      editUrl: hardcodedEditUrl,
      description: 'Images',
      frontMatter: {
        id: 'baz',
        slug: 'bazSlug.html',
        title: 'baz',
        pagination_label: 'baz pagination_label',
        tags: [
          'tag 1',
          'tag-1',
          {label: 'tag 2', permalink: 'tag2-custom-permalink'},
        ],
      },
      tags: [
        {
          label: 'tag 1',
          permalink: '/docs/tags/tag-1',
        },
        {
          label: 'tag 2',
          permalink: '/docs/tags/tag2-custom-permalink',
        },
      ],
    });

    expect(editUrlFunction).toHaveBeenCalledTimes(1);
    expect(editUrlFunction).toHaveBeenCalledWith({
      version: 'current',
      versionDocsDirPath: 'docs',
      docPath: path.posix.join('foo', 'baz.md'),
      permalink: '/docs/foo/bazSlug.html',
      locale: 'en',
    });
  });

  test('docs with last update time and author', async () => {
    const {siteDir, context, options, currentVersion} = await loadSite({
      options: {
        showLastUpdateAuthor: true,
        showLastUpdateTime: true,
      },
    });

    const testUtilsLocal = createTestUtils({
      siteDir,
      context,
      options,
      versionMetadata: currentVersion,
    });

    await testUtilsLocal.testMeta('lorem.md', {
      version: 'current',
      id: 'lorem',
      unversionedId: 'lorem',
      sourceDirName: '.',
      permalink: '/docs/lorem',
      slug: '/lorem',
      title: 'lorem',
      editUrl: 'https://github.com/customUrl/docs/lorem.md',
      description: 'Lorem ipsum.',
      frontMatter: {
        custom_edit_url: 'https://github.com/customUrl/docs/lorem.md',
        unrelated_frontmatter: "won't be part of metadata",
      },
      lastUpdatedAt: 1539502055,
      formattedLastUpdatedAt: '10/14/2018',
      lastUpdatedBy: 'Author',
      tags: [],
    });
  });

  test('docs with slugs', async () => {
    const {defaultTestUtils} = await loadSite();

    await defaultTestUtils.testSlug(
      path.join('rootRelativeSlug.md'),
      '/docs/rootRelativeSlug',
    );
    await defaultTestUtils.testSlug(
      path.join('rootAbsoluteSlug.md'),
      '/docs/rootAbsoluteSlug',
    );
    await defaultTestUtils.testSlug(
      path.join('rootResolvedSlug.md'),
      '/docs/hey/rootResolvedSlug',
    );
    await defaultTestUtils.testSlug(
      path.join('rootTryToEscapeSlug.md'),
      '/docs/rootTryToEscapeSlug',
    );

    await defaultTestUtils.testSlug(
      path.join('slugs', 'absoluteSlug.md'),
      '/docs/absoluteSlug',
    );
    await defaultTestUtils.testSlug(
      path.join('slugs', 'relativeSlug.md'),
      '/docs/slugs/relativeSlug',
    );
    await defaultTestUtils.testSlug(
      path.join('slugs', 'resolvedSlug.md'),
      '/docs/slugs/hey/resolvedSlug',
    );
    await defaultTestUtils.testSlug(
      path.join('slugs', 'tryToEscapeSlug.md'),
      '/docs/tryToEscapeSlug',
    );
  });

  test('docs with invalid id', async () => {
    const {defaultTestUtils} = await loadSite();
<<<<<<< HEAD
    await expect(
=======
    await expect(async () =>
>>>>>>> 28729249
      defaultTestUtils.processDocFile(
        createFakeDocFile({
          source: 'some/fake/path',
          frontmatter: {
            id: 'Hello/world',
          },
        }),
      ),
    ).rejects.toThrowErrorMatchingInlineSnapshot(
      `"Document id \\"Hello/world\\" cannot include slash."`,
    );
  });

  test('custom pagination', async () => {
    const {defaultTestUtils, options, versionsMetadata} = await loadSite();
    const docs = await readVersionDocs(versionsMetadata[0], options);
    await expect(
      defaultTestUtils.generateNavigation(docs),
    ).resolves.toMatchSnapshot();
  });

  test('bad pagination', async () => {
    const {defaultTestUtils, options, versionsMetadata} = await loadSite();
    const docs = await readVersionDocs(versionsMetadata[0], options);
    docs.push(
      createFakeDocFile({
        source: 'hehe',
        frontmatter: {pagination_prev: 'nonexistent'},
      }),
    );
    await expect(
      defaultTestUtils.generateNavigation(docs),
    ).rejects.toThrowErrorMatchingInlineSnapshot(
      `"Error when loading hehe in .: the pagination_prev front matter points to a non-existent ID nonexistent."`,
    );
  });
});

describe('versioned site', () => {
  async function loadSite(
    loadSiteOptions: {options: Partial<PluginOptions>; locale?: string} = {
      options: {},
    },
  ) {
    const siteDir = path.join(fixtureDir, 'versioned-site');
    const context = await loadContext(siteDir, {
      locale: loadSiteOptions.locale,
    });
    const options = {
      id: DEFAULT_PLUGIN_ID,
      ...DEFAULT_OPTIONS,
      ...loadSiteOptions.options,
    };
    const versionsMetadata = readVersionsMetadata({
      context,
      options,
    });
    expect(versionsMetadata.length).toEqual(4);
    const [currentVersion, version101, version100, versionWithSlugs] =
      versionsMetadata;

    const currentVersionTestUtils = createTestUtils({
      siteDir,
      context,
      options,
      versionMetadata: currentVersion,
    });
    const version101TestUtils = createTestUtils({
      siteDir,
      context,
      options,
      versionMetadata: version101,
    });

    const version100TestUtils = createTestUtils({
      siteDir,
      context,
      options,
      versionMetadata: version100,
    });

    const versionWithSlugsTestUtils = createTestUtils({
      siteDir,
      context,
      options,
      versionMetadata: versionWithSlugs,
    });

    return {
      siteDir,
      context,
      options,
      versionsMetadata,
      currentVersionTestUtils,
      version101TestUtils,
      version100,
      version100TestUtils,
      versionWithSlugsTestUtils,
    };
  }

  test('next docs', async () => {
    const {currentVersionTestUtils} = await loadSite();

    await currentVersionTestUtils.testMeta(path.join('foo', 'bar.md'), {
      id: 'foo/bar',
      version: 'current',
      unversionedId: 'foo/bar',
      sourceDirName: 'foo',
      permalink: '/docs/next/foo/barSlug',
      slug: '/foo/barSlug',
      title: 'bar',
      description: 'This is next version of bar.',
      frontMatter: {
        slug: 'barSlug',
        tags: [
          'barTag 1',
          'barTag-2',
          {
            label: 'barTag 3',
            permalink: 'barTag-3-permalink',
          },
        ],
      },
      tags: [
        {
          label: 'barTag 1',
          permalink: '/docs/next/tags/bar-tag-1',
        },
        {
          label: 'barTag-2',
          permalink: '/docs/next/tags/bar-tag-2',
        },
        {
          label: 'barTag 3',
          permalink: '/docs/next/tags/barTag-3-permalink',
        },
      ],
    });
    await currentVersionTestUtils.testMeta(path.join('hello.md'), {
      id: 'hello',
      version: 'current',
      unversionedId: 'hello',
      sourceDirName: '.',
      permalink: '/docs/next/',
      slug: '/',
      title: 'hello',
      description: 'Hello next !',
      frontMatter: {
        slug: '/',
      },
      tags: [],
    });
  });

  test('versioned docs', async () => {
    const {version101TestUtils, version100TestUtils} = await loadSite();

    await version100TestUtils.testMeta(path.join('foo', 'bar.md'), {
      id: 'version-1.0.0/foo/bar',
      unversionedId: 'foo/bar',
      sourceDirName: 'foo',
      permalink: '/docs/1.0.0/foo/barSlug',
      slug: '/foo/barSlug',
      title: 'bar',
      description: 'Bar 1.0.0 !',
      frontMatter: {slug: 'barSlug'},
      version: '1.0.0',
      tags: [],
    });
    await version100TestUtils.testMeta(path.join('hello.md'), {
      id: 'version-1.0.0/hello',
      unversionedId: 'hello',
      sourceDirName: '.',
      permalink: '/docs/1.0.0/',
      slug: '/',
      title: 'hello',
      description: 'Hello 1.0.0 ! (translated en)',
      frontMatter: {
        slug: '/',
      },
      version: '1.0.0',
      source:
        '@site/i18n/en/docusaurus-plugin-content-docs/version-1.0.0/hello.md',
      tags: [],
    });
    await version101TestUtils.testMeta(path.join('foo', 'bar.md'), {
      id: 'version-1.0.1/foo/bar',
      unversionedId: 'foo/bar',
      sourceDirName: 'foo',
      permalink: '/docs/foo/bar',
      slug: '/foo/bar',
      title: 'bar',
      description: 'Bar 1.0.1 !',
      version: '1.0.1',
      frontMatter: {},
      tags: [],
    });
    await version101TestUtils.testMeta(path.join('hello.md'), {
      id: 'version-1.0.1/hello',
      unversionedId: 'hello',
      sourceDirName: '.',
      permalink: '/docs/',
      slug: '/',
      title: 'hello',
      description: 'Hello 1.0.1 !',
      version: '1.0.1',
      frontMatter: {
        slug: '/',
      },
      tags: [],
    });
  });

  test('next doc slugs', async () => {
    const {currentVersionTestUtils} = await loadSite();

    await currentVersionTestUtils.testSlug(
      path.join('slugs', 'absoluteSlug.md'),
      '/docs/next/absoluteSlug',
    );
    await currentVersionTestUtils.testSlug(
      path.join('slugs', 'relativeSlug.md'),
      '/docs/next/slugs/relativeSlug',
    );
    await currentVersionTestUtils.testSlug(
      path.join('slugs', 'resolvedSlug.md'),
      '/docs/next/slugs/hey/resolvedSlug',
    );
    await currentVersionTestUtils.testSlug(
      path.join('slugs', 'tryToEscapeSlug.md'),
      '/docs/next/tryToEscapeSlug',
    );
  });

  test('versioned doc slugs', async () => {
    const {versionWithSlugsTestUtils} = await loadSite();

    await versionWithSlugsTestUtils.testSlug(
      path.join('rootAbsoluteSlug.md'),
      '/docs/withSlugs/rootAbsoluteSlug',
    );
    await versionWithSlugsTestUtils.testSlug(
      path.join('rootRelativeSlug.md'),
      '/docs/withSlugs/rootRelativeSlug',
    );
    await versionWithSlugsTestUtils.testSlug(
      path.join('rootResolvedSlug.md'),
      '/docs/withSlugs/hey/rootResolvedSlug',
    );
    await versionWithSlugsTestUtils.testSlug(
      path.join('rootTryToEscapeSlug.md'),
      '/docs/withSlugs/rootTryToEscapeSlug',
    );

    await versionWithSlugsTestUtils.testSlug(
      path.join('slugs', 'absoluteSlug.md'),
      '/docs/withSlugs/absoluteSlug',
    );
    await versionWithSlugsTestUtils.testSlug(
      path.join('slugs', 'relativeSlug.md'),
      '/docs/withSlugs/slugs/relativeSlug',
    );
    await versionWithSlugsTestUtils.testSlug(
      path.join('slugs', 'resolvedSlug.md'),
      '/docs/withSlugs/slugs/hey/resolvedSlug',
    );
    await versionWithSlugsTestUtils.testSlug(
      path.join('slugs', 'tryToEscapeSlug.md'),
      '/docs/withSlugs/tryToEscapeSlug',
    );
  });

  test('doc with editUrl function', async () => {
    const hardcodedEditUrl = 'hardcoded-edit-url';

    const editUrlFunction: EditUrlFunction = jest.fn(() => hardcodedEditUrl);

    const {siteDir, context, options, version100} = await loadSite({
      options: {
        editUrl: editUrlFunction,
      },
    });

    const testUtilsLocal = createTestUtils({
      siteDir,
      context,
      options,
      versionMetadata: version100,
    });

    await testUtilsLocal.testMeta(path.join('hello.md'), {
      id: 'version-1.0.0/hello',
      unversionedId: 'hello',
      sourceDirName: '.',
      permalink: '/docs/1.0.0/',
      slug: '/',
      title: 'hello',
      description: 'Hello 1.0.0 ! (translated en)',
      frontMatter: {
        slug: '/',
      },
      version: '1.0.0',
      source:
        '@site/i18n/en/docusaurus-plugin-content-docs/version-1.0.0/hello.md',
      editUrl: hardcodedEditUrl,
      tags: [],
    });

    expect(editUrlFunction).toHaveBeenCalledTimes(1);
    expect(editUrlFunction).toHaveBeenCalledWith({
      version: '1.0.0',
      versionDocsDirPath: 'versioned_docs/version-1.0.0',
      docPath: path.join('hello.md'),
      permalink: '/docs/1.0.0/',
      locale: 'en',
    });
  });

  test('translated doc with editUrl', async () => {
    const {siteDir, context, options, version100} = await loadSite({
      options: {
        editUrl: 'https://github.com/facebook/docusaurus/edit/main/website',
        // editCurrentVersion: true,
      },
    });

    const testUtilsLocal = createTestUtils({
      siteDir,
      context,
      options,
      versionMetadata: version100,
    });

    await testUtilsLocal.testMeta(path.join('hello.md'), {
      id: 'version-1.0.0/hello',
      unversionedId: 'hello',
      sourceDirName: '.',
      permalink: '/docs/1.0.0/',
      slug: '/',
      title: 'hello',
      description: 'Hello 1.0.0 ! (translated en)',
      frontMatter: {
        slug: '/',
      },
      version: '1.0.0',
      source:
        '@site/i18n/en/docusaurus-plugin-content-docs/version-1.0.0/hello.md',
      editUrl:
        'https://github.com/facebook/docusaurus/edit/main/website/versioned_docs/version-1.0.0/hello.md',
      tags: [],
    });
  });

  test('translated en doc with editUrl and editCurrentVersion=true', async () => {
    const {siteDir, context, options, version100} = await loadSite({
      options: {
        editUrl: 'https://github.com/facebook/docusaurus/edit/main/website',
        editCurrentVersion: true,
      },
    });

    const testUtilsLocal = createTestUtils({
      siteDir,
      context,
      options,
      versionMetadata: version100,
    });

    await testUtilsLocal.testMeta(path.join('hello.md'), {
      id: 'version-1.0.0/hello',
      unversionedId: 'hello',
      sourceDirName: '.',
      permalink: '/docs/1.0.0/',
      slug: '/',
      title: 'hello',
      description: 'Hello 1.0.0 ! (translated en)',
      frontMatter: {
        slug: '/',
      },
      version: '1.0.0',
      source:
        '@site/i18n/en/docusaurus-plugin-content-docs/version-1.0.0/hello.md',
      editUrl:
        'https://github.com/facebook/docusaurus/edit/main/website/docs/hello.md',
      tags: [],
    });
  });

  test('translated fr doc with editUrl and editLocalizedFiles=true', async () => {
    const {siteDir, context, options, version100} = await loadSite({
      options: {
        editUrl: 'https://github.com/facebook/docusaurus/edit/main/website',
        editLocalizedFiles: true,
      },
      locale: 'fr',
    });

    const testUtilsLocal = createTestUtils({
      siteDir,
      context,
      options,
      versionMetadata: version100,
    });

    await testUtilsLocal.testMeta(path.join('hello.md'), {
      id: 'version-1.0.0/hello',
      unversionedId: 'hello',
      sourceDirName: '.',
      permalink: '/fr/docs/1.0.0/',
      slug: '/',
      title: 'hello',
      description: 'Hello 1.0.0 ! (translated fr)',
      frontMatter: {
        slug: '/',
      },
      version: '1.0.0',
      source:
        '@site/i18n/fr/docusaurus-plugin-content-docs/version-1.0.0/hello.md',
      editUrl:
        'https://github.com/facebook/docusaurus/edit/main/website/i18n/fr/docusaurus-plugin-content-docs/version-1.0.0/hello.md',
      tags: [],
    });
  });

  test('translated fr doc with editUrl and editLocalizedFiles=true + editCurrentVersion=true', async () => {
    const {siteDir, context, options, version100} = await loadSite({
      options: {
        editUrl: 'https://github.com/facebook/docusaurus/edit/main/website',
        editCurrentVersion: true,
        editLocalizedFiles: true,
      },
      locale: 'fr',
    });

    const testUtilsLocal = createTestUtils({
      siteDir,
      context,
      options,
      versionMetadata: version100,
    });

    await testUtilsLocal.testMeta(path.join('hello.md'), {
      id: 'version-1.0.0/hello',
      unversionedId: 'hello',
      sourceDirName: '.',
      permalink: '/fr/docs/1.0.0/',
      slug: '/',
      title: 'hello',
      description: 'Hello 1.0.0 ! (translated fr)',
      frontMatter: {
        slug: '/',
      },
      version: '1.0.0',
      source:
        '@site/i18n/fr/docusaurus-plugin-content-docs/version-1.0.0/hello.md',
      editUrl:
        'https://github.com/facebook/docusaurus/edit/main/website/i18n/fr/docusaurus-plugin-content-docs/current/hello.md',
      tags: [],
    });
  });
});

describe('isConventionalDocIndex', () => {
  test('supports readme', () => {
    expect(
      isConventionalDocIndex({
        sourceDirName: 'doesNotMatter',
        source: 'readme.md',
      }),
    ).toEqual(true);
    expect(
      isConventionalDocIndex({
        sourceDirName: 'doesNotMatter',
        source: 'readme.mdx',
      }),
    ).toEqual(true);
    expect(
      isConventionalDocIndex({
        sourceDirName: 'doesNotMatter',
        source: 'README.md',
      }),
    ).toEqual(true);
    expect(
      isConventionalDocIndex({
        sourceDirName: 'doesNotMatter',
        source: 'parent/ReAdMe',
      }),
    ).toEqual(true);
  });

  test('supports index', () => {
    expect(
      isConventionalDocIndex({
        sourceDirName: 'doesNotMatter',
        source: 'index.md',
      }),
    ).toEqual(true);
    expect(
      isConventionalDocIndex({
        sourceDirName: 'doesNotMatter',
        source: 'index.mdx',
      }),
    ).toEqual(true);
    expect(
      isConventionalDocIndex({
        sourceDirName: 'doesNotMatter',
        source: 'INDEX.md',
      }),
    ).toEqual(true);
    expect(
      isConventionalDocIndex({
        sourceDirName: 'doesNotMatter',
        source: 'parent/InDeX',
      }),
    ).toEqual(true);
  });

  test('supports <categoryName>/<categoryName>.md', () => {
    expect(
      isConventionalDocIndex({
        sourceDirName: 'someCategory',
        source: 'someCategory',
      }),
    ).toEqual(true);
    expect(
      isConventionalDocIndex({
        sourceDirName: 'someCategory',
        source: 'someCategory.md',
      }),
    ).toEqual(true);
    expect(
      isConventionalDocIndex({
        sourceDirName: 'someCategory',
        source: 'someCategory.mdx',
      }),
    ).toEqual(true);
    expect(
      isConventionalDocIndex({
        sourceDirName: 'some_category',
        source: 'SOME_CATEGORY.md',
      }),
    ).toEqual(true);
    expect(
      isConventionalDocIndex({
        sourceDirName: 'some_category',
        source: 'parent/some_category',
      }),
    ).toEqual(true);
  });

  test('reject other cases', () => {
    expect(
      isConventionalDocIndex({
        sourceDirName: 'someCategory',
        source: 'some_Category',
      }),
    ).toEqual(false);
    expect(
      isConventionalDocIndex({
        sourceDirName: 'doesNotMatter',
        source: 'read_me',
      }),
    ).toEqual(false);
    expect(
      isConventionalDocIndex({
        sourceDirName: 'doesNotMatter',
        source: 'the index',
      }),
    ).toEqual(false);
  });
});<|MERGE_RESOLUTION|>--- conflicted
+++ resolved
@@ -468,11 +468,7 @@
 
   test('docs with invalid id', async () => {
     const {defaultTestUtils} = await loadSite();
-<<<<<<< HEAD
-    await expect(
-=======
     await expect(async () =>
->>>>>>> 28729249
       defaultTestUtils.processDocFile(
         createFakeDocFile({
           source: 'some/fake/path',
