// Jest Snapshot v1, https://goo.gl/fbAQLP

exports[`sidebar site with undefined sidebar 1`] = `
{
  "defaultSidebar": [
    {
      "id": "hello-1",
      "type": "doc",
    },
    {
      "id": "hello-2",
      "label": "Hello 2 From Doc",
      "type": "doc",
    },
  ],
}
`;

exports[`sidebar site with wrong sidebar content 1`] = `
"Invalid sidebar file at "packages/docusaurus-plugin-content-docs/src/__tests__/__fixtures__/simple-site/wrong-sidebars.json".
These sidebar document ids do not exist:
- nonExistent

Available document ids are:
- doc with space
- foo/bar
- foo/baz
- headingAsTitle
- hello
- ipsum
- lorem
- rootAbsoluteSlug
- rootRelativeSlug
- rootResolvedSlug
- rootTryToEscapeSlug
- slugs/absoluteSlug
- slugs/relativeSlug
- slugs/resolvedSlug
- slugs/tryToEscapeSlug"
`;

exports[`simple website content 1`] = `
{
  "description": "Images",
  "editUrl": undefined,
  "formattedLastUpdatedAt": undefined,
  "frontMatter": {
    "id": "baz",
    "pagination_label": "baz pagination_label",
    "slug": "bazSlug.html",
    "tags": [
      "tag 1",
      "tag-1",
      {
        "label": "tag 2",
        "permalink": "tag2-custom-permalink",
      },
    ],
    "title": "baz",
  },
  "id": "foo/baz",
  "lastUpdatedAt": undefined,
  "lastUpdatedBy": undefined,
  "next": {
    "permalink": "/docs/category/slugs",
    "title": "Slugs",
  },
  "permalink": "/docs/foo/bazSlug.html",
  "previous": {
    "permalink": "/docs/foo/bar",
    "title": "Bar",
  },
  "sidebar": "docs",
  "sidebarPosition": undefined,
  "slug": "/foo/bazSlug.html",
  "source": "@site/docs/foo/baz.md",
  "sourceDirName": "foo",
  "tags": [
    {
      "label": "tag 1",
      "permalink": "/docs/tags/tag-1",
    },
    {
      "label": "tag 2",
      "permalink": "/docs/tags/tag2-custom-permalink",
    },
  ],
  "title": "baz",
  "unversionedId": "foo/baz",
  "version": "current",
}
`;

exports[`simple website content 2`] = `
{
  "description": "Hi, Endilie here :)",
  "editUrl": undefined,
  "formattedLastUpdatedAt": undefined,
  "frontMatter": {
    "id": "hello",
    "sidebar_label": "Hello sidebar_label",
    "slug": "/",
    "tags": [
      "tag-1",
      "tag 3",
    ],
    "title": "Hello, World !",
  },
  "id": "hello",
  "lastUpdatedAt": undefined,
  "lastUpdatedBy": undefined,
  "next": undefined,
  "permalink": "/docs/",
  "previous": {
    "permalink": "/docs/headingAsTitle",
    "title": "My heading as title",
  },
  "sidebar": "docs",
  "sidebarPosition": undefined,
  "slug": "/",
  "source": "@site/docs/hello.md",
  "sourceDirName": ".",
  "tags": [
    {
      "label": "tag-1",
      "permalink": "/docs/tags/tag-1",
    },
    {
      "label": "tag 3",
      "permalink": "/docs/tags/tag-3",
    },
  ],
  "title": "Hello, World !",
  "unversionedId": "hello",
  "version": "current",
}
`;

exports[`simple website content 3`] = `
{
  "description": "This is custom description",
  "editUrl": undefined,
  "formattedLastUpdatedAt": undefined,
  "frontMatter": {
    "description": "This is custom description",
    "id": "bar",
    "pagination_next": null,
    "pagination_prev": null,
    "title": "Bar",
  },
  "id": "foo/bar",
  "lastUpdatedAt": undefined,
  "lastUpdatedBy": undefined,
  "next": undefined,
  "permalink": "/docs/foo/bar",
  "previous": undefined,
  "sidebar": "docs",
  "sidebarPosition": undefined,
  "slug": "/foo/bar",
  "source": "@site/docs/foo/bar.md",
  "sourceDirName": "foo",
  "tags": [],
  "title": "Bar",
  "unversionedId": "foo/bar",
  "version": "current",
}
`;

exports[`simple website content 4`] = `
{
  "docs": [
    {
      "collapsed": true,
      "collapsible": true,
      "items": [
        {
          "collapsed": true,
          "collapsible": true,
          "items": [
            {
              "id": "foo/bar",
              "type": "doc",
            },
            {
              "id": "foo/baz",
              "type": "doc",
            },
          ],
          "label": "foo",
          "link": undefined,
          "type": "category",
        },
        {
          "collapsed": true,
          "collapsible": true,
          "items": [
            {
              "id": "rootAbsoluteSlug",
              "type": "doc",
            },
            {
              "id": "rootRelativeSlug",
              "type": "doc",
            },
            {
              "id": "rootResolvedSlug",
              "type": "doc",
            },
            {
              "id": "rootTryToEscapeSlug",
              "type": "doc",
            },
          ],
          "label": "Slugs",
          "link": {
            "permalink": "/docs/category/slugs",
            "slug": "/category/slugs",
            "type": "generated-index",
          },
          "type": "category",
        },
        {
          "id": "headingAsTitle",
          "type": "doc",
        },
        {
          "href": "https://github.com",
          "label": "GitHub",
          "type": "link",
        },
        {
          "id": "hello",
          "type": "ref",
        },
      ],
      "label": "Test",
      "link": undefined,
      "type": "category",
    },
    {
      "collapsed": true,
      "collapsible": true,
      "items": [
        {
          "id": "hello",
          "type": "doc",
        },
      ],
      "label": "Guides",
      "link": undefined,
      "type": "category",
    },
  ],
}
`;

exports[`simple website content 5`] = `
{
  "pluginName": {
    "pluginId": {
      "breadcrumbs": true,
      "path": "/docs",
      "versions": [
        {
          "docs": [
            {
              "id": "doc with space",
              "path": "/docs/doc with space",
              "sidebar": undefined,
            },
            {
              "id": "foo/bar",
              "path": "/docs/foo/bar",
              "sidebar": "docs",
            },
            {
              "id": "foo/baz",
              "path": "/docs/foo/bazSlug.html",
              "sidebar": "docs",
            },
            {
              "id": "headingAsTitle",
              "path": "/docs/headingAsTitle",
              "sidebar": "docs",
            },
            {
              "id": "hello",
              "path": "/docs/",
              "sidebar": "docs",
            },
            {
              "id": "ipsum",
              "path": "/docs/ipsum",
              "sidebar": undefined,
            },
            {
              "id": "lorem",
              "path": "/docs/lorem",
              "sidebar": undefined,
            },
            {
              "id": "rootAbsoluteSlug",
              "path": "/docs/rootAbsoluteSlug",
              "sidebar": "docs",
            },
            {
              "id": "rootRelativeSlug",
              "path": "/docs/rootRelativeSlug",
              "sidebar": "docs",
            },
            {
              "id": "rootResolvedSlug",
              "path": "/docs/hey/rootResolvedSlug",
              "sidebar": "docs",
            },
            {
              "id": "rootTryToEscapeSlug",
              "path": "/docs/rootTryToEscapeSlug",
              "sidebar": "docs",
            },
            {
              "id": "slugs/absoluteSlug",
              "path": "/docs/absoluteSlug",
              "sidebar": undefined,
            },
            {
              "id": "slugs/relativeSlug",
              "path": "/docs/slugs/relativeSlug",
              "sidebar": undefined,
            },
            {
              "id": "slugs/resolvedSlug",
              "path": "/docs/slugs/hey/resolvedSlug",
              "sidebar": undefined,
            },
            {
              "id": "slugs/tryToEscapeSlug",
              "path": "/docs/tryToEscapeSlug",
              "sidebar": undefined,
            },
            {
              "id": "/category/slugs",
              "path": "/docs/category/slugs",
              "sidebar": "docs",
            },
          ],
          "isLast": true,
          "label": "Next",
          "mainDocId": "hello",
          "name": "current",
          "path": "/docs",
          "sidebars": {
            "docs": {
              "link": {
                "label": "foo/bar",
                "path": "/docs/foo/bar",
              },
            },
          },
        },
      ],
    },
  },
}
`;

exports[`simple website content: data 1`] = `
{
  "category-docs-docs-category-slugs-0fe.json": "{
  "title": "Slugs",
  "slug": "/category/slugs",
  "permalink": "/docs/category/slugs",
  "navigation": {
    "previous": {
      "title": "baz pagination_label",
      "permalink": "/docs/foo/bazSlug.html"
    },
    "next": {
      "title": "rootAbsoluteSlug",
      "permalink": "/docs/rootAbsoluteSlug"
    }
  }
}",
  "site-docs-doc-with-space-md-e90.json": "{
  "unversionedId": "doc with space",
  "id": "doc with space",
  "title": "Hoo hoo, if this path tricks you...",
  "description": "",
  "source": "@site/docs/doc with space.md",
  "sourceDirName": ".",
  "slug": "/doc with space",
  "permalink": "/docs/doc with space",
  "tags": [],
  "version": "current",
  "frontMatter": {}
}",
  "site-docs-foo-bar-md-8c2.json": "{
  "unversionedId": "foo/bar",
  "id": "foo/bar",
  "title": "Bar",
  "description": "This is custom description",
  "source": "@site/docs/foo/bar.md",
  "sourceDirName": "foo",
  "slug": "/foo/bar",
  "permalink": "/docs/foo/bar",
  "tags": [],
  "version": "current",
  "frontMatter": {
    "id": "bar",
    "title": "Bar",
    "description": "This is custom description",
    "pagination_next": null,
    "pagination_prev": null
  },
  "sidebar": "docs"
}",
  "site-docs-foo-baz-md-a69.json": "{
  "unversionedId": "foo/baz",
  "id": "foo/baz",
  "title": "baz",
  "description": "Images",
  "source": "@site/docs/foo/baz.md",
  "sourceDirName": "foo",
  "slug": "/foo/bazSlug.html",
  "permalink": "/docs/foo/bazSlug.html",
  "tags": [
    {
      "label": "tag 1",
      "permalink": "/docs/tags/tag-1"
    },
    {
      "label": "tag 2",
      "permalink": "/docs/tags/tag2-custom-permalink"
    }
  ],
  "version": "current",
  "frontMatter": {
    "id": "baz",
    "title": "baz",
    "slug": "bazSlug.html",
    "pagination_label": "baz pagination_label",
    "tags": [
      "tag 1",
      "tag-1",
      {
        "label": "tag 2",
        "permalink": "tag2-custom-permalink"
      }
    ]
  },
  "sidebar": "docs",
  "previous": {
    "title": "Bar",
    "permalink": "/docs/foo/bar"
  },
  "next": {
    "title": "Slugs",
    "permalink": "/docs/category/slugs"
  }
}",
  "site-docs-heading-as-title-md-c6d.json": "{
  "unversionedId": "headingAsTitle",
  "id": "headingAsTitle",
  "title": "My heading as title",
  "description": "",
  "source": "@site/docs/headingAsTitle.md",
  "sourceDirName": ".",
  "slug": "/headingAsTitle",
  "permalink": "/docs/headingAsTitle",
  "tags": [],
  "version": "current",
  "frontMatter": {},
  "sidebar": "docs",
  "previous": {
    "title": "rootTryToEscapeSlug",
    "permalink": "/docs/rootTryToEscapeSlug"
  },
  "next": {
    "title": "Hello sidebar_label",
    "permalink": "/docs/"
  }
}",
  "site-docs-hello-md-9df.json": "{
  "unversionedId": "hello",
  "id": "hello",
  "title": "Hello, World !",
  "description": "Hi, Endilie here :)",
  "source": "@site/docs/hello.md",
  "sourceDirName": ".",
  "slug": "/",
  "permalink": "/docs/",
  "tags": [
    {
      "label": "tag-1",
      "permalink": "/docs/tags/tag-1"
    },
    {
      "label": "tag 3",
      "permalink": "/docs/tags/tag-3"
    }
  ],
  "version": "current",
  "frontMatter": {
    "id": "hello",
    "title": "Hello, World !",
    "sidebar_label": "Hello sidebar_label",
    "tags": [
      "tag-1",
      "tag 3"
    ],
    "slug": "/"
  },
  "sidebar": "docs",
  "previous": {
    "title": "My heading as title",
    "permalink": "/docs/headingAsTitle"
  }
}",
  "site-docs-ipsum-md-c61.json": "{
  "unversionedId": "ipsum",
  "id": "ipsum",
  "title": "ipsum",
  "description": "Lorem ipsum.",
  "source": "@site/docs/ipsum.md",
  "sourceDirName": ".",
  "slug": "/ipsum",
  "permalink": "/docs/ipsum",
  "editUrl": null,
  "tags": [],
  "version": "current",
  "frontMatter": {
    "custom_edit_url": null
  }
}",
  "site-docs-lorem-md-b27.json": "{
  "unversionedId": "lorem",
  "id": "lorem",
  "title": "lorem",
  "description": "Lorem ipsum.",
  "source": "@site/docs/lorem.md",
  "sourceDirName": ".",
  "slug": "/lorem",
  "permalink": "/docs/lorem",
  "editUrl": "https://github.com/customUrl/docs/lorem.md",
  "tags": [],
  "version": "current",
  "frontMatter": {
    "custom_edit_url": "https://github.com/customUrl/docs/lorem.md",
    "unrelated_front_matter": "won't be part of metadata"
  }
}",
  "site-docs-root-absolute-slug-md-db5.json": "{
  "unversionedId": "rootAbsoluteSlug",
  "id": "rootAbsoluteSlug",
  "title": "rootAbsoluteSlug",
  "description": "Lorem",
  "source": "@site/docs/rootAbsoluteSlug.md",
  "sourceDirName": ".",
  "slug": "/rootAbsoluteSlug",
  "permalink": "/docs/rootAbsoluteSlug",
  "tags": [],
  "version": "current",
  "frontMatter": {
    "slug": "/rootAbsoluteSlug",
    "pagination_next": "headingAsTitle",
    "pagination_prev": "foo/baz"
  },
  "sidebar": "docs",
  "previous": {
    "title": "baz pagination_label",
    "permalink": "/docs/foo/bazSlug.html"
  },
  "next": {
    "title": "My heading as title",
    "permalink": "/docs/headingAsTitle"
  }
}",
  "site-docs-root-relative-slug-md-3dd.json": "{
  "unversionedId": "rootRelativeSlug",
  "id": "rootRelativeSlug",
  "title": "rootRelativeSlug",
  "description": "Lorem",
  "source": "@site/docs/rootRelativeSlug.md",
  "sourceDirName": ".",
  "slug": "/rootRelativeSlug",
  "permalink": "/docs/rootRelativeSlug",
  "tags": [],
  "version": "current",
  "frontMatter": {
    "slug": "rootRelativeSlug",
    "pagination_next": "headingAsTitle",
    "pagination_prev": "foo/baz"
  },
  "sidebar": "docs",
  "previous": {
    "title": "baz pagination_label",
    "permalink": "/docs/foo/bazSlug.html"
  },
  "next": {
    "title": "My heading as title",
    "permalink": "/docs/headingAsTitle"
  }
}",
  "site-docs-root-resolved-slug-md-4d1.json": "{
  "unversionedId": "rootResolvedSlug",
  "id": "rootResolvedSlug",
  "title": "rootResolvedSlug",
  "description": "Lorem",
  "source": "@site/docs/rootResolvedSlug.md",
  "sourceDirName": ".",
  "slug": "/hey/rootResolvedSlug",
  "permalink": "/docs/hey/rootResolvedSlug",
  "tags": [],
  "version": "current",
  "frontMatter": {
    "slug": "./hey/ho/../rootResolvedSlug",
    "pagination_next": "headingAsTitle",
    "pagination_prev": "foo/baz"
  },
  "sidebar": "docs",
  "previous": {
    "title": "baz pagination_label",
    "permalink": "/docs/foo/bazSlug.html"
  },
  "next": {
    "title": "My heading as title",
    "permalink": "/docs/headingAsTitle"
  }
}",
  "site-docs-root-try-to-escape-slug-md-9ee.json": "{
  "unversionedId": "rootTryToEscapeSlug",
  "id": "rootTryToEscapeSlug",
  "title": "rootTryToEscapeSlug",
  "description": "Lorem",
  "source": "@site/docs/rootTryToEscapeSlug.md",
  "sourceDirName": ".",
  "slug": "/rootTryToEscapeSlug",
  "permalink": "/docs/rootTryToEscapeSlug",
  "tags": [],
  "version": "current",
  "frontMatter": {
    "slug": "../../../../../../../../rootTryToEscapeSlug",
    "pagination_next": "headingAsTitle",
    "pagination_prev": "foo/baz"
  },
  "sidebar": "docs",
  "previous": {
    "title": "baz pagination_label",
    "permalink": "/docs/foo/bazSlug.html"
  },
  "next": {
    "title": "My heading as title",
    "permalink": "/docs/headingAsTitle"
  }
}",
  "site-docs-slugs-absolute-slug-md-4e8.json": "{
  "unversionedId": "slugs/absoluteSlug",
  "id": "slugs/absoluteSlug",
  "title": "absoluteSlug",
  "description": "Lorem",
  "source": "@site/docs/slugs/absoluteSlug.md",
  "sourceDirName": "slugs",
  "slug": "/absoluteSlug",
  "permalink": "/docs/absoluteSlug",
  "tags": [],
  "version": "current",
  "frontMatter": {
    "slug": "/absoluteSlug"
  }
}",
  "site-docs-slugs-relative-slug-md-d1c.json": "{
  "unversionedId": "slugs/relativeSlug",
  "id": "slugs/relativeSlug",
  "title": "relativeSlug",
  "description": "Lorem",
  "source": "@site/docs/slugs/relativeSlug.md",
  "sourceDirName": "slugs",
  "slug": "/slugs/relativeSlug",
  "permalink": "/docs/slugs/relativeSlug",
  "tags": [],
  "version": "current",
  "frontMatter": {
    "slug": "relativeSlug"
  }
}",
  "site-docs-slugs-resolved-slug-md-02b.json": "{
  "unversionedId": "slugs/resolvedSlug",
  "id": "slugs/resolvedSlug",
  "title": "resolvedSlug",
  "description": "Lorem",
  "source": "@site/docs/slugs/resolvedSlug.md",
  "sourceDirName": "slugs",
  "slug": "/slugs/hey/resolvedSlug",
  "permalink": "/docs/slugs/hey/resolvedSlug",
  "tags": [],
  "version": "current",
  "frontMatter": {
    "slug": "./hey/ho/../resolvedSlug"
  }
}",
  "site-docs-slugs-try-to-escape-slug-md-70d.json": "{
  "unversionedId": "slugs/tryToEscapeSlug",
  "id": "slugs/tryToEscapeSlug",
  "title": "tryToEscapeSlug",
  "description": "Lorem",
  "source": "@site/docs/slugs/tryToEscapeSlug.md",
  "sourceDirName": "slugs",
  "slug": "/tryToEscapeSlug",
  "permalink": "/docs/tryToEscapeSlug",
  "tags": [],
  "version": "current",
  "frontMatter": {
    "slug": "../../../../../../../../tryToEscapeSlug"
  }
}",
  "tag-docs-tags-tag-1-b3f.json": "{
  "label": "tag 1",
  "permalink": "/docs/tags/tag-1",
  "allTagsPath": "/docs/tags",
  "count": 2,
  "items": [
    {
      "id": "foo/baz",
      "title": "baz",
      "description": "Images",
      "permalink": "/docs/foo/bazSlug.html"
    },
    {
      "id": "hello",
      "title": "Hello, World !",
      "description": "Hi, Endilie here :)",
      "permalink": "/docs/"
    }
  ]
}",
  "tag-docs-tags-tag-2-custom-permalink-825.json": "{
  "label": "tag 2",
  "permalink": "/docs/tags/tag2-custom-permalink",
  "allTagsPath": "/docs/tags",
  "count": 1,
  "items": [
    {
      "id": "foo/baz",
      "title": "baz",
      "description": "Images",
      "permalink": "/docs/foo/bazSlug.html"
    }
  ]
}",
  "tag-docs-tags-tag-3-ab5.json": "{
  "label": "tag 3",
  "permalink": "/docs/tags/tag-3",
  "allTagsPath": "/docs/tags",
  "count": 1,
  "items": [
    {
      "id": "hello",
      "title": "Hello, World !",
      "description": "Hi, Endilie here :)",
      "permalink": "/docs/"
    }
  ]
}",
  "tags-list-current-prop-15a.json": "[
  {
    "label": "tag 1",
    "permalink": "/docs/tags/tag-1",
    "count": 2
  },
  {
    "label": "tag 2",
    "permalink": "/docs/tags/tag2-custom-permalink",
    "count": 1
  },
  {
    "label": "tag 3",
    "permalink": "/docs/tags/tag-3",
    "count": 1
  }
]",
  "version-current-metadata-prop-751.json": "{
  "pluginId": "default",
  "version": "current",
  "label": "Next",
  "banner": null,
  "badge": false,
  "className": "docs-version-current",
  "isLast": true,
  "docsSidebars": {
    "docs": [
      {
        "type": "category",
        "label": "Test",
        "items": [
          {
            "type": "category",
            "label": "foo",
            "items": [
              {
                "type": "link",
                "label": "Bar",
                "href": "/docs/foo/bar",
                "docId": "foo/bar"
              },
              {
                "type": "link",
                "label": "baz",
                "href": "/docs/foo/bazSlug.html",
                "docId": "foo/baz"
              }
            ],
            "collapsed": true,
            "collapsible": true
          },
          {
            "type": "category",
            "label": "Slugs",
            "items": [
              {
                "type": "link",
                "label": "rootAbsoluteSlug",
                "href": "/docs/rootAbsoluteSlug",
                "docId": "rootAbsoluteSlug"
              },
              {
                "type": "link",
                "label": "rootRelativeSlug",
                "href": "/docs/rootRelativeSlug",
                "docId": "rootRelativeSlug"
              },
              {
                "type": "link",
                "label": "rootResolvedSlug",
                "href": "/docs/hey/rootResolvedSlug",
                "docId": "rootResolvedSlug"
              },
              {
                "type": "link",
                "label": "rootTryToEscapeSlug",
                "href": "/docs/rootTryToEscapeSlug",
                "docId": "rootTryToEscapeSlug"
              }
            ],
            "collapsed": true,
            "collapsible": true,
            "href": "/docs/category/slugs"
          },
          {
            "type": "link",
            "label": "My heading as title",
            "href": "/docs/headingAsTitle",
            "docId": "headingAsTitle"
          },
          {
            "type": "link",
            "label": "GitHub",
            "href": "https://github.com"
          },
          {
            "type": "link",
            "label": "Hello sidebar_label",
            "href": "/docs/",
            "docId": "hello"
          }
        ],
        "collapsed": true,
        "collapsible": true
      },
      {
        "type": "category",
        "label": "Guides",
        "items": [
          {
            "type": "link",
            "label": "Hello sidebar_label",
            "href": "/docs/",
            "docId": "hello"
          }
        ],
        "collapsed": true,
        "collapsible": true
      }
    ]
  },
  "docs": {
    "doc with space": {
      "id": "doc with space",
      "title": "Hoo hoo, if this path tricks you...",
      "description": ""
    },
    "foo/bar": {
      "id": "foo/bar",
      "title": "Bar",
      "description": "This is custom description",
      "sidebar": "docs"
    },
    "foo/baz": {
      "id": "foo/baz",
      "title": "baz",
      "description": "Images",
      "sidebar": "docs"
    },
    "headingAsTitle": {
      "id": "headingAsTitle",
      "title": "My heading as title",
      "description": "",
      "sidebar": "docs"
    },
    "hello": {
      "id": "hello",
      "title": "Hello, World !",
      "description": "Hi, Endilie here :)",
      "sidebar": "docs"
    },
    "ipsum": {
      "id": "ipsum",
      "title": "ipsum",
      "description": "Lorem ipsum."
    },
    "lorem": {
      "id": "lorem",
      "title": "lorem",
      "description": "Lorem ipsum."
    },
    "rootAbsoluteSlug": {
      "id": "rootAbsoluteSlug",
      "title": "rootAbsoluteSlug",
      "description": "Lorem",
      "sidebar": "docs"
    },
    "rootRelativeSlug": {
      "id": "rootRelativeSlug",
      "title": "rootRelativeSlug",
      "description": "Lorem",
      "sidebar": "docs"
    },
    "rootResolvedSlug": {
      "id": "rootResolvedSlug",
      "title": "rootResolvedSlug",
      "description": "Lorem",
      "sidebar": "docs"
    },
    "rootTryToEscapeSlug": {
      "id": "rootTryToEscapeSlug",
      "title": "rootTryToEscapeSlug",
      "description": "Lorem",
      "sidebar": "docs"
    },
    "slugs/absoluteSlug": {
      "id": "slugs/absoluteSlug",
      "title": "absoluteSlug",
      "description": "Lorem"
    },
    "slugs/relativeSlug": {
      "id": "slugs/relativeSlug",
      "title": "relativeSlug",
      "description": "Lorem"
    },
    "slugs/resolvedSlug": {
      "id": "slugs/resolvedSlug",
      "title": "resolvedSlug",
      "description": "Lorem"
    },
    "slugs/tryToEscapeSlug": {
      "id": "slugs/tryToEscapeSlug",
      "title": "tryToEscapeSlug",
      "description": "Lorem"
    }
  }
}",
}
`;

exports[`simple website content: global data 1`] = `
{
  "pluginName": {
    "pluginId": {
      "breadcrumbs": true,
      "path": "/docs",
      "versions": [
        {
          "docs": [
            {
              "id": "doc with space",
              "path": "/docs/doc with space",
              "sidebar": undefined,
            },
            {
              "id": "foo/bar",
              "path": "/docs/foo/bar",
              "sidebar": "docs",
            },
            {
              "id": "foo/baz",
              "path": "/docs/foo/bazSlug.html",
              "sidebar": "docs",
            },
            {
              "id": "headingAsTitle",
              "path": "/docs/headingAsTitle",
              "sidebar": "docs",
            },
            {
              "id": "hello",
              "path": "/docs/",
              "sidebar": "docs",
            },
            {
              "id": "ipsum",
              "path": "/docs/ipsum",
              "sidebar": undefined,
            },
            {
              "id": "lorem",
              "path": "/docs/lorem",
              "sidebar": undefined,
            },
            {
              "id": "rootAbsoluteSlug",
              "path": "/docs/rootAbsoluteSlug",
              "sidebar": "docs",
            },
            {
              "id": "rootRelativeSlug",
              "path": "/docs/rootRelativeSlug",
              "sidebar": "docs",
            },
            {
              "id": "rootResolvedSlug",
              "path": "/docs/hey/rootResolvedSlug",
              "sidebar": "docs",
            },
            {
              "id": "rootTryToEscapeSlug",
              "path": "/docs/rootTryToEscapeSlug",
              "sidebar": "docs",
            },
            {
              "id": "slugs/absoluteSlug",
              "path": "/docs/absoluteSlug",
              "sidebar": undefined,
            },
            {
              "id": "slugs/relativeSlug",
              "path": "/docs/slugs/relativeSlug",
              "sidebar": undefined,
            },
            {
              "id": "slugs/resolvedSlug",
              "path": "/docs/slugs/hey/resolvedSlug",
              "sidebar": undefined,
            },
            {
              "id": "slugs/tryToEscapeSlug",
              "path": "/docs/tryToEscapeSlug",
              "sidebar": undefined,
            },
            {
              "id": "/category/slugs",
              "path": "/docs/category/slugs",
              "sidebar": "docs",
            },
          ],
          "isLast": true,
          "label": "Next",
          "mainDocId": "hello",
          "name": "current",
          "path": "/docs",
          "sidebars": {
            "docs": {
              "link": {
                "label": "foo/bar",
                "path": "/docs/foo/bar",
              },
            },
          },
        },
      ],
    },
  },
}
`;

exports[`simple website content: route config 1`] = `
<<<<<<< HEAD
Array [
  Object {
=======
[
  {
    "component": "@theme/DocTagsListPage",
    "exact": true,
    "modules": {
      "tags": "~docs/tags-list-current-prop-15a.json",
    },
    "path": "/docs/tags",
  },
  {
    "component": "@theme/DocTagDocListPage",
    "exact": true,
    "modules": {
      "tag": "~docs/tag-docs-tags-tag-1-b3f.json",
    },
    "path": "/docs/tags/tag-1",
  },
  {
    "component": "@theme/DocTagDocListPage",
    "exact": true,
    "modules": {
      "tag": "~docs/tag-docs-tags-tag-3-ab5.json",
    },
    "path": "/docs/tags/tag-3",
  },
  {
    "component": "@theme/DocTagDocListPage",
    "exact": true,
    "modules": {
      "tag": "~docs/tag-docs-tags-tag-2-custom-permalink-825.json",
    },
    "path": "/docs/tags/tag2-custom-permalink",
  },
  {
>>>>>>> 7a61eed3
    "component": "@theme/DocPage",
    "exact": false,
    "modules": {
      "versionMetadata": "~docs/version-current-metadata-prop-751.json",
    },
    "path": "/docs",
    "priority": -1,
    "routes": [
      {
        "component": "@theme/DocItem",
        "exact": true,
        "modules": {
          "content": "@site/docs/hello.md",
        },
        "path": "/docs/",
        "sidebar": "docs",
      },
      {
        "component": "@theme/DocItem",
        "exact": true,
        "modules": {
          "content": "@site/docs/slugs/absoluteSlug.md",
        },
        "path": "/docs/absoluteSlug",
      },
      {
        "component": "@theme/DocCategoryGeneratedIndexPage",
        "exact": true,
        "modules": {
          "categoryGeneratedIndex": "~docs/category-docs-docs-category-slugs-0fe.json",
        },
        "path": "/docs/category/slugs",
        "sidebar": "docs",
      },
      {
        "component": "@theme/DocItem",
        "exact": true,
        "modules": {
          "content": "@site/docs/doc with space.md",
        },
        "path": "/docs/doc with space",
      },
      {
        "component": "@theme/DocItem",
        "exact": true,
        "modules": {
          "content": "@site/docs/foo/bar.md",
        },
        "path": "/docs/foo/bar",
        "sidebar": "docs",
      },
      {
        "component": "@theme/DocItem",
        "exact": true,
        "modules": {
          "content": "@site/docs/foo/baz.md",
        },
        "path": "/docs/foo/bazSlug.html",
        "sidebar": "docs",
      },
      {
        "component": "@theme/DocItem",
        "exact": true,
        "modules": {
          "content": "@site/docs/headingAsTitle.md",
        },
        "path": "/docs/headingAsTitle",
        "sidebar": "docs",
      },
      {
        "component": "@theme/DocItem",
        "exact": true,
        "modules": {
          "content": "@site/docs/rootResolvedSlug.md",
        },
        "path": "/docs/hey/rootResolvedSlug",
        "sidebar": "docs",
      },
      {
        "component": "@theme/DocItem",
        "exact": true,
        "modules": {
          "content": "@site/docs/ipsum.md",
        },
        "path": "/docs/ipsum",
      },
      {
        "component": "@theme/DocItem",
        "exact": true,
        "modules": {
          "content": "@site/docs/lorem.md",
        },
        "path": "/docs/lorem",
      },
      {
        "component": "@theme/DocItem",
        "exact": true,
        "modules": {
          "content": "@site/docs/rootAbsoluteSlug.md",
        },
        "path": "/docs/rootAbsoluteSlug",
        "sidebar": "docs",
      },
      {
        "component": "@theme/DocItem",
        "exact": true,
        "modules": {
          "content": "@site/docs/rootRelativeSlug.md",
        },
        "path": "/docs/rootRelativeSlug",
        "sidebar": "docs",
      },
      {
        "component": "@theme/DocItem",
        "exact": true,
        "modules": {
          "content": "@site/docs/rootTryToEscapeSlug.md",
        },
        "path": "/docs/rootTryToEscapeSlug",
        "sidebar": "docs",
      },
      {
        "component": "@theme/DocItem",
        "exact": true,
        "modules": {
          "content": "@site/docs/slugs/resolvedSlug.md",
        },
        "path": "/docs/slugs/hey/resolvedSlug",
      },
      {
        "component": "@theme/DocItem",
        "exact": true,
        "modules": {
          "content": "@site/docs/slugs/relativeSlug.md",
        },
        "path": "/docs/slugs/relativeSlug",
      },
<<<<<<< HEAD
      Object {
        "component": "@theme/DocTagsListPage",
        "exact": true,
        "modules": Object {
          "tags": "~docs/tags-list-current-prop-15a.json",
        },
        "path": "/docs/tags",
      },
      Object {
        "component": "@theme/DocTagDocListPage",
        "exact": true,
        "modules": Object {
          "tag": "~docs/tag-docs-tags-tag-1-b3f.json",
        },
        "path": "/docs/tags/tag-1",
      },
      Object {
        "component": "@theme/DocTagDocListPage",
        "exact": true,
        "modules": Object {
          "tag": "~docs/tag-docs-tags-tag-3-ab5.json",
        },
        "path": "/docs/tags/tag-3",
      },
      Object {
        "component": "@theme/DocTagDocListPage",
        "exact": true,
        "modules": Object {
          "tag": "~docs/tag-docs-tags-tag-2-custom-permalink-825.json",
        },
        "path": "/docs/tags/tag2-custom-permalink",
      },
      Object {
=======
      {
>>>>>>> 7a61eed3
        "component": "@theme/DocItem",
        "exact": true,
        "modules": {
          "content": "@site/docs/slugs/tryToEscapeSlug.md",
        },
        "path": "/docs/tryToEscapeSlug",
      },
    ],
  },
]
`;

exports[`simple website getPathToWatch 1`] = `
[
  "sidebars.json",
  "i18n/en/docusaurus-plugin-content-docs/current/**/*.{md,mdx}",
  "docs/**/*.{md,mdx}",
  "docs/**/_category_.{json,yml,yaml}",
]
`;

exports[`site with custom sidebar items generator sidebar is autogenerated according to a custom sidebarItemsGenerator 1`] = `
{
  "defaultSidebar": [
    {
      "id": "API/api-overview",
      "type": "doc",
    },
    {
      "id": "API/api-end",
      "type": "doc",
    },
  ],
}
`;

exports[`site with custom sidebar items generator sidebarItemsGenerator can wrap/enhance/sort/reverse the default sidebar generator 1`] = `
{
  "defaultSidebar": [
    {
      "collapsed": true,
      "collapsible": true,
      "items": [
        {
          "id": "API/api-end",
          "type": "doc",
        },
        {
          "collapsed": true,
          "collapsible": true,
          "items": [
            {
              "id": "API/Extension APIs/Theme API",
              "type": "doc",
            },
            {
              "id": "API/Extension APIs/Plugin API",
              "type": "doc",
            },
          ],
          "label": "Extension APIs (label from _category_.yml)",
          "link": undefined,
          "type": "category",
        },
        {
          "collapsed": true,
          "collapsible": true,
          "items": [
            {
              "id": "API/Core APIs/Server API",
              "type": "doc",
            },
            {
              "id": "API/Core APIs/Client API",
              "type": "doc",
            },
          ],
          "label": "Core APIs",
          "link": undefined,
          "type": "category",
        },
        {
          "id": "API/api-overview",
          "type": "doc",
        },
      ],
      "label": "API (label from _category_.json)",
      "link": undefined,
      "type": "category",
    },
    {
      "collapsed": true,
      "collapsible": true,
      "items": [
        {
          "id": "Guides/guide5",
          "type": "doc",
        },
        {
          "id": "Guides/guide4",
          "type": "doc",
        },
        {
          "id": "Guides/guide3",
          "type": "doc",
        },
        {
          "id": "Guides/guide2.5",
          "type": "doc",
        },
        {
          "id": "Guides/guide2",
          "type": "doc",
        },
        {
          "id": "Guides/guide1",
          "type": "doc",
        },
      ],
      "label": "Guides",
      "link": undefined,
      "type": "category",
    },
    {
      "id": "installation",
      "type": "doc",
    },
    {
      "id": "getting-started",
      "type": "doc",
    },
  ],
}
`;

exports[`site with custom sidebar items generator sidebarItemsGenerator is called with appropriate data 1`] = `
{
  "categoriesMetadata": {
    "3-API": {
      "label": "API (label from _category_.json)",
    },
    "3-API/02_Extension APIs": {
      "label": "Extension APIs (label from _category_.yml)",
    },
    "Guides": {
      "position": 2,
    },
  },
  "defaultSidebarItemsGenerator": [Function],
  "docs": [
    {
      "frontMatter": {},
      "id": "API/Core APIs/Client API",
      "sidebarPosition": 0,
      "source": "@site/docs/3-API/01_Core APIs/0 --- Client API.md",
      "sourceDirName": "3-API/01_Core APIs",
      "title": "Client API",
      "unversionedId": "API/Core APIs/Client API",
    },
    {
      "frontMatter": {},
      "id": "API/Core APIs/Server API",
      "sidebarPosition": 1,
      "source": "@site/docs/3-API/01_Core APIs/1 --- Server API.md",
      "sourceDirName": "3-API/01_Core APIs",
      "title": "Server API",
      "unversionedId": "API/Core APIs/Server API",
    },
    {
      "frontMatter": {},
      "id": "API/Extension APIs/Plugin API",
      "sidebarPosition": 0,
      "source": "@site/docs/3-API/02_Extension APIs/0. Plugin API.md",
      "sourceDirName": "3-API/02_Extension APIs",
      "title": "Plugin API",
      "unversionedId": "API/Extension APIs/Plugin API",
    },
    {
      "frontMatter": {},
      "id": "API/Extension APIs/Theme API",
      "sidebarPosition": 1,
      "source": "@site/docs/3-API/02_Extension APIs/1. Theme API.md",
      "sourceDirName": "3-API/02_Extension APIs",
      "title": "Theme API",
      "unversionedId": "API/Extension APIs/Theme API",
    },
    {
      "frontMatter": {},
      "id": "API/api-end",
      "sidebarPosition": 3,
      "source": "@site/docs/3-API/03_api-end.md",
      "sourceDirName": "3-API",
      "title": "API End",
      "unversionedId": "API/api-end",
    },
    {
      "frontMatter": {},
      "id": "API/api-overview",
      "sidebarPosition": 0,
      "source": "@site/docs/3-API/00_api-overview.md",
      "sourceDirName": "3-API",
      "title": "API Overview",
      "unversionedId": "API/api-overview",
    },
    {
      "frontMatter": {
        "id": "guide1",
        "sidebar_position": 1,
      },
      "id": "Guides/guide1",
      "sidebarPosition": 1,
      "source": "@site/docs/Guides/z-guide1.md",
      "sourceDirName": "Guides",
      "title": "Guide 1",
      "unversionedId": "Guides/guide1",
    },
    {
      "frontMatter": {
        "id": "guide2",
      },
      "id": "Guides/guide2",
      "sidebarPosition": 2,
      "source": "@site/docs/Guides/02-guide2.md",
      "sourceDirName": "Guides",
      "title": "Guide 2",
      "unversionedId": "Guides/guide2",
    },
    {
      "frontMatter": {
        "id": "guide2.5",
        "sidebar_position": 2.5,
      },
      "id": "Guides/guide2.5",
      "sidebarPosition": 2.5,
      "source": "@site/docs/Guides/0-guide2.5.md",
      "sourceDirName": "Guides",
      "title": "Guide 2.5",
      "unversionedId": "Guides/guide2.5",
    },
    {
      "frontMatter": {
        "id": "guide3",
        "sidebar_position": 3,
      },
      "id": "Guides/guide3",
      "sidebarPosition": 3,
      "source": "@site/docs/Guides/guide3.md",
      "sourceDirName": "Guides",
      "title": "Guide 3",
      "unversionedId": "Guides/guide3",
    },
    {
      "frontMatter": {
        "id": "guide4",
      },
      "id": "Guides/guide4",
      "sidebarPosition": undefined,
      "source": "@site/docs/Guides/a-guide4.md",
      "sourceDirName": "Guides",
      "title": "Guide 4",
      "unversionedId": "Guides/guide4",
    },
    {
      "frontMatter": {
        "id": "guide5",
      },
      "id": "Guides/guide5",
      "sidebarPosition": undefined,
      "source": "@site/docs/Guides/b-guide5.md",
      "sourceDirName": "Guides",
      "title": "Guide 5",
      "unversionedId": "Guides/guide5",
    },
    {
      "frontMatter": {},
      "id": "getting-started",
      "sidebarPosition": 0,
      "source": "@site/docs/0-getting-started.md",
      "sourceDirName": ".",
      "title": "Getting Started",
      "unversionedId": "getting-started",
    },
    {
      "frontMatter": {},
      "id": "installation",
      "sidebarPosition": 1,
      "source": "@site/docs/1-installation.md",
      "sourceDirName": ".",
      "title": "Installation",
      "unversionedId": "installation",
    },
  ],
  "isCategoryIndex": [Function],
  "item": {
    "dirName": ".",
    "type": "autogenerated",
  },
  "numberPrefixParser": [Function],
  "version": {
    "contentPath": "docs",
    "versionName": "current",
  },
}
`;

exports[`site with full autogenerated sidebar docs in fully generated sidebar have correct metadata 1`] = `
{
  "description": "Getting started text",
  "editUrl": undefined,
  "formattedLastUpdatedAt": undefined,
  "frontMatter": {},
  "id": "getting-started",
  "lastUpdatedAt": undefined,
  "lastUpdatedBy": undefined,
  "next": {
    "permalink": "/docs/installation",
    "title": "Installation",
  },
  "permalink": "/docs/getting-started",
  "previous": undefined,
  "sidebar": "defaultSidebar",
  "sidebarPosition": 0,
  "slug": "/getting-started",
  "source": "@site/docs/0-getting-started.md",
  "sourceDirName": ".",
  "tags": [],
  "title": "Getting Started",
  "unversionedId": "getting-started",
  "version": "current",
}
`;

exports[`site with full autogenerated sidebar docs in fully generated sidebar have correct metadata 2`] = `
{
  "description": "Installation text",
  "editUrl": undefined,
  "formattedLastUpdatedAt": undefined,
  "frontMatter": {},
  "id": "installation",
  "lastUpdatedAt": undefined,
  "lastUpdatedBy": undefined,
  "next": {
    "permalink": "/docs/Guides/guide1",
    "title": "Guide 1",
  },
  "permalink": "/docs/installation",
  "previous": {
    "permalink": "/docs/getting-started",
    "title": "Getting Started",
  },
  "sidebar": "defaultSidebar",
  "sidebarPosition": 1,
  "slug": "/installation",
  "source": "@site/docs/1-installation.md",
  "sourceDirName": ".",
  "tags": [],
  "title": "Installation",
  "unversionedId": "installation",
  "version": "current",
}
`;

exports[`site with full autogenerated sidebar docs in fully generated sidebar have correct metadata 3`] = `
{
  "description": "Guide 1 text",
  "editUrl": undefined,
  "formattedLastUpdatedAt": undefined,
  "frontMatter": {
    "id": "guide1",
    "sidebar_position": 1,
  },
  "id": "Guides/guide1",
  "lastUpdatedAt": undefined,
  "lastUpdatedBy": undefined,
  "next": {
    "permalink": "/docs/Guides/guide2",
    "title": "Guide 2",
  },
  "permalink": "/docs/Guides/guide1",
  "previous": {
    "permalink": "/docs/installation",
    "title": "Installation",
  },
  "sidebar": "defaultSidebar",
  "sidebarPosition": 1,
  "slug": "/Guides/guide1",
  "source": "@site/docs/Guides/z-guide1.md",
  "sourceDirName": "Guides",
  "tags": [],
  "title": "Guide 1",
  "unversionedId": "Guides/guide1",
  "version": "current",
}
`;

exports[`site with full autogenerated sidebar docs in fully generated sidebar have correct metadata 4`] = `
{
  "description": "Guide 2 text",
  "editUrl": undefined,
  "formattedLastUpdatedAt": undefined,
  "frontMatter": {
    "id": "guide2",
  },
  "id": "Guides/guide2",
  "lastUpdatedAt": undefined,
  "lastUpdatedBy": undefined,
  "next": {
    "permalink": "/docs/Guides/guide2.5",
    "title": "Guide 2.5",
  },
  "permalink": "/docs/Guides/guide2",
  "previous": {
    "permalink": "/docs/Guides/guide1",
    "title": "Guide 1",
  },
  "sidebar": "defaultSidebar",
  "sidebarPosition": 2,
  "slug": "/Guides/guide2",
  "source": "@site/docs/Guides/02-guide2.md",
  "sourceDirName": "Guides",
  "tags": [],
  "title": "Guide 2",
  "unversionedId": "Guides/guide2",
  "version": "current",
}
`;

exports[`site with full autogenerated sidebar docs in fully generated sidebar have correct metadata 5`] = `
{
  "description": "Guide 2.5 text",
  "editUrl": undefined,
  "formattedLastUpdatedAt": undefined,
  "frontMatter": {
    "id": "guide2.5",
    "sidebar_position": 2.5,
  },
  "id": "Guides/guide2.5",
  "lastUpdatedAt": undefined,
  "lastUpdatedBy": undefined,
  "next": {
    "permalink": "/docs/Guides/guide3",
    "title": "Guide 3",
  },
  "permalink": "/docs/Guides/guide2.5",
  "previous": {
    "permalink": "/docs/Guides/guide2",
    "title": "Guide 2",
  },
  "sidebar": "defaultSidebar",
  "sidebarPosition": 2.5,
  "slug": "/Guides/guide2.5",
  "source": "@site/docs/Guides/0-guide2.5.md",
  "sourceDirName": "Guides",
  "tags": [],
  "title": "Guide 2.5",
  "unversionedId": "Guides/guide2.5",
  "version": "current",
}
`;

exports[`site with full autogenerated sidebar docs in fully generated sidebar have correct metadata 6`] = `
{
  "description": "Guide 3 text",
  "editUrl": undefined,
  "formattedLastUpdatedAt": undefined,
  "frontMatter": {
    "id": "guide3",
    "sidebar_position": 3,
  },
  "id": "Guides/guide3",
  "lastUpdatedAt": undefined,
  "lastUpdatedBy": undefined,
  "next": {
    "permalink": "/docs/Guides/guide4",
    "title": "Guide 4",
  },
  "permalink": "/docs/Guides/guide3",
  "previous": {
    "permalink": "/docs/Guides/guide2.5",
    "title": "Guide 2.5",
  },
  "sidebar": "defaultSidebar",
  "sidebarPosition": 3,
  "slug": "/Guides/guide3",
  "source": "@site/docs/Guides/guide3.md",
  "sourceDirName": "Guides",
  "tags": [],
  "title": "Guide 3",
  "unversionedId": "Guides/guide3",
  "version": "current",
}
`;

exports[`site with full autogenerated sidebar docs in fully generated sidebar have correct metadata 7`] = `
{
  "description": "Guide 4 text",
  "editUrl": undefined,
  "formattedLastUpdatedAt": undefined,
  "frontMatter": {
    "id": "guide4",
  },
  "id": "Guides/guide4",
  "lastUpdatedAt": undefined,
  "lastUpdatedBy": undefined,
  "next": {
    "permalink": "/docs/Guides/guide5",
    "title": "Guide 5",
  },
  "permalink": "/docs/Guides/guide4",
  "previous": {
    "permalink": "/docs/Guides/guide3",
    "title": "Guide 3",
  },
  "sidebar": "defaultSidebar",
  "sidebarPosition": undefined,
  "slug": "/Guides/guide4",
  "source": "@site/docs/Guides/a-guide4.md",
  "sourceDirName": "Guides",
  "tags": [],
  "title": "Guide 4",
  "unversionedId": "Guides/guide4",
  "version": "current",
}
`;

exports[`site with full autogenerated sidebar docs in fully generated sidebar have correct metadata 8`] = `
{
  "description": "Guide 5 text",
  "editUrl": undefined,
  "formattedLastUpdatedAt": undefined,
  "frontMatter": {
    "id": "guide5",
  },
  "id": "Guides/guide5",
  "lastUpdatedAt": undefined,
  "lastUpdatedBy": undefined,
  "next": {
    "permalink": "/docs/API/api-overview",
    "title": "API Overview",
  },
  "permalink": "/docs/Guides/guide5",
  "previous": {
    "permalink": "/docs/Guides/guide4",
    "title": "Guide 4",
  },
  "sidebar": "defaultSidebar",
  "sidebarPosition": undefined,
  "slug": "/Guides/guide5",
  "source": "@site/docs/Guides/b-guide5.md",
  "sourceDirName": "Guides",
  "tags": [],
  "title": "Guide 5",
  "unversionedId": "Guides/guide5",
  "version": "current",
}
`;

exports[`site with full autogenerated sidebar docs in fully generated sidebar have correct metadata 9`] = `
{
  "description": "API Overview text",
  "editUrl": undefined,
  "formattedLastUpdatedAt": undefined,
  "frontMatter": {},
  "id": "API/api-overview",
  "lastUpdatedAt": undefined,
  "lastUpdatedBy": undefined,
  "next": {
    "permalink": "/docs/API/Core APIs/Client API",
    "title": "Client API",
  },
  "permalink": "/docs/API/api-overview",
  "previous": {
    "permalink": "/docs/Guides/guide5",
    "title": "Guide 5",
  },
  "sidebar": "defaultSidebar",
  "sidebarPosition": 0,
  "slug": "/API/api-overview",
  "source": "@site/docs/3-API/00_api-overview.md",
  "sourceDirName": "3-API",
  "tags": [],
  "title": "API Overview",
  "unversionedId": "API/api-overview",
  "version": "current",
}
`;

exports[`site with full autogenerated sidebar docs in fully generated sidebar have correct metadata 10`] = `
{
  "description": "Client API text",
  "editUrl": undefined,
  "formattedLastUpdatedAt": undefined,
  "frontMatter": {},
  "id": "API/Core APIs/Client API",
  "lastUpdatedAt": undefined,
  "lastUpdatedBy": undefined,
  "next": {
    "permalink": "/docs/API/Core APIs/Server API",
    "title": "Server API",
  },
  "permalink": "/docs/API/Core APIs/Client API",
  "previous": {
    "permalink": "/docs/API/api-overview",
    "title": "API Overview",
  },
  "sidebar": "defaultSidebar",
  "sidebarPosition": 0,
  "slug": "/API/Core APIs/Client API",
  "source": "@site/docs/3-API/01_Core APIs/0 --- Client API.md",
  "sourceDirName": "3-API/01_Core APIs",
  "tags": [],
  "title": "Client API",
  "unversionedId": "API/Core APIs/Client API",
  "version": "current",
}
`;

exports[`site with full autogenerated sidebar docs in fully generated sidebar have correct metadata 11`] = `
{
  "description": "Server API text",
  "editUrl": undefined,
  "formattedLastUpdatedAt": undefined,
  "frontMatter": {},
  "id": "API/Core APIs/Server API",
  "lastUpdatedAt": undefined,
  "lastUpdatedBy": undefined,
  "next": {
    "permalink": "/docs/API/Extension APIs/Plugin API",
    "title": "Plugin API",
  },
  "permalink": "/docs/API/Core APIs/Server API",
  "previous": {
    "permalink": "/docs/API/Core APIs/Client API",
    "title": "Client API",
  },
  "sidebar": "defaultSidebar",
  "sidebarPosition": 1,
  "slug": "/API/Core APIs/Server API",
  "source": "@site/docs/3-API/01_Core APIs/1 --- Server API.md",
  "sourceDirName": "3-API/01_Core APIs",
  "tags": [],
  "title": "Server API",
  "unversionedId": "API/Core APIs/Server API",
  "version": "current",
}
`;

exports[`site with full autogenerated sidebar docs in fully generated sidebar have correct metadata 12`] = `
{
  "description": "Plugin API text",
  "editUrl": undefined,
  "formattedLastUpdatedAt": undefined,
  "frontMatter": {},
  "id": "API/Extension APIs/Plugin API",
  "lastUpdatedAt": undefined,
  "lastUpdatedBy": undefined,
  "next": {
    "permalink": "/docs/API/Extension APIs/Theme API",
    "title": "Theme API",
  },
  "permalink": "/docs/API/Extension APIs/Plugin API",
  "previous": {
    "permalink": "/docs/API/Core APIs/Server API",
    "title": "Server API",
  },
  "sidebar": "defaultSidebar",
  "sidebarPosition": 0,
  "slug": "/API/Extension APIs/Plugin API",
  "source": "@site/docs/3-API/02_Extension APIs/0. Plugin API.md",
  "sourceDirName": "3-API/02_Extension APIs",
  "tags": [],
  "title": "Plugin API",
  "unversionedId": "API/Extension APIs/Plugin API",
  "version": "current",
}
`;

exports[`site with full autogenerated sidebar docs in fully generated sidebar have correct metadata 13`] = `
{
  "description": "Theme API text",
  "editUrl": undefined,
  "formattedLastUpdatedAt": undefined,
  "frontMatter": {},
  "id": "API/Extension APIs/Theme API",
  "lastUpdatedAt": undefined,
  "lastUpdatedBy": undefined,
  "next": {
    "permalink": "/docs/API/api-end",
    "title": "API End",
  },
  "permalink": "/docs/API/Extension APIs/Theme API",
  "previous": {
    "permalink": "/docs/API/Extension APIs/Plugin API",
    "title": "Plugin API",
  },
  "sidebar": "defaultSidebar",
  "sidebarPosition": 1,
  "slug": "/API/Extension APIs/Theme API",
  "source": "@site/docs/3-API/02_Extension APIs/1. Theme API.md",
  "sourceDirName": "3-API/02_Extension APIs",
  "tags": [],
  "title": "Theme API",
  "unversionedId": "API/Extension APIs/Theme API",
  "version": "current",
}
`;

exports[`site with full autogenerated sidebar docs in fully generated sidebar have correct metadata 14`] = `
{
  "description": "API End text",
  "editUrl": undefined,
  "formattedLastUpdatedAt": undefined,
  "frontMatter": {},
  "id": "API/api-end",
  "lastUpdatedAt": undefined,
  "lastUpdatedBy": undefined,
  "next": undefined,
  "permalink": "/docs/API/api-end",
  "previous": {
    "permalink": "/docs/API/Extension APIs/Theme API",
    "title": "Theme API",
  },
  "sidebar": "defaultSidebar",
  "sidebarPosition": 3,
  "slug": "/API/api-end",
  "source": "@site/docs/3-API/03_api-end.md",
  "sourceDirName": "3-API",
  "tags": [],
  "title": "API End",
  "unversionedId": "API/api-end",
  "version": "current",
}
`;

exports[`site with full autogenerated sidebar sidebar is fully autogenerated 1`] = `
{
  "defaultSidebar": [
    {
      "id": "getting-started",
      "type": "doc",
    },
    {
      "id": "installation",
      "type": "doc",
    },
    {
      "collapsed": true,
      "collapsible": true,
      "items": [
        {
          "id": "Guides/guide1",
          "type": "doc",
        },
        {
          "id": "Guides/guide2",
          "type": "doc",
        },
        {
          "id": "Guides/guide2.5",
          "type": "doc",
        },
        {
          "id": "Guides/guide3",
          "type": "doc",
        },
        {
          "id": "Guides/guide4",
          "type": "doc",
        },
        {
          "id": "Guides/guide5",
          "type": "doc",
        },
      ],
      "label": "Guides",
      "link": undefined,
      "type": "category",
    },
    {
      "collapsed": true,
      "collapsible": true,
      "items": [
        {
          "id": "API/api-overview",
          "type": "doc",
        },
        {
          "collapsed": true,
          "collapsible": true,
          "items": [
            {
              "id": "API/Core APIs/Client API",
              "type": "doc",
            },
            {
              "id": "API/Core APIs/Server API",
              "type": "doc",
            },
          ],
          "label": "Core APIs",
          "link": undefined,
          "type": "category",
        },
        {
          "collapsed": true,
          "collapsible": true,
          "items": [
            {
              "id": "API/Extension APIs/Plugin API",
              "type": "doc",
            },
            {
              "id": "API/Extension APIs/Theme API",
              "type": "doc",
            },
          ],
          "label": "Extension APIs (label from _category_.yml)",
          "link": undefined,
          "type": "category",
        },
        {
          "id": "API/api-end",
          "type": "doc",
        },
      ],
      "label": "API (label from _category_.json)",
      "link": undefined,
      "type": "category",
    },
  ],
}
`;

exports[`site with partial autogenerated sidebars 2 (fix #4638) sidebar is partially autogenerated 1`] = `
{
  "someSidebar": [
    {
      "id": "API/api-end",
      "type": "doc",
    },
    {
      "id": "API/api-overview",
      "type": "doc",
    },
    {
      "collapsed": true,
      "collapsible": true,
      "items": [
        {
          "id": "API/Core APIs/Client API",
          "type": "doc",
        },
        {
          "id": "API/Core APIs/Server API",
          "type": "doc",
        },
      ],
      "label": "Core APIs",
      "link": undefined,
      "type": "category",
    },
    {
      "collapsed": true,
      "collapsible": true,
      "items": [
        {
          "id": "API/Extension APIs/Plugin API",
          "type": "doc",
        },
        {
          "id": "API/Extension APIs/Theme API",
          "type": "doc",
        },
      ],
      "label": "Extension APIs (label from _category_.yml)",
      "link": undefined,
      "type": "category",
    },
    {
      "id": "API/api-end",
      "type": "doc",
    },
  ],
}
`;

exports[`site with partial autogenerated sidebars docs in partially generated sidebar have correct metadata 1`] = `
{
  "description": "API End text",
  "editUrl": undefined,
  "formattedLastUpdatedAt": undefined,
  "frontMatter": {},
  "id": "API/api-end",
  "lastUpdatedAt": undefined,
  "lastUpdatedBy": undefined,
  "next": {
    "permalink": "/docs/API/api-overview",
    "title": "API Overview",
  },
  "permalink": "/docs/API/api-end",
  "previous": undefined,
  "sidebar": "someSidebar",
  "sidebarPosition": 3,
  "slug": "/API/api-end",
  "source": "@site/docs/3-API/03_api-end.md",
  "sourceDirName": "3-API",
  "tags": [],
  "title": "API End",
  "unversionedId": "API/api-end",
  "version": "current",
}
`;

exports[`site with partial autogenerated sidebars docs in partially generated sidebar have correct metadata 2`] = `
{
  "description": "API Overview text",
  "editUrl": undefined,
  "formattedLastUpdatedAt": undefined,
  "frontMatter": {},
  "id": "API/api-overview",
  "lastUpdatedAt": undefined,
  "lastUpdatedBy": undefined,
  "next": {
    "permalink": "/docs/API/Extension APIs/Plugin API",
    "title": "Plugin API",
  },
  "permalink": "/docs/API/api-overview",
  "previous": {
    "permalink": "/docs/API/api-end",
    "title": "API End",
  },
  "sidebar": "someSidebar",
  "sidebarPosition": 0,
  "slug": "/API/api-overview",
  "source": "@site/docs/3-API/00_api-overview.md",
  "sourceDirName": "3-API",
  "tags": [],
  "title": "API Overview",
  "unversionedId": "API/api-overview",
  "version": "current",
}
`;

exports[`site with partial autogenerated sidebars docs in partially generated sidebar have correct metadata 3`] = `
{
  "description": "Plugin API text",
  "editUrl": undefined,
  "formattedLastUpdatedAt": undefined,
  "frontMatter": {},
  "id": "API/Extension APIs/Plugin API",
  "lastUpdatedAt": undefined,
  "lastUpdatedBy": undefined,
  "next": {
    "permalink": "/docs/API/Extension APIs/Theme API",
    "title": "Theme API",
  },
  "permalink": "/docs/API/Extension APIs/Plugin API",
  "previous": {
    "permalink": "/docs/API/api-overview",
    "title": "API Overview",
  },
  "sidebar": "someSidebar",
  "sidebarPosition": 0,
  "slug": "/API/Extension APIs/Plugin API",
  "source": "@site/docs/3-API/02_Extension APIs/0. Plugin API.md",
  "sourceDirName": "3-API/02_Extension APIs",
  "tags": [],
  "title": "Plugin API",
  "unversionedId": "API/Extension APIs/Plugin API",
  "version": "current",
}
`;

exports[`site with partial autogenerated sidebars docs in partially generated sidebar have correct metadata 4`] = `
{
  "description": "Theme API text",
  "editUrl": undefined,
  "formattedLastUpdatedAt": undefined,
  "frontMatter": {},
  "id": "API/Extension APIs/Theme API",
  "lastUpdatedAt": undefined,
  "lastUpdatedBy": undefined,
  "next": undefined,
  "permalink": "/docs/API/Extension APIs/Theme API",
  "previous": {
    "permalink": "/docs/API/Extension APIs/Plugin API",
    "title": "Plugin API",
  },
  "sidebar": "someSidebar",
  "sidebarPosition": 1,
  "slug": "/API/Extension APIs/Theme API",
  "source": "@site/docs/3-API/02_Extension APIs/1. Theme API.md",
  "sourceDirName": "3-API/02_Extension APIs",
  "tags": [],
  "title": "Theme API",
  "unversionedId": "API/Extension APIs/Theme API",
  "version": "current",
}
`;

exports[`site with partial autogenerated sidebars sidebar is partially autogenerated 1`] = `
{
  "someSidebar": [
    {
      "id": "API/api-end",
      "type": "doc",
    },
    {
      "collapsed": true,
      "collapsible": true,
      "items": [
        {
          "id": "API/api-overview",
          "type": "doc",
        },
        {
          "id": "API/Extension APIs/Plugin API",
          "type": "doc",
        },
        {
          "id": "API/Extension APIs/Theme API",
          "type": "doc",
        },
      ],
      "label": "Some category",
      "link": undefined,
      "type": "category",
    },
  ],
}
`;

exports[`versioned website (community) content 1`] = `
{
  "description": "Team current version (translated)",
  "editUrl": undefined,
  "formattedLastUpdatedAt": undefined,
  "frontMatter": {
    "title": "Team title translated",
  },
  "id": "team",
  "lastUpdatedAt": undefined,
  "lastUpdatedBy": undefined,
  "next": undefined,
  "permalink": "/community/next/team",
  "previous": undefined,
  "sidebar": "community",
  "sidebarPosition": undefined,
  "slug": "/team",
  "source": "@site/i18n/en/docusaurus-plugin-content-docs-community/current/team.md",
  "sourceDirName": ".",
  "tags": [],
  "title": "Team title translated",
  "unversionedId": "team",
  "version": "current",
}
`;

exports[`versioned website (community) content 2`] = `
{
  "description": "Team 1.0.0",
  "editUrl": undefined,
  "formattedLastUpdatedAt": undefined,
  "frontMatter": {},
  "id": "version-1.0.0/team",
  "lastUpdatedAt": undefined,
  "lastUpdatedBy": undefined,
  "next": undefined,
  "permalink": "/community/team",
  "previous": undefined,
  "sidebar": "version-1.0.0/community",
  "sidebarPosition": undefined,
  "slug": "/team",
  "source": "@site/community_versioned_docs/version-1.0.0/team.md",
  "sourceDirName": ".",
  "tags": [],
  "title": "team",
  "unversionedId": "team",
  "version": "1.0.0",
}
`;

exports[`versioned website (community) content: 100 version sidebars 1`] = `
{
  "version-1.0.0/community": [
    {
      "id": "version-1.0.0/team",
      "type": "doc",
    },
  ],
}
`;

exports[`versioned website (community) content: current version sidebars 1`] = `
{
  "community": [
    {
      "id": "team",
      "type": "doc",
    },
  ],
}
`;

exports[`versioned website (community) content: data 1`] = `
{
  "site-community-versioned-docs-version-1-0-0-team-md-359.json": "{
  "unversionedId": "team",
  "id": "version-1.0.0/team",
  "title": "team",
  "description": "Team 1.0.0",
  "source": "@site/community_versioned_docs/version-1.0.0/team.md",
  "sourceDirName": ".",
  "slug": "/team",
  "permalink": "/community/team",
  "tags": [],
  "version": "1.0.0",
  "frontMatter": {},
  "sidebar": "version-1.0.0/community"
}",
  "site-i-18-n-en-docusaurus-plugin-content-docs-community-current-team-md-7e5.json": "{
  "unversionedId": "team",
  "id": "team",
  "title": "Team title translated",
  "description": "Team current version (translated)",
  "source": "@site/i18n/en/docusaurus-plugin-content-docs-community/current/team.md",
  "sourceDirName": ".",
  "slug": "/team",
  "permalink": "/community/next/team",
  "tags": [],
  "version": "current",
  "frontMatter": {
    "title": "Team title translated"
  },
  "sidebar": "community"
}",
  "version-1-0-0-metadata-prop-608.json": "{
  "pluginId": "community",
  "version": "1.0.0",
  "label": "1.0.0",
  "banner": null,
  "badge": true,
  "className": "docs-version-1.0.0",
  "isLast": true,
  "docsSidebars": {
    "version-1.0.0/community": [
      {
        "type": "link",
        "label": "team",
        "href": "/community/team",
        "docId": "team"
      }
    ]
  },
  "docs": {
    "team": {
      "id": "team",
      "title": "team",
      "description": "Team 1.0.0",
      "sidebar": "version-1.0.0/community"
    }
  }
}",
  "version-current-metadata-prop-751.json": "{
  "pluginId": "community",
  "version": "current",
  "label": "Next",
  "banner": "unreleased",
  "badge": true,
  "className": "docs-version-current",
  "isLast": false,
  "docsSidebars": {
    "community": [
      {
        "type": "link",
        "label": "Team title translated",
        "href": "/community/next/team",
        "docId": "team"
      }
    ]
  },
  "docs": {
    "team": {
      "id": "team",
      "title": "Team title translated",
      "description": "Team current version (translated)",
      "sidebar": "community"
    }
  }
}",
}
`;

exports[`versioned website (community) content: global data 1`] = `
{
  "pluginName": {
    "pluginId": {
      "breadcrumbs": true,
      "path": "/community",
      "versions": [
        {
          "docs": [
            {
              "id": "team",
              "path": "/community/next/team",
              "sidebar": "community",
            },
          ],
          "isLast": false,
          "label": "Next",
          "mainDocId": "team",
          "name": "current",
          "path": "/community/next",
          "sidebars": {
            "community": {
              "link": {
                "label": "team",
                "path": "/community/next/team",
              },
            },
          },
        },
        {
          "docs": [
            {
              "id": "team",
              "path": "/community/team",
              "sidebar": "version-1.0.0/community",
            },
          ],
          "isLast": true,
          "label": "1.0.0",
          "mainDocId": "team",
          "name": "1.0.0",
          "path": "/community",
          "sidebars": {
            "version-1.0.0/community": {
              "link": {
                "label": "version-1.0.0/team",
                "path": "/community/team",
              },
            },
          },
        },
      ],
    },
  },
}
`;

exports[`versioned website (community) content: route config 1`] = `
[
  {
    "component": "@theme/DocPage",
    "exact": false,
    "modules": {
      "versionMetadata": "~docs/version-current-metadata-prop-751.json",
    },
    "path": "/community/next",
    "priority": undefined,
    "routes": [
      {
        "component": "@theme/DocItem",
        "exact": true,
        "modules": {
          "content": "@site/i18n/en/docusaurus-plugin-content-docs-community/current/team.md",
        },
        "path": "/community/next/team",
        "sidebar": "community",
      },
    ],
  },
  {
    "component": "@theme/DocPage",
    "exact": false,
    "modules": {
      "versionMetadata": "~docs/version-1-0-0-metadata-prop-608.json",
    },
    "path": "/community",
    "priority": -1,
    "routes": [
      {
        "component": "@theme/DocItem",
        "exact": true,
        "modules": {
          "content": "@site/community_versioned_docs/version-1.0.0/team.md",
        },
        "path": "/community/team",
        "sidebar": "version-1.0.0/community",
      },
    ],
  },
]
`;

exports[`versioned website (community) getPathToWatch 1`] = `
[
  "community_sidebars.json",
  "i18n/en/docusaurus-plugin-content-docs-community/current/**/*.{md,mdx}",
  "community/**/*.{md,mdx}",
  "community/**/_category_.{json,yml,yaml}",
  "community_versioned_sidebars/version-1.0.0-sidebars.json",
  "i18n/en/docusaurus-plugin-content-docs-community/version-1.0.0/**/*.{md,mdx}",
  "community_versioned_docs/version-1.0.0/**/*.{md,mdx}",
  "community_versioned_docs/version-1.0.0/**/_category_.{json,yml,yaml}",
]
`;

exports[`versioned website content 1`] = `
{
  "description": "This is next version of bar.",
  "editUrl": undefined,
  "formattedLastUpdatedAt": undefined,
  "frontMatter": {
    "slug": "barSlug",
    "tags": [
      "barTag 1",
      "barTag-2",
      {
        "label": "barTag 3",
        "permalink": "barTag-3-permalink",
      },
    ],
  },
  "id": "foo/bar",
  "lastUpdatedAt": undefined,
  "lastUpdatedBy": undefined,
  "next": {
    "permalink": "/docs/next/",
    "title": "hello",
  },
  "permalink": "/docs/next/foo/barSlug",
  "previous": undefined,
  "sidebar": "docs",
  "sidebarPosition": undefined,
  "slug": "/foo/barSlug",
  "source": "@site/docs/foo/bar.md",
  "sourceDirName": "foo",
  "tags": [
    {
      "label": "barTag 1",
      "permalink": "/docs/next/tags/bar-tag-1",
    },
    {
      "label": "barTag-2",
      "permalink": "/docs/next/tags/bar-tag-2",
    },
    {
      "label": "barTag 3",
      "permalink": "/docs/next/tags/barTag-3-permalink",
    },
  ],
  "title": "bar",
  "unversionedId": "foo/bar",
  "version": "current",
}
`;

exports[`versioned website content 2`] = `
{
  "description": "Bar 1.0.1 !",
  "editUrl": undefined,
  "formattedLastUpdatedAt": undefined,
  "frontMatter": {},
  "id": "version-1.0.1/foo/bar",
  "lastUpdatedAt": undefined,
  "lastUpdatedBy": undefined,
  "next": {
    "permalink": "/docs/",
    "title": "hello",
  },
  "permalink": "/docs/foo/bar",
  "previous": undefined,
  "sidebar": "VersionedSideBarNameDoesNotMatter/docs",
  "sidebarPosition": undefined,
  "slug": "/foo/bar",
  "source": "@site/versioned_docs/version-1.0.1/foo/bar.md",
  "sourceDirName": "foo",
  "tags": [],
  "title": "bar",
  "unversionedId": "foo/bar",
  "version": "1.0.1",
}
`;

exports[`versioned website content 3`] = `
{
  "description": "Hello next !",
  "editUrl": undefined,
  "formattedLastUpdatedAt": undefined,
  "frontMatter": {
    "slug": "/",
  },
  "id": "hello",
  "lastUpdatedAt": undefined,
  "lastUpdatedBy": undefined,
  "next": undefined,
  "permalink": "/docs/next/",
  "previous": {
    "permalink": "/docs/next/foo/barSlug",
    "title": "bar",
  },
  "sidebar": "docs",
  "sidebarPosition": undefined,
  "slug": "/",
  "source": "@site/docs/hello.md",
  "sourceDirName": ".",
  "tags": [],
  "title": "hello",
  "unversionedId": "hello",
  "version": "current",
}
`;

exports[`versioned website content 4`] = `
{
  "description": "Hello 1.0.1 !",
  "editUrl": undefined,
  "formattedLastUpdatedAt": undefined,
  "frontMatter": {
    "slug": "/",
  },
  "id": "version-1.0.1/hello",
  "lastUpdatedAt": undefined,
  "lastUpdatedBy": undefined,
  "next": undefined,
  "permalink": "/docs/",
  "previous": {
    "permalink": "/docs/foo/bar",
    "title": "bar",
  },
  "sidebar": "VersionedSideBarNameDoesNotMatter/docs",
  "sidebarPosition": undefined,
  "slug": "/",
  "source": "@site/versioned_docs/version-1.0.1/hello.md",
  "sourceDirName": ".",
  "tags": [],
  "title": "hello",
  "unversionedId": "hello",
  "version": "1.0.1",
}
`;

exports[`versioned website content 5`] = `
{
  "description": "Baz 1.0.0 ! This will be deleted in next subsequent versions.",
  "editUrl": undefined,
  "formattedLastUpdatedAt": undefined,
  "frontMatter": {},
  "id": "version-1.0.0/foo/baz",
  "lastUpdatedAt": undefined,
  "lastUpdatedBy": undefined,
  "next": {
    "permalink": "/docs/1.0.0/",
    "title": "hello",
  },
  "permalink": "/docs/1.0.0/foo/baz",
  "previous": {
    "permalink": "/docs/1.0.0/foo/barSlug",
    "title": "bar",
  },
  "sidebar": "version-1.0.0/docs",
  "sidebarPosition": undefined,
  "slug": "/foo/baz",
  "source": "@site/versioned_docs/version-1.0.0/foo/baz.md",
  "sourceDirName": "foo",
  "tags": [],
  "title": "baz",
  "unversionedId": "foo/baz",
  "version": "1.0.0",
}
`;

exports[`versioned website content: 100 version sidebars 1`] = `
{
  "version-1.0.0/docs": [
    {
      "collapsed": true,
      "collapsible": true,
      "items": [
        {
          "id": "version-1.0.0/foo/bar",
          "type": "doc",
        },
        {
          "id": "version-1.0.0/foo/baz",
          "type": "doc",
        },
      ],
      "label": "Test",
      "link": undefined,
      "type": "category",
    },
    {
      "collapsed": true,
      "collapsible": true,
      "items": [
        {
          "id": "version-1.0.0/hello",
          "type": "doc",
        },
      ],
      "label": "Guides",
      "link": undefined,
      "type": "category",
    },
  ],
}
`;

exports[`versioned website content: 101 version sidebars 1`] = `
{
  "VersionedSideBarNameDoesNotMatter/docs": [
    {
      "collapsed": true,
      "collapsible": true,
      "items": [
        {
          "id": "foo/bar",
          "type": "doc",
        },
      ],
      "label": "Test",
      "link": undefined,
      "type": "category",
    },
    {
      "collapsed": true,
      "collapsible": true,
      "items": [
        {
          "id": "version-1.0.1/hello",
          "type": "doc",
        },
      ],
      "label": "Guides",
      "link": undefined,
      "type": "category",
    },
  ],
}
`;

exports[`versioned website content: current version sidebars 1`] = `
{
  "docs": [
    {
      "collapsed": true,
      "collapsible": true,
      "items": [
        {
          "id": "foo/bar",
          "type": "doc",
        },
      ],
      "label": "Test",
      "link": undefined,
      "type": "category",
    },
    {
      "collapsed": true,
      "collapsible": true,
      "items": [
        {
          "id": "hello",
          "type": "doc",
        },
      ],
      "label": "Guides",
      "link": undefined,
      "type": "category",
    },
  ],
}
`;

exports[`versioned website content: data 1`] = `
{
  "site-docs-foo-bar-md-8c2.json": "{
  "unversionedId": "foo/bar",
  "id": "foo/bar",
  "title": "bar",
  "description": "This is next version of bar.",
  "source": "@site/docs/foo/bar.md",
  "sourceDirName": "foo",
  "slug": "/foo/barSlug",
  "permalink": "/docs/next/foo/barSlug",
  "tags": [
    {
      "label": "barTag 1",
      "permalink": "/docs/next/tags/bar-tag-1"
    },
    {
      "label": "barTag-2",
      "permalink": "/docs/next/tags/bar-tag-2"
    },
    {
      "label": "barTag 3",
      "permalink": "/docs/next/tags/barTag-3-permalink"
    }
  ],
  "version": "current",
  "frontMatter": {
    "slug": "barSlug",
    "tags": [
      "barTag 1",
      "barTag-2",
      {
        "label": "barTag 3",
        "permalink": "barTag-3-permalink"
      }
    ]
  },
  "sidebar": "docs",
  "next": {
    "title": "hello",
    "permalink": "/docs/next/"
  }
}",
  "site-docs-hello-md-9df.json": "{
  "unversionedId": "hello",
  "id": "hello",
  "title": "hello",
  "description": "Hello next !",
  "source": "@site/docs/hello.md",
  "sourceDirName": ".",
  "slug": "/",
  "permalink": "/docs/next/",
  "tags": [],
  "version": "current",
  "frontMatter": {
    "slug": "/"
  },
  "sidebar": "docs",
  "previous": {
    "title": "bar",
    "permalink": "/docs/next/foo/barSlug"
  }
}",
  "site-docs-slugs-absolute-slug-md-4e8.json": "{
  "unversionedId": "slugs/absoluteSlug",
  "id": "slugs/absoluteSlug",
  "title": "absoluteSlug",
  "description": "Lorem",
  "source": "@site/docs/slugs/absoluteSlug.md",
  "sourceDirName": "slugs",
  "slug": "/absoluteSlug",
  "permalink": "/docs/next/absoluteSlug",
  "tags": [],
  "version": "current",
  "frontMatter": {
    "slug": "/absoluteSlug"
  }
}",
  "site-docs-slugs-relative-slug-md-d1c.json": "{
  "unversionedId": "slugs/relativeSlug",
  "id": "slugs/relativeSlug",
  "title": "relativeSlug",
  "description": "Lorem",
  "source": "@site/docs/slugs/relativeSlug.md",
  "sourceDirName": "slugs",
  "slug": "/slugs/relativeSlug",
  "permalink": "/docs/next/slugs/relativeSlug",
  "tags": [],
  "version": "current",
  "frontMatter": {
    "slug": "relativeSlug"
  }
}",
  "site-docs-slugs-resolved-slug-md-02b.json": "{
  "unversionedId": "slugs/resolvedSlug",
  "id": "slugs/resolvedSlug",
  "title": "resolvedSlug",
  "description": "Lorem",
  "source": "@site/docs/slugs/resolvedSlug.md",
  "sourceDirName": "slugs",
  "slug": "/slugs/hey/resolvedSlug",
  "permalink": "/docs/next/slugs/hey/resolvedSlug",
  "tags": [],
  "version": "current",
  "frontMatter": {
    "slug": "./hey/ho/../resolvedSlug"
  }
}",
  "site-docs-slugs-try-to-escape-slug-md-70d.json": "{
  "unversionedId": "slugs/tryToEscapeSlug",
  "id": "slugs/tryToEscapeSlug",
  "title": "tryToEscapeSlug",
  "description": "Lorem",
  "source": "@site/docs/slugs/tryToEscapeSlug.md",
  "sourceDirName": "slugs",
  "slug": "/tryToEscapeSlug",
  "permalink": "/docs/next/tryToEscapeSlug",
  "tags": [],
  "version": "current",
  "frontMatter": {
    "slug": "../../../../../../../../tryToEscapeSlug"
  }
}",
  "site-i-18-n-en-docusaurus-plugin-content-docs-version-1-0-0-hello-md-fe5.json": "{
  "unversionedId": "hello",
  "id": "version-1.0.0/hello",
  "title": "hello",
  "description": "Hello 1.0.0 ! (translated en)",
  "source": "@site/i18n/en/docusaurus-plugin-content-docs/version-1.0.0/hello.md",
  "sourceDirName": ".",
  "slug": "/",
  "permalink": "/docs/1.0.0/",
  "tags": [],
  "version": "1.0.0",
  "frontMatter": {
    "slug": "/"
  },
  "sidebar": "version-1.0.0/docs",
  "previous": {
    "title": "baz",
    "permalink": "/docs/1.0.0/foo/baz"
  }
}",
  "site-versioned-docs-version-1-0-0-foo-bar-md-7a6.json": "{
  "unversionedId": "foo/bar",
  "id": "version-1.0.0/foo/bar",
  "title": "bar",
  "description": "Bar 1.0.0 !",
  "source": "@site/versioned_docs/version-1.0.0/foo/bar.md",
  "sourceDirName": "foo",
  "slug": "/foo/barSlug",
  "permalink": "/docs/1.0.0/foo/barSlug",
  "tags": [],
  "version": "1.0.0",
  "frontMatter": {
    "slug": "barSlug"
  },
  "sidebar": "version-1.0.0/docs",
  "next": {
    "title": "baz",
    "permalink": "/docs/1.0.0/foo/baz"
  }
}",
  "site-versioned-docs-version-1-0-0-foo-baz-md-883.json": "{
  "unversionedId": "foo/baz",
  "id": "version-1.0.0/foo/baz",
  "title": "baz",
  "description": "Baz 1.0.0 ! This will be deleted in next subsequent versions.",
  "source": "@site/versioned_docs/version-1.0.0/foo/baz.md",
  "sourceDirName": "foo",
  "slug": "/foo/baz",
  "permalink": "/docs/1.0.0/foo/baz",
  "tags": [],
  "version": "1.0.0",
  "frontMatter": {},
  "sidebar": "version-1.0.0/docs",
  "previous": {
    "title": "bar",
    "permalink": "/docs/1.0.0/foo/barSlug"
  },
  "next": {
    "title": "hello",
    "permalink": "/docs/1.0.0/"
  }
}",
  "site-versioned-docs-version-1-0-1-foo-bar-md-7a3.json": "{
  "unversionedId": "foo/bar",
  "id": "version-1.0.1/foo/bar",
  "title": "bar",
  "description": "Bar 1.0.1 !",
  "source": "@site/versioned_docs/version-1.0.1/foo/bar.md",
  "sourceDirName": "foo",
  "slug": "/foo/bar",
  "permalink": "/docs/foo/bar",
  "tags": [],
  "version": "1.0.1",
  "frontMatter": {},
  "sidebar": "VersionedSideBarNameDoesNotMatter/docs",
  "next": {
    "title": "hello",
    "permalink": "/docs/"
  }
}",
  "site-versioned-docs-version-1-0-1-hello-md-0c7.json": "{
  "unversionedId": "hello",
  "id": "version-1.0.1/hello",
  "title": "hello",
  "description": "Hello 1.0.1 !",
  "source": "@site/versioned_docs/version-1.0.1/hello.md",
  "sourceDirName": ".",
  "slug": "/",
  "permalink": "/docs/",
  "tags": [],
  "version": "1.0.1",
  "frontMatter": {
    "slug": "/"
  },
  "sidebar": "VersionedSideBarNameDoesNotMatter/docs",
  "previous": {
    "title": "bar",
    "permalink": "/docs/foo/bar"
  }
}",
  "site-versioned-docs-version-with-slugs-root-absolute-slug-md-4d2.json": "{
  "unversionedId": "rootAbsoluteSlug",
  "id": "version-withSlugs/rootAbsoluteSlug",
  "title": "rootAbsoluteSlug",
  "description": "Lorem",
  "source": "@site/versioned_docs/version-withSlugs/rootAbsoluteSlug.md",
  "sourceDirName": ".",
  "slug": "/rootAbsoluteSlug",
  "permalink": "/docs/withSlugs/rootAbsoluteSlug",
  "tags": [],
  "version": "withSlugs",
  "frontMatter": {
    "slug": "/rootAbsoluteSlug"
  },
  "sidebar": "version-1.0.1/docs"
}",
  "site-versioned-docs-version-with-slugs-root-relative-slug-md-32a.json": "{
  "unversionedId": "rootRelativeSlug",
  "id": "version-withSlugs/rootRelativeSlug",
  "title": "rootRelativeSlug",
  "description": "Lorem",
  "source": "@site/versioned_docs/version-withSlugs/rootRelativeSlug.md",
  "sourceDirName": ".",
  "slug": "/rootRelativeSlug",
  "permalink": "/docs/withSlugs/rootRelativeSlug",
  "tags": [],
  "version": "withSlugs",
  "frontMatter": {
    "slug": "rootRelativeSlug"
  }
}",
  "site-versioned-docs-version-with-slugs-root-resolved-slug-md-aee.json": "{
  "unversionedId": "rootResolvedSlug",
  "id": "version-withSlugs/rootResolvedSlug",
  "title": "rootResolvedSlug",
  "description": "Lorem",
  "source": "@site/versioned_docs/version-withSlugs/rootResolvedSlug.md",
  "sourceDirName": ".",
  "slug": "/hey/rootResolvedSlug",
  "permalink": "/docs/withSlugs/hey/rootResolvedSlug",
  "tags": [],
  "version": "withSlugs",
  "frontMatter": {
    "slug": "./hey/ho/../rootResolvedSlug"
  }
}",
  "site-versioned-docs-version-with-slugs-root-try-to-escape-slug-md-b5d.json": "{
  "unversionedId": "rootTryToEscapeSlug",
  "id": "version-withSlugs/rootTryToEscapeSlug",
  "title": "rootTryToEscapeSlug",
  "description": "Lorem",
  "source": "@site/versioned_docs/version-withSlugs/rootTryToEscapeSlug.md",
  "sourceDirName": ".",
  "slug": "/rootTryToEscapeSlug",
  "permalink": "/docs/withSlugs/rootTryToEscapeSlug",
  "tags": [],
  "version": "withSlugs",
  "frontMatter": {
    "slug": "../../../../../../../../rootTryToEscapeSlug"
  }
}",
  "site-versioned-docs-version-with-slugs-slugs-absolute-slug-md-47a.json": "{
  "unversionedId": "slugs/absoluteSlug",
  "id": "version-withSlugs/slugs/absoluteSlug",
  "title": "absoluteSlug",
  "description": "Lorem",
  "source": "@site/versioned_docs/version-withSlugs/slugs/absoluteSlug.md",
  "sourceDirName": "slugs",
  "slug": "/absoluteSlug",
  "permalink": "/docs/withSlugs/absoluteSlug",
  "tags": [],
  "version": "withSlugs",
  "frontMatter": {
    "slug": "/absoluteSlug"
  }
}",
  "site-versioned-docs-version-with-slugs-slugs-relative-slug-md-a95.json": "{
  "unversionedId": "slugs/relativeSlug",
  "id": "version-withSlugs/slugs/relativeSlug",
  "title": "relativeSlug",
  "description": "Lorem",
  "source": "@site/versioned_docs/version-withSlugs/slugs/relativeSlug.md",
  "sourceDirName": "slugs",
  "slug": "/slugs/relativeSlug",
  "permalink": "/docs/withSlugs/slugs/relativeSlug",
  "tags": [],
  "version": "withSlugs",
  "frontMatter": {
    "slug": "relativeSlug"
  }
}",
  "site-versioned-docs-version-with-slugs-slugs-resolved-slug-md-5a1.json": "{
  "unversionedId": "slugs/resolvedSlug",
  "id": "version-withSlugs/slugs/resolvedSlug",
  "title": "resolvedSlug",
  "description": "Lorem",
  "source": "@site/versioned_docs/version-withSlugs/slugs/resolvedSlug.md",
  "sourceDirName": "slugs",
  "slug": "/slugs/hey/resolvedSlug",
  "permalink": "/docs/withSlugs/slugs/hey/resolvedSlug",
  "tags": [],
  "version": "withSlugs",
  "frontMatter": {
    "slug": "./hey/ho/../resolvedSlug"
  }
}",
  "site-versioned-docs-version-with-slugs-slugs-try-to-escape-slug-md-4e1.json": "{
  "unversionedId": "slugs/tryToEscapeSlug",
  "id": "version-withSlugs/slugs/tryToEscapeSlug",
  "title": "tryToEscapeSlug",
  "description": "Lorem",
  "source": "@site/versioned_docs/version-withSlugs/slugs/tryToEscapeSlug.md",
  "sourceDirName": "slugs",
  "slug": "/tryToEscapeSlug",
  "permalink": "/docs/withSlugs/tryToEscapeSlug",
  "tags": [],
  "version": "withSlugs",
  "frontMatter": {
    "slug": "../../../../../../../../tryToEscapeSlug"
  }
}",
  "tag-docs-next-tags-bar-tag-1-a8f.json": "{
  "label": "barTag 1",
  "permalink": "/docs/next/tags/bar-tag-1",
  "allTagsPath": "/docs/next/tags",
  "count": 1,
  "items": [
    {
      "id": "foo/bar",
      "title": "bar",
      "description": "This is next version of bar.",
      "permalink": "/docs/next/foo/barSlug"
    }
  ]
}",
  "tag-docs-next-tags-bar-tag-2-216.json": "{
  "label": "barTag-2",
  "permalink": "/docs/next/tags/bar-tag-2",
  "allTagsPath": "/docs/next/tags",
  "count": 1,
  "items": [
    {
      "id": "foo/bar",
      "title": "bar",
      "description": "This is next version of bar.",
      "permalink": "/docs/next/foo/barSlug"
    }
  ]
}",
  "tag-docs-next-tags-bar-tag-3-permalink-94a.json": "{
  "label": "barTag 3",
  "permalink": "/docs/next/tags/barTag-3-permalink",
  "allTagsPath": "/docs/next/tags",
  "count": 1,
  "items": [
    {
      "id": "foo/bar",
      "title": "bar",
      "description": "This is next version of bar.",
      "permalink": "/docs/next/foo/barSlug"
    }
  ]
}",
  "tags-list-current-prop-15a.json": "[
  {
    "label": "barTag 1",
    "permalink": "/docs/next/tags/bar-tag-1",
    "count": 1
  },
  {
    "label": "barTag-2",
    "permalink": "/docs/next/tags/bar-tag-2",
    "count": 1
  },
  {
    "label": "barTag 3",
    "permalink": "/docs/next/tags/barTag-3-permalink",
    "count": 1
  }
]",
  "version-1-0-0-metadata-prop-608.json": "{
  "pluginId": "default",
  "version": "1.0.0",
  "label": "1.0.0",
  "banner": "unmaintained",
  "badge": true,
  "className": "docs-version-1.0.0",
  "isLast": false,
  "docsSidebars": {
    "version-1.0.0/docs": [
      {
        "type": "category",
        "label": "Test",
        "items": [
          {
            "type": "link",
            "label": "bar",
            "href": "/docs/1.0.0/foo/barSlug",
            "docId": "foo/bar"
          },
          {
            "type": "link",
            "label": "baz",
            "href": "/docs/1.0.0/foo/baz",
            "docId": "foo/baz"
          }
        ],
        "collapsed": true,
        "collapsible": true
      },
      {
        "type": "category",
        "label": "Guides",
        "items": [
          {
            "type": "link",
            "label": "hello",
            "href": "/docs/1.0.0/",
            "docId": "hello"
          }
        ],
        "collapsed": true,
        "collapsible": true
      }
    ]
  },
  "docs": {
    "foo/bar": {
      "id": "foo/bar",
      "title": "bar",
      "description": "Bar 1.0.0 !",
      "sidebar": "version-1.0.0/docs"
    },
    "foo/baz": {
      "id": "foo/baz",
      "title": "baz",
      "description": "Baz 1.0.0 ! This will be deleted in next subsequent versions.",
      "sidebar": "version-1.0.0/docs"
    },
    "hello": {
      "id": "hello",
      "title": "hello",
      "description": "Hello 1.0.0 ! (translated en)",
      "sidebar": "version-1.0.0/docs"
    }
  }
}",
  "version-1-0-1-metadata-prop-e87.json": "{
  "pluginId": "default",
  "version": "1.0.1",
  "label": "1.0.1",
  "banner": null,
  "badge": true,
  "className": "docs-version-1.0.1",
  "isLast": true,
  "docsSidebars": {
    "VersionedSideBarNameDoesNotMatter/docs": [
      {
        "type": "category",
        "label": "Test",
        "items": [
          {
            "type": "link",
            "label": "bar",
            "href": "/docs/foo/bar",
            "docId": "foo/bar"
          }
        ],
        "collapsed": true,
        "collapsible": true
      },
      {
        "type": "category",
        "label": "Guides",
        "items": [
          {
            "type": "link",
            "label": "hello",
            "href": "/docs/",
            "docId": "hello"
          }
        ],
        "collapsed": true,
        "collapsible": true
      }
    ]
  },
  "docs": {
    "foo/bar": {
      "id": "foo/bar",
      "title": "bar",
      "description": "Bar 1.0.1 !",
      "sidebar": "VersionedSideBarNameDoesNotMatter/docs"
    },
    "hello": {
      "id": "hello",
      "title": "hello",
      "description": "Hello 1.0.1 !",
      "sidebar": "VersionedSideBarNameDoesNotMatter/docs"
    }
  }
}",
  "version-current-metadata-prop-751.json": "{
  "pluginId": "default",
  "version": "current",
  "label": "Next",
  "banner": "unreleased",
  "badge": true,
  "className": "docs-version-current",
  "isLast": false,
  "docsSidebars": {
    "docs": [
      {
        "type": "category",
        "label": "Test",
        "items": [
          {
            "type": "link",
            "label": "bar",
            "href": "/docs/next/foo/barSlug",
            "docId": "foo/bar"
          }
        ],
        "collapsed": true,
        "collapsible": true
      },
      {
        "type": "category",
        "label": "Guides",
        "items": [
          {
            "type": "link",
            "label": "hello",
            "href": "/docs/next/",
            "docId": "hello"
          }
        ],
        "collapsed": true,
        "collapsible": true
      }
    ]
  },
  "docs": {
    "foo/bar": {
      "id": "foo/bar",
      "title": "bar",
      "description": "This is next version of bar.",
      "sidebar": "docs"
    },
    "hello": {
      "id": "hello",
      "title": "hello",
      "description": "Hello next !",
      "sidebar": "docs"
    },
    "slugs/absoluteSlug": {
      "id": "slugs/absoluteSlug",
      "title": "absoluteSlug",
      "description": "Lorem"
    },
    "slugs/relativeSlug": {
      "id": "slugs/relativeSlug",
      "title": "relativeSlug",
      "description": "Lorem"
    },
    "slugs/resolvedSlug": {
      "id": "slugs/resolvedSlug",
      "title": "resolvedSlug",
      "description": "Lorem"
    },
    "slugs/tryToEscapeSlug": {
      "id": "slugs/tryToEscapeSlug",
      "title": "tryToEscapeSlug",
      "description": "Lorem"
    }
  }
}",
  "version-with-slugs-metadata-prop-2bf.json": "{
  "pluginId": "default",
  "version": "withSlugs",
  "label": "withSlugs",
  "banner": "unmaintained",
  "badge": true,
  "className": "docs-version-withSlugs",
  "isLast": false,
  "docsSidebars": {
    "version-1.0.1/docs": [
      {
        "type": "category",
        "label": "Test",
        "items": [
          {
            "type": "link",
            "label": "rootAbsoluteSlug",
            "href": "/docs/withSlugs/rootAbsoluteSlug",
            "docId": "rootAbsoluteSlug"
          }
        ],
        "collapsed": true,
        "collapsible": true
      }
    ]
  },
  "docs": {
    "rootAbsoluteSlug": {
      "id": "rootAbsoluteSlug",
      "title": "rootAbsoluteSlug",
      "description": "Lorem",
      "sidebar": "version-1.0.1/docs"
    },
    "rootRelativeSlug": {
      "id": "rootRelativeSlug",
      "title": "rootRelativeSlug",
      "description": "Lorem"
    },
    "rootResolvedSlug": {
      "id": "rootResolvedSlug",
      "title": "rootResolvedSlug",
      "description": "Lorem"
    },
    "rootTryToEscapeSlug": {
      "id": "rootTryToEscapeSlug",
      "title": "rootTryToEscapeSlug",
      "description": "Lorem"
    },
    "slugs/absoluteSlug": {
      "id": "slugs/absoluteSlug",
      "title": "absoluteSlug",
      "description": "Lorem"
    },
    "slugs/relativeSlug": {
      "id": "slugs/relativeSlug",
      "title": "relativeSlug",
      "description": "Lorem"
    },
    "slugs/resolvedSlug": {
      "id": "slugs/resolvedSlug",
      "title": "resolvedSlug",
      "description": "Lorem"
    },
    "slugs/tryToEscapeSlug": {
      "id": "slugs/tryToEscapeSlug",
      "title": "tryToEscapeSlug",
      "description": "Lorem"
    }
  }
}",
}
`;

exports[`versioned website content: global data 1`] = `
{
  "pluginName": {
    "pluginId": {
      "breadcrumbs": true,
      "path": "/docs",
      "versions": [
        {
          "docs": [
            {
              "id": "foo/bar",
              "path": "/docs/next/foo/barSlug",
              "sidebar": "docs",
            },
            {
              "id": "hello",
              "path": "/docs/next/",
              "sidebar": "docs",
            },
            {
              "id": "slugs/absoluteSlug",
              "path": "/docs/next/absoluteSlug",
              "sidebar": undefined,
            },
            {
              "id": "slugs/relativeSlug",
              "path": "/docs/next/slugs/relativeSlug",
              "sidebar": undefined,
            },
            {
              "id": "slugs/resolvedSlug",
              "path": "/docs/next/slugs/hey/resolvedSlug",
              "sidebar": undefined,
            },
            {
              "id": "slugs/tryToEscapeSlug",
              "path": "/docs/next/tryToEscapeSlug",
              "sidebar": undefined,
            },
          ],
          "isLast": false,
          "label": "Next",
          "mainDocId": "hello",
          "name": "current",
          "path": "/docs/next",
          "sidebars": {
            "docs": {
              "link": {
                "label": "foo/bar",
                "path": "/docs/next/foo/barSlug",
              },
            },
          },
        },
        {
          "docs": [
            {
              "id": "foo/bar",
              "path": "/docs/foo/bar",
              "sidebar": "VersionedSideBarNameDoesNotMatter/docs",
            },
            {
              "id": "hello",
              "path": "/docs/",
              "sidebar": "VersionedSideBarNameDoesNotMatter/docs",
            },
          ],
          "isLast": true,
          "label": "1.0.1",
          "mainDocId": "hello",
          "name": "1.0.1",
          "path": "/docs",
          "sidebars": {
            "VersionedSideBarNameDoesNotMatter/docs": {
              "link": {
                "label": "foo/bar",
                "path": "/docs/foo/bar",
              },
            },
          },
        },
        {
          "docs": [
            {
              "id": "foo/bar",
              "path": "/docs/1.0.0/foo/barSlug",
              "sidebar": "version-1.0.0/docs",
            },
            {
              "id": "foo/baz",
              "path": "/docs/1.0.0/foo/baz",
              "sidebar": "version-1.0.0/docs",
            },
            {
              "id": "hello",
              "path": "/docs/1.0.0/",
              "sidebar": "version-1.0.0/docs",
            },
          ],
          "isLast": false,
          "label": "1.0.0",
          "mainDocId": "hello",
          "name": "1.0.0",
          "path": "/docs/1.0.0",
          "sidebars": {
            "version-1.0.0/docs": {
              "link": {
                "label": "version-1.0.0/foo/bar",
                "path": "/docs/1.0.0/foo/barSlug",
              },
            },
          },
        },
        {
          "docs": [
            {
              "id": "rootAbsoluteSlug",
              "path": "/docs/withSlugs/rootAbsoluteSlug",
              "sidebar": "version-1.0.1/docs",
            },
            {
              "id": "rootRelativeSlug",
              "path": "/docs/withSlugs/rootRelativeSlug",
              "sidebar": undefined,
            },
            {
              "id": "rootResolvedSlug",
              "path": "/docs/withSlugs/hey/rootResolvedSlug",
              "sidebar": undefined,
            },
            {
              "id": "rootTryToEscapeSlug",
              "path": "/docs/withSlugs/rootTryToEscapeSlug",
              "sidebar": undefined,
            },
            {
              "id": "slugs/absoluteSlug",
              "path": "/docs/withSlugs/absoluteSlug",
              "sidebar": undefined,
            },
            {
              "id": "slugs/relativeSlug",
              "path": "/docs/withSlugs/slugs/relativeSlug",
              "sidebar": undefined,
            },
            {
              "id": "slugs/resolvedSlug",
              "path": "/docs/withSlugs/slugs/hey/resolvedSlug",
              "sidebar": undefined,
            },
            {
              "id": "slugs/tryToEscapeSlug",
              "path": "/docs/withSlugs/tryToEscapeSlug",
              "sidebar": undefined,
            },
          ],
          "isLast": false,
          "label": "withSlugs",
          "mainDocId": "rootAbsoluteSlug",
          "name": "withSlugs",
          "path": "/docs/withSlugs",
          "sidebars": {
            "version-1.0.1/docs": {
              "link": {
                "label": "version-withSlugs/rootAbsoluteSlug",
                "path": "/docs/withSlugs/rootAbsoluteSlug",
              },
            },
          },
        },
      ],
    },
  },
}
`;

exports[`versioned website content: route config 1`] = `
<<<<<<< HEAD
Array [
  Object {
=======
[
  {
    "component": "@theme/DocTagsListPage",
    "exact": true,
    "modules": {
      "tags": "~docs/tags-list-current-prop-15a.json",
    },
    "path": "/docs/next/tags",
  },
  {
    "component": "@theme/DocTagDocListPage",
    "exact": true,
    "modules": {
      "tag": "~docs/tag-docs-next-tags-bar-tag-1-a8f.json",
    },
    "path": "/docs/next/tags/bar-tag-1",
  },
  {
    "component": "@theme/DocTagDocListPage",
    "exact": true,
    "modules": {
      "tag": "~docs/tag-docs-next-tags-bar-tag-2-216.json",
    },
    "path": "/docs/next/tags/bar-tag-2",
  },
  {
    "component": "@theme/DocTagDocListPage",
    "exact": true,
    "modules": {
      "tag": "~docs/tag-docs-next-tags-bar-tag-3-permalink-94a.json",
    },
    "path": "/docs/next/tags/barTag-3-permalink",
  },
  {
>>>>>>> 7a61eed3
    "component": "@theme/DocPage",
    "exact": false,
    "modules": {
      "versionMetadata": "~docs/version-1-0-0-metadata-prop-608.json",
    },
    "path": "/docs/1.0.0",
    "priority": undefined,
    "routes": [
      {
        "component": "@theme/DocItem",
        "exact": true,
        "modules": {
          "content": "@site/i18n/en/docusaurus-plugin-content-docs/version-1.0.0/hello.md",
        },
        "path": "/docs/1.0.0/",
        "sidebar": "version-1.0.0/docs",
      },
      {
        "component": "@theme/DocItem",
        "exact": true,
        "modules": {
          "content": "@site/versioned_docs/version-1.0.0/foo/bar.md",
        },
        "path": "/docs/1.0.0/foo/barSlug",
        "sidebar": "version-1.0.0/docs",
      },
      {
        "component": "@theme/DocItem",
        "exact": true,
        "modules": {
          "content": "@site/versioned_docs/version-1.0.0/foo/baz.md",
        },
        "path": "/docs/1.0.0/foo/baz",
        "sidebar": "version-1.0.0/docs",
      },
    ],
  },
  {
    "component": "@theme/DocPage",
    "exact": false,
    "modules": {
      "versionMetadata": "~docs/version-current-metadata-prop-751.json",
    },
    "path": "/docs/next",
    "priority": undefined,
    "routes": [
      {
        "component": "@theme/DocItem",
        "exact": true,
        "modules": {
          "content": "@site/docs/hello.md",
        },
        "path": "/docs/next/",
        "sidebar": "docs",
      },
      {
        "component": "@theme/DocItem",
        "exact": true,
        "modules": {
          "content": "@site/docs/slugs/absoluteSlug.md",
        },
        "path": "/docs/next/absoluteSlug",
      },
      {
        "component": "@theme/DocItem",
        "exact": true,
        "modules": {
          "content": "@site/docs/foo/bar.md",
        },
        "path": "/docs/next/foo/barSlug",
        "sidebar": "docs",
      },
      {
        "component": "@theme/DocItem",
        "exact": true,
        "modules": {
          "content": "@site/docs/slugs/resolvedSlug.md",
        },
        "path": "/docs/next/slugs/hey/resolvedSlug",
      },
      {
        "component": "@theme/DocItem",
        "exact": true,
        "modules": {
          "content": "@site/docs/slugs/relativeSlug.md",
        },
        "path": "/docs/next/slugs/relativeSlug",
      },
<<<<<<< HEAD
      Object {
        "component": "@theme/DocTagsListPage",
        "exact": true,
        "modules": Object {
          "tags": "~docs/tags-list-current-prop-15a.json",
        },
        "path": "/docs/next/tags",
      },
      Object {
        "component": "@theme/DocTagDocListPage",
        "exact": true,
        "modules": Object {
          "tag": "~docs/tag-docs-next-tags-bar-tag-1-a8f.json",
        },
        "path": "/docs/next/tags/bar-tag-1",
      },
      Object {
        "component": "@theme/DocTagDocListPage",
        "exact": true,
        "modules": Object {
          "tag": "~docs/tag-docs-next-tags-bar-tag-2-216.json",
        },
        "path": "/docs/next/tags/bar-tag-2",
      },
      Object {
        "component": "@theme/DocTagDocListPage",
        "exact": true,
        "modules": Object {
          "tag": "~docs/tag-docs-next-tags-bar-tag-3-permalink-94a.json",
        },
        "path": "/docs/next/tags/barTag-3-permalink",
      },
      Object {
=======
      {
>>>>>>> 7a61eed3
        "component": "@theme/DocItem",
        "exact": true,
        "modules": {
          "content": "@site/docs/slugs/tryToEscapeSlug.md",
        },
        "path": "/docs/next/tryToEscapeSlug",
      },
    ],
  },
  {
    "component": "@theme/DocPage",
    "exact": false,
    "modules": {
      "versionMetadata": "~docs/version-with-slugs-metadata-prop-2bf.json",
    },
    "path": "/docs/withSlugs",
    "priority": undefined,
    "routes": [
      {
        "component": "@theme/DocItem",
        "exact": true,
        "modules": {
          "content": "@site/versioned_docs/version-withSlugs/slugs/absoluteSlug.md",
        },
        "path": "/docs/withSlugs/absoluteSlug",
      },
      {
        "component": "@theme/DocItem",
        "exact": true,
        "modules": {
          "content": "@site/versioned_docs/version-withSlugs/rootResolvedSlug.md",
        },
        "path": "/docs/withSlugs/hey/rootResolvedSlug",
      },
      {
        "component": "@theme/DocItem",
        "exact": true,
        "modules": {
          "content": "@site/versioned_docs/version-withSlugs/rootAbsoluteSlug.md",
        },
        "path": "/docs/withSlugs/rootAbsoluteSlug",
        "sidebar": "version-1.0.1/docs",
      },
      {
        "component": "@theme/DocItem",
        "exact": true,
        "modules": {
          "content": "@site/versioned_docs/version-withSlugs/rootRelativeSlug.md",
        },
        "path": "/docs/withSlugs/rootRelativeSlug",
      },
      {
        "component": "@theme/DocItem",
        "exact": true,
        "modules": {
          "content": "@site/versioned_docs/version-withSlugs/rootTryToEscapeSlug.md",
        },
        "path": "/docs/withSlugs/rootTryToEscapeSlug",
      },
      {
        "component": "@theme/DocItem",
        "exact": true,
        "modules": {
          "content": "@site/versioned_docs/version-withSlugs/slugs/resolvedSlug.md",
        },
        "path": "/docs/withSlugs/slugs/hey/resolvedSlug",
      },
      {
        "component": "@theme/DocItem",
        "exact": true,
        "modules": {
          "content": "@site/versioned_docs/version-withSlugs/slugs/relativeSlug.md",
        },
        "path": "/docs/withSlugs/slugs/relativeSlug",
      },
      {
        "component": "@theme/DocItem",
        "exact": true,
        "modules": {
          "content": "@site/versioned_docs/version-withSlugs/slugs/tryToEscapeSlug.md",
        },
        "path": "/docs/withSlugs/tryToEscapeSlug",
      },
    ],
  },
  {
    "component": "@theme/DocPage",
    "exact": false,
    "modules": {
      "versionMetadata": "~docs/version-1-0-1-metadata-prop-e87.json",
    },
    "path": "/docs",
    "priority": -1,
    "routes": [
      {
        "component": "@theme/DocItem",
        "exact": true,
        "modules": {
          "content": "@site/versioned_docs/version-1.0.1/hello.md",
        },
        "path": "/docs/",
        "sidebar": "VersionedSideBarNameDoesNotMatter/docs",
      },
      {
        "component": "@theme/DocItem",
        "exact": true,
        "modules": {
          "content": "@site/versioned_docs/version-1.0.1/foo/bar.md",
        },
        "path": "/docs/foo/bar",
        "sidebar": "VersionedSideBarNameDoesNotMatter/docs",
      },
    ],
  },
]
`;

exports[`versioned website content: withSlugs version sidebars 1`] = `
{
  "version-1.0.1/docs": [
    {
      "collapsed": true,
      "collapsible": true,
      "items": [
        {
          "id": "version-withSlugs/rootAbsoluteSlug",
          "type": "doc",
        },
      ],
      "label": "Test",
      "link": undefined,
      "type": "category",
    },
  ],
}
`;

exports[`versioned website getPathToWatch 1`] = `
[
  "sidebars.json",
  "i18n/en/docusaurus-plugin-content-docs/current/**/*.{md,mdx}",
  "docs/**/*.{md,mdx}",
  "docs/**/_category_.{json,yml,yaml}",
  "versioned_sidebars/version-1.0.1-sidebars.json",
  "i18n/en/docusaurus-plugin-content-docs/version-1.0.1/**/*.{md,mdx}",
  "versioned_docs/version-1.0.1/**/*.{md,mdx}",
  "versioned_docs/version-1.0.1/**/_category_.{json,yml,yaml}",
  "versioned_sidebars/version-1.0.0-sidebars.json",
  "i18n/en/docusaurus-plugin-content-docs/version-1.0.0/**/*.{md,mdx}",
  "versioned_docs/version-1.0.0/**/*.{md,mdx}",
  "versioned_docs/version-1.0.0/**/_category_.{json,yml,yaml}",
  "versioned_sidebars/version-withSlugs-sidebars.json",
  "i18n/en/docusaurus-plugin-content-docs/version-withSlugs/**/*.{md,mdx}",
  "versioned_docs/version-withSlugs/**/*.{md,mdx}",
  "versioned_docs/version-withSlugs/**/_category_.{json,yml,yaml}",
]
`;<|MERGE_RESOLUTION|>--- conflicted
+++ resolved
@@ -1082,45 +1082,8 @@
 `;
 
 exports[`simple website content: route config 1`] = `
-<<<<<<< HEAD
-Array [
-  Object {
-=======
 [
   {
-    "component": "@theme/DocTagsListPage",
-    "exact": true,
-    "modules": {
-      "tags": "~docs/tags-list-current-prop-15a.json",
-    },
-    "path": "/docs/tags",
-  },
-  {
-    "component": "@theme/DocTagDocListPage",
-    "exact": true,
-    "modules": {
-      "tag": "~docs/tag-docs-tags-tag-1-b3f.json",
-    },
-    "path": "/docs/tags/tag-1",
-  },
-  {
-    "component": "@theme/DocTagDocListPage",
-    "exact": true,
-    "modules": {
-      "tag": "~docs/tag-docs-tags-tag-3-ab5.json",
-    },
-    "path": "/docs/tags/tag-3",
-  },
-  {
-    "component": "@theme/DocTagDocListPage",
-    "exact": true,
-    "modules": {
-      "tag": "~docs/tag-docs-tags-tag-2-custom-permalink-825.json",
-    },
-    "path": "/docs/tags/tag2-custom-permalink",
-  },
-  {
->>>>>>> 7a61eed3
     "component": "@theme/DocPage",
     "exact": false,
     "modules": {
@@ -1258,43 +1221,39 @@
         },
         "path": "/docs/slugs/relativeSlug",
       },
-<<<<<<< HEAD
-      Object {
+      {
         "component": "@theme/DocTagsListPage",
         "exact": true,
-        "modules": Object {
+        "modules": {
           "tags": "~docs/tags-list-current-prop-15a.json",
         },
         "path": "/docs/tags",
       },
-      Object {
+      {
         "component": "@theme/DocTagDocListPage",
         "exact": true,
-        "modules": Object {
+        "modules": {
           "tag": "~docs/tag-docs-tags-tag-1-b3f.json",
         },
         "path": "/docs/tags/tag-1",
       },
-      Object {
+      {
         "component": "@theme/DocTagDocListPage",
         "exact": true,
-        "modules": Object {
+        "modules": {
           "tag": "~docs/tag-docs-tags-tag-3-ab5.json",
         },
         "path": "/docs/tags/tag-3",
       },
-      Object {
+      {
         "component": "@theme/DocTagDocListPage",
         "exact": true,
-        "modules": Object {
+        "modules": {
           "tag": "~docs/tag-docs-tags-tag-2-custom-permalink-825.json",
         },
         "path": "/docs/tags/tag2-custom-permalink",
       },
-      Object {
-=======
-      {
->>>>>>> 7a61eed3
+      {
         "component": "@theme/DocItem",
         "exact": true,
         "modules": {
@@ -3721,45 +3680,8 @@
 `;
 
 exports[`versioned website content: route config 1`] = `
-<<<<<<< HEAD
-Array [
-  Object {
-=======
 [
   {
-    "component": "@theme/DocTagsListPage",
-    "exact": true,
-    "modules": {
-      "tags": "~docs/tags-list-current-prop-15a.json",
-    },
-    "path": "/docs/next/tags",
-  },
-  {
-    "component": "@theme/DocTagDocListPage",
-    "exact": true,
-    "modules": {
-      "tag": "~docs/tag-docs-next-tags-bar-tag-1-a8f.json",
-    },
-    "path": "/docs/next/tags/bar-tag-1",
-  },
-  {
-    "component": "@theme/DocTagDocListPage",
-    "exact": true,
-    "modules": {
-      "tag": "~docs/tag-docs-next-tags-bar-tag-2-216.json",
-    },
-    "path": "/docs/next/tags/bar-tag-2",
-  },
-  {
-    "component": "@theme/DocTagDocListPage",
-    "exact": true,
-    "modules": {
-      "tag": "~docs/tag-docs-next-tags-bar-tag-3-permalink-94a.json",
-    },
-    "path": "/docs/next/tags/barTag-3-permalink",
-  },
-  {
->>>>>>> 7a61eed3
     "component": "@theme/DocPage",
     "exact": false,
     "modules": {
@@ -3848,43 +3770,39 @@
         },
         "path": "/docs/next/slugs/relativeSlug",
       },
-<<<<<<< HEAD
-      Object {
+      {
         "component": "@theme/DocTagsListPage",
         "exact": true,
-        "modules": Object {
+        "modules": {
           "tags": "~docs/tags-list-current-prop-15a.json",
         },
         "path": "/docs/next/tags",
       },
-      Object {
+      {
         "component": "@theme/DocTagDocListPage",
         "exact": true,
-        "modules": Object {
+        "modules": {
           "tag": "~docs/tag-docs-next-tags-bar-tag-1-a8f.json",
         },
         "path": "/docs/next/tags/bar-tag-1",
       },
-      Object {
+      {
         "component": "@theme/DocTagDocListPage",
         "exact": true,
-        "modules": Object {
+        "modules": {
           "tag": "~docs/tag-docs-next-tags-bar-tag-2-216.json",
         },
         "path": "/docs/next/tags/bar-tag-2",
       },
-      Object {
+      {
         "component": "@theme/DocTagDocListPage",
         "exact": true,
-        "modules": Object {
+        "modules": {
           "tag": "~docs/tag-docs-next-tags-bar-tag-3-permalink-94a.json",
         },
         "path": "/docs/next/tags/barTag-3-permalink",
       },
-      Object {
-=======
-      {
->>>>>>> 7a61eed3
+      {
         "component": "@theme/DocItem",
         "exact": true,
         "modules": {
