/**
 * Copyright (c) Facebook, Inc. and its affiliates.
 *
 * This source code is licensed under the MIT license found in the
 * LICENSE file in the root directory of this source tree.
 */

import {GlobExcludeDefault} from '@docusaurus/utils';
import {normalizePluginOptions} from '@docusaurus/utils-validation';
import {validateOptions, DEFAULT_OPTIONS} from '../options';
import {DefaultSidebarItemsGenerator} from '../sidebars/generator';
import {
  DefaultNumberPrefixParser,
  DisabledNumberPrefixParser,
} from '../numberPrefix';
import type {Options, PluginOptions} from '@docusaurus/plugin-content-docs';
import type {Validate} from '@docusaurus/types';

// The type of remark/rehype plugins can be function/object
const markdownPluginsFunctionStub = () => {};
const markdownPluginsObjectStub = {};

function testValidate(options: Options) {
  return validateOptions({
    validate: normalizePluginOptions as Validate<Options, PluginOptions>,
    options,
  });
}

const defaultOptions = {
  ...DEFAULT_OPTIONS,
  id: 'default',
  // The admonitions plugin is automatically added. Not really worth testing
  remarkPlugins: expect.any(Array),
};

describe('normalizeDocsPluginOptions', () => {
  it('returns default options for undefined user options', () => {
    expect(testValidate({})).toEqual(defaultOptions);
  });

  it('accepts correctly defined user options', () => {
    const userOptions: Options = {
      path: 'my-docs', // Path to data on filesystem, relative to site dir.
      routeBasePath: 'my-docs', // URL Route.
      tagsBasePath: 'tags', // URL Tags Route.
      include: ['**/*.{md,mdx}'], // Extensions to include.
      exclude: GlobExcludeDefault,
      sidebarPath: 'my-sidebar', // Path to sidebar configuration for showing a list of markdown pages.
      sidebarItemsGenerator: DefaultSidebarItemsGenerator,
      numberPrefixParser: DefaultNumberPrefixParser,
      docLayoutComponent: '@theme/DocPage',
      docItemComponent: '@theme/DocItem',
      docTagDocListComponent: '@theme/DocTagDocListPage',
      docTagsListComponent: '@theme/DocTagsListPage',
      docCategoryGeneratedIndexComponent:
        '@theme/DocCategoryGeneratedIndexPage',
      // @ts-expect-error: it seems to work in practice?
      remarkPlugins: [markdownPluginsObjectStub],
      rehypePlugins: [markdownPluginsFunctionStub],
      beforeDefaultRehypePlugins: [],
      beforeDefaultRemarkPlugins: [],
      breadcrumbs: true,
      showLastUpdateTime: true,
      showLastUpdateAuthor: true,
      admonitions: false,
      includeCurrentVersion: false,
      disableVersioning: true,
      editCurrentVersion: true,
      editLocalizedFiles: true,
      versions: {
        current: {
          path: 'next',
          label: 'next',
        },
        version1: {
          path: 'hello',
          label: 'world',
        },
      },
      sidebarCollapsible: false,
      sidebarCollapsed: false,
    };
    expect(testValidate(userOptions)).toEqual({
      ...defaultOptions,
      ...userOptions,
<<<<<<< HEAD
=======
      remarkPlugins: [...userOptions.remarkPlugins!, expect.any(Array)],
>>>>>>> d50fe3b6
    });
  });

  it('accepts correctly defined remark and rehype plugin options', () => {
    const userOptions: Options = {
      beforeDefaultRemarkPlugins: [],
      beforeDefaultRehypePlugins: [markdownPluginsFunctionStub],
      remarkPlugins: [[markdownPluginsFunctionStub, {option1: '42'}]],
      rehypePlugins: [
        // @ts-expect-error: it seems to work in practice
        markdownPluginsObjectStub,
        [markdownPluginsFunctionStub, {option1: '42'}],
      ],
    };
    expect(testValidate(userOptions)).toEqual({
      ...defaultOptions,
      ...userOptions,
<<<<<<< HEAD
=======
      remarkPlugins: [...userOptions.remarkPlugins!, expect.any(Array)],
>>>>>>> d50fe3b6
    });
  });

  it('accepts admonitions false', () => {
    const admonitionsFalse: Options = {
      admonitions: false,
    };
    expect(testValidate(admonitionsFalse)).toEqual({
      ...defaultOptions,
      ...admonitionsFalse,
    });
  });

<<<<<<< HEAD
  it('rejects admonitions array', () => {
=======
  it('rejects admonitions true', () => {
    const admonitionsTrue: Options = {
      admonitions: true,
    };
>>>>>>> d50fe3b6
    expect(() =>
      testValidate({
        // @ts-expect-error: rejected value
        admonitions: [],
      }),
    ).toThrowErrorMatchingInlineSnapshot(
      `""admonitions" does not look like a valid admonitions config"`,
    );
  });

  it('accepts numberPrefixParser function', () => {
    function customNumberPrefixParser() {}
    expect(
      testValidate({
        numberPrefixParser:
          customNumberPrefixParser as unknown as Options['numberPrefixParser'],
      }),
    ).toEqual({
      ...defaultOptions,
      numberPrefixParser: customNumberPrefixParser,
    });
  });

  it('accepts numberPrefixParser false', () => {
    expect(testValidate({numberPrefixParser: false})).toEqual({
      ...defaultOptions,
      numberPrefixParser: DisabledNumberPrefixParser,
    });
  });

  it('accepts numberPrefixParser true', () => {
    expect(testValidate({numberPrefixParser: true})).toEqual({
      ...defaultOptions,
      numberPrefixParser: DefaultNumberPrefixParser,
    });
  });

  it('rejects invalid remark plugin options', () => {
    expect(() =>
      testValidate({
        // @ts-expect-error: test
        remarkPlugins: [[{option1: '42'}, markdownPluginsFunctionStub]],
      }),
    ).toThrowErrorMatchingInlineSnapshot(`
      ""remarkPlugins[0]" does not look like a valid MDX plugin config. A plugin config entry should be one of:
      - A tuple, like \`[require("rehype-katex"), { strict: false }]\`, or
      - A simple module, like \`require("remark-math")\`"
    `);
  });

  it('rejects invalid rehype plugin options', () => {
    expect(() =>
      testValidate({
        rehypePlugins: [
          // @ts-expect-error: test
          [
            markdownPluginsFunctionStub,
            {option1: '42'},
            markdownPluginsFunctionStub,
          ],
        ],
      }),
    ).toThrowErrorMatchingInlineSnapshot(`
      ""rehypePlugins[0]" does not look like a valid MDX plugin config. A plugin config entry should be one of:
      - A tuple, like \`[require("rehype-katex"), { strict: false }]\`, or
      - A simple module, like \`require("remark-math")\`"
    `);
  });

  it('rejects bad path inputs', () => {
    // @ts-expect-error: test
    expect(() => testValidate({path: 2})).toThrowErrorMatchingInlineSnapshot(
      `""path" must be a string"`,
    );
  });

  it('rejects bad include inputs', () => {
    expect(() =>
      // @ts-expect-error: test
      testValidate({include: '**/*.{md,mdx}'}),
    ).toThrowErrorMatchingInlineSnapshot(`""include" must be an array"`);
  });

  it('rejects bad showLastUpdateTime inputs', () => {
    expect(() =>
      // @ts-expect-error: test
      testValidate({showLastUpdateTime: 'true'}),
    ).toThrowErrorMatchingInlineSnapshot(
      `""showLastUpdateTime" must be a boolean"`,
    );
  });

  it('rejects bad remarkPlugins input', () => {
    expect(() =>
      // @ts-expect-error: test
      testValidate({remarkPlugins: 'remark-math'}),
    ).toThrowErrorMatchingInlineSnapshot(`""remarkPlugins" must be an array"`);
  });

  it('rejects bad lastVersion', () => {
    expect(() =>
      // @ts-expect-error: test
      testValidate({lastVersion: false}),
    ).toThrowErrorMatchingInlineSnapshot(`""lastVersion" must be a string"`);
  });

  it('rejects bad versions', () => {
    expect(() =>
      testValidate({
        versions: {
          current: {
            // @ts-expect-error: test
            hey: 3,
          },

          version1: {
            path: 'hello',
            label: 'world',
          },
        },
      }),
    ).toThrowErrorMatchingInlineSnapshot(
      `""versions.current.hey" is not allowed"`,
    );
  });

  it('handles sidebarCollapsed option inconsistencies', () => {
    expect(
      testValidate({
        sidebarCollapsible: true,
        sidebarCollapsed: undefined,
      }).sidebarCollapsed,
    ).toBe(true);

    expect(
      testValidate({
        sidebarCollapsible: false,
        sidebarCollapsed: undefined,
      }).sidebarCollapsed,
    ).toBe(false);

    expect(
      testValidate({
        sidebarCollapsible: false,
        sidebarCollapsed: true,
      }).sidebarCollapsed,
    ).toBe(false);
  });
});<|MERGE_RESOLUTION|>--- conflicted
+++ resolved
@@ -84,10 +84,6 @@
     expect(testValidate(userOptions)).toEqual({
       ...defaultOptions,
       ...userOptions,
-<<<<<<< HEAD
-=======
-      remarkPlugins: [...userOptions.remarkPlugins!, expect.any(Array)],
->>>>>>> d50fe3b6
     });
   });
 
@@ -105,10 +101,6 @@
     expect(testValidate(userOptions)).toEqual({
       ...defaultOptions,
       ...userOptions,
-<<<<<<< HEAD
-=======
-      remarkPlugins: [...userOptions.remarkPlugins!, expect.any(Array)],
->>>>>>> d50fe3b6
     });
   });
 
@@ -122,14 +114,7 @@
     });
   });
 
-<<<<<<< HEAD
   it('rejects admonitions array', () => {
-=======
-  it('rejects admonitions true', () => {
-    const admonitionsTrue: Options = {
-      admonitions: true,
-    };
->>>>>>> d50fe3b6
     expect(() =>
       testValidate({
         // @ts-expect-error: rejected value
