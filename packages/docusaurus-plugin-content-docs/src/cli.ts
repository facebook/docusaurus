/**
 * Copyright (c) Facebook, Inc. and its affiliates.
 *
 * This source code is licensed under the MIT license found in the
 * LICENSE file in the root directory of this source tree.
 */

import {
  getVersionsFilePath,
  getVersionedDocsDirPath,
  getVersionedSidebarsDirPath,
} from './versions';
import fs from 'fs-extra';
import path from 'path';
import type {PathOptions, SidebarOptions} from './types';
import {loadSidebarsFile, resolveSidebarPathOption} from './sidebars';
import {DEFAULT_PLUGIN_ID} from '@docusaurus/core/lib/constants';

function createVersionedSidebarFile({
  siteDir,
  pluginId,
  sidebarPath,
  version,
}: {
  siteDir: string;
  pluginId: string;
  sidebarPath: string | false | undefined;
  version: string;
}) {
  // Load current sidebar and create a new versioned sidebars file (if needed).
  // Note: we don't need the sidebars file to be normalized: it's ok to let plugin option changes to impact older, versioned sidebars
  const sidebars = loadSidebarsFile(sidebarPath);

  // Do not create a useless versioned sidebars file if sidebars file is empty or sidebars are disabled/false)
  const shouldCreateVersionedSidebarFile = Object.keys(sidebars).length > 0;

  if (shouldCreateVersionedSidebarFile) {
<<<<<<< HEAD
    // TODO @slorber: this "version prefix" in versioned sidebars looks like a bad idea to me
    // TODO try to get rid of it
    // Transform id in original sidebar to versioned id.
    const prependVersion = (item: SidebarItem): SidebarItem => {
      if (item.type === 'ref' || item.type === 'doc') {
        return {
          ...item,
          id: `version-${version}/${item.id}`,
        };
      }
      return item;
    };

    const versionedSidebar = Object.entries(loadedSidebars).reduce(
      (acc: NormalizedSidebars, [sidebarId, sidebar]) => {
        const versionedId = `version-${version}/${sidebarId}`;
        acc[versionedId] = transformSidebarItems(
          sidebar as Sidebar,
          prependVersion,
        );
        return acc;
      },
      {},
    );

=======
>>>>>>> cfae5d09
    const versionedSidebarsDir = getVersionedSidebarsDirPath(siteDir, pluginId);
    const newSidebarFile = path.join(
      versionedSidebarsDir,
      `version-${version}-sidebars.json`,
    );
    fs.ensureDirSync(path.dirname(newSidebarFile));
    fs.writeFileSync(
      newSidebarFile,
      `${JSON.stringify(sidebars, null, 2)}\n`,
      'utf8',
    );
  }
}

// Tests depend on non-default export for mocking.
export function cliDocsVersionCommand(
  version: string | null | undefined,
  siteDir: string,
  pluginId: string,
  options: PathOptions & SidebarOptions,
): void {
  // It wouldn't be very user-friendly to show a [default] log prefix,
  // so we use [docs] instead of [default]
  const pluginIdLogPrefix =
    pluginId === DEFAULT_PLUGIN_ID ? '[docs]' : `[${pluginId}]`;

  if (!version) {
    throw new Error(
      `${pluginIdLogPrefix}: no version tag specified! Pass the version you wish to create as an argument, for example: 1.0.0.`,
    );
  }

  if (version.includes('/') || version.includes('\\')) {
    throw new Error(
      `${pluginIdLogPrefix}: invalid version tag specified! Do not include slash (/) or backslash (\\). Try something like: 1.0.0.`,
    );
  }

  if (version.length > 32) {
    throw new Error(
      `${pluginIdLogPrefix}: invalid version tag specified! Length cannot exceed 32 characters. Try something like: 1.0.0.`,
    );
  }

  // Since we are going to create `version-${version}` folder, we need to make
  // sure it's a valid pathname.
  // eslint-disable-next-line no-control-regex
  if (/[<>:"|?*\x00-\x1F]/g.test(version)) {
    throw new Error(
      `${pluginIdLogPrefix}: invalid version tag specified! Please ensure its a valid pathname too. Try something like: 1.0.0.`,
    );
  }

  if (/^\.\.?$/.test(version)) {
    throw new Error(
      `${pluginIdLogPrefix}: invalid version tag specified! Do not name your version "." or "..". Try something like: 1.0.0.`,
    );
  }

  // Load existing versions.
  let versions = [];
  const versionsJSONFile = getVersionsFilePath(siteDir, pluginId);
  if (fs.existsSync(versionsJSONFile)) {
    versions = JSON.parse(fs.readFileSync(versionsJSONFile, 'utf8'));
  }

  // Check if version already exists.
  if (versions.includes(version)) {
    throw new Error(
      `${pluginIdLogPrefix}: this version already exists! Use a version tag that does not already exist.`,
    );
  }

  const {path: docsPath, sidebarPath} = options;

  // Copy docs files.
  const docsDir = path.join(siteDir, docsPath);

  if (fs.existsSync(docsDir) && fs.readdirSync(docsDir).length > 0) {
    const versionedDir = getVersionedDocsDirPath(siteDir, pluginId);
    const newVersionDir = path.join(versionedDir, `version-${version}`);
    fs.copySync(docsDir, newVersionDir);
  } else {
    throw new Error(`${pluginIdLogPrefix}: there is no docs to version!`);
  }

  createVersionedSidebarFile({
    siteDir,
    pluginId,
    version,
    sidebarPath: resolveSidebarPathOption(siteDir, sidebarPath),
  });

  // Update versions.json file.
  versions.unshift(version);
  fs.ensureDirSync(path.dirname(versionsJSONFile));
  fs.writeFileSync(versionsJSONFile, `${JSON.stringify(versions, null, 2)}\n`);

  console.log(`${pluginIdLogPrefix}: version ${version} created!`);
}<|MERGE_RESOLUTION|>--- conflicted
+++ resolved
@@ -35,34 +35,6 @@
   const shouldCreateVersionedSidebarFile = Object.keys(sidebars).length > 0;
 
   if (shouldCreateVersionedSidebarFile) {
-<<<<<<< HEAD
-    // TODO @slorber: this "version prefix" in versioned sidebars looks like a bad idea to me
-    // TODO try to get rid of it
-    // Transform id in original sidebar to versioned id.
-    const prependVersion = (item: SidebarItem): SidebarItem => {
-      if (item.type === 'ref' || item.type === 'doc') {
-        return {
-          ...item,
-          id: `version-${version}/${item.id}`,
-        };
-      }
-      return item;
-    };
-
-    const versionedSidebar = Object.entries(loadedSidebars).reduce(
-      (acc: NormalizedSidebars, [sidebarId, sidebar]) => {
-        const versionedId = `version-${version}/${sidebarId}`;
-        acc[versionedId] = transformSidebarItems(
-          sidebar as Sidebar,
-          prependVersion,
-        );
-        return acc;
-      },
-      {},
-    );
-
-=======
->>>>>>> cfae5d09
     const versionedSidebarsDir = getVersionedSidebarsDirPath(siteDir, pluginId);
     const newSidebarFile = path.join(
       versionedSidebarsDir,
