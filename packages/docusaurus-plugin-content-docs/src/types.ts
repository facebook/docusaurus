--- conflicted
+++ resolved
@@ -132,11 +132,7 @@
   toc_max_heading_level?: number;
   pagination_next?: string | null;
   pagination_prev?: string | null;
-<<<<<<< HEAD
-  /* eslint-enable camelcase */
   last_modified?: number;
-=======
->>>>>>> 87a486a0
 };
 
 export type DocMetadataBase = LastUpdateData & {
