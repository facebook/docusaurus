--- conflicted
+++ resolved
@@ -44,11 +44,8 @@
 } from './translations';
 import {createAllRoutes} from './routes';
 import {createSidebarsUtils} from './sidebars/utils';
-<<<<<<< HEAD
 import type {TagsFile} from '@docusaurus/utils';
-=======
 import type {Options as MDXLoaderOptions} from '@docusaurus/mdx-loader';
->>>>>>> e3461496
 
 import type {
   PluginOptions,
