/**
 * Copyright (c) Facebook, Inc. and its affiliates.
 *
 * This source code is licensed under the MIT license found in the
 * LICENSE file in the root directory of this source tree.
 */

<<<<<<< HEAD
import type {NormalizeSidebarsParams, SidebarOptions} from '../types';
import {
=======
import type {SidebarOptions} from '../types';
import type {
>>>>>>> 14a252ca
  NormalizedSidebarItem,
  NormalizedSidebar,
  NormalizedSidebars,
  SidebarCategoriesShorthand,
  SidebarItemCategoryConfig,
  SidebarItemConfig,
  SidebarConfig,
  SidebarsConfig,
<<<<<<< HEAD
  isCategoriesShorthand,
  SidebarItemCategoryLink,
  NormalizedSidebarItemCategory,
} from './types';
import {mapValues} from 'lodash';
import {normalizeUrl} from '@docusaurus/utils';

function normalizeCategoryLink(
  category: SidebarItemCategoryConfig,
  params: NormalizeSidebarsParams,
): SidebarItemCategoryLink | undefined {
  if (category.link?.type === 'generated-index') {
    // default slug logic can be improved
    const getDefaultSlug = () =>
      `/category/${params.categoryLabelSlugger.slug(category.label)}`;
    const slug = category.link.slug ?? getDefaultSlug();
    const permalink = normalizeUrl([params.version.versionPath, slug]);
    return {
      ...category.link,
      slug,
      permalink,
    };
  }
  return category.link;
}
=======
} from './types';
import {mapValues} from 'lodash';
import {isCategoriesShorthand} from './utils';
>>>>>>> 14a252ca

function normalizeCategoriesShorthand(
  sidebar: SidebarCategoriesShorthand,
  options: SidebarOptions,
): SidebarItemCategoryConfig[] {
  return Object.entries(sidebar).map(([label, items]) => ({
    type: 'category',
    collapsed: options.sidebarCollapsed,
    collapsible: options.sidebarCollapsible,
    label,
    items,
  }));
}

/**
 * Normalizes recursively item and all its children. Ensures that at the end
 * each item will be an object with the corresponding type.
 */
export function normalizeItem(
  item: SidebarItemConfig,
  options: NormalizeSidebarsParams,
): NormalizedSidebarItem[] {
  if (typeof item === 'string') {
    return [
      {
        type: 'doc',
        id: item,
      },
    ];
  }
  if (isCategoriesShorthand(item)) {
    return normalizeCategoriesShorthand(item, options).flatMap((subItem) =>
      normalizeItem(subItem, options),
    );
  }
  if (item.type === 'category') {
    const link = normalizeCategoryLink(item, options);
    const normalizedCategory: NormalizedSidebarItemCategory = {
      ...item,
      link,
      items: item.items.flatMap((subItem) => normalizeItem(subItem, options)),
      collapsible: item.collapsible ?? options.sidebarCollapsible,
      collapsed: item.collapsed ?? options.sidebarCollapsed,
    };
    return [normalizedCategory];
  }
  return [item];
}

function normalizeSidebar(
  sidebar: SidebarConfig,
  options: NormalizeSidebarsParams,
): NormalizedSidebar {
  const normalizedSidebar = Array.isArray(sidebar)
    ? sidebar
    : normalizeCategoriesShorthand(sidebar, options);

  return normalizedSidebar.flatMap((subItem) =>
    normalizeItem(subItem, options),
  );
}

export function normalizeSidebars(
  sidebars: SidebarsConfig,
  params: NormalizeSidebarsParams,
): NormalizedSidebars {
  return mapValues(sidebars, (items) => {
    return normalizeSidebar(items, params);
  });
}<|MERGE_RESOLUTION|>--- conflicted
+++ resolved
@@ -5,13 +5,8 @@
  * LICENSE file in the root directory of this source tree.
  */
 
-<<<<<<< HEAD
 import type {NormalizeSidebarsParams, SidebarOptions} from '../types';
-import {
-=======
-import type {SidebarOptions} from '../types';
 import type {
->>>>>>> 14a252ca
   NormalizedSidebarItem,
   NormalizedSidebar,
   NormalizedSidebars,
@@ -20,11 +15,10 @@
   SidebarItemConfig,
   SidebarConfig,
   SidebarsConfig,
-<<<<<<< HEAD
-  isCategoriesShorthand,
   SidebarItemCategoryLink,
   NormalizedSidebarItemCategory,
 } from './types';
+import {isCategoriesShorthand} from './utils';
 import {mapValues} from 'lodash';
 import {normalizeUrl} from '@docusaurus/utils';
 
@@ -46,11 +40,6 @@
   }
   return category.link;
 }
-=======
-} from './types';
-import {mapValues} from 'lodash';
-import {isCategoriesShorthand} from './utils';
->>>>>>> 14a252ca
 
 function normalizeCategoriesShorthand(
   sidebar: SidebarCategoriesShorthand,
@@ -117,7 +106,5 @@
   sidebars: SidebarsConfig,
   params: NormalizeSidebarsParams,
 ): NormalizedSidebars {
-  return mapValues(sidebars, (items) => {
-    return normalizeSidebar(items, params);
-  });
+  return mapValues(sidebars, (items) => normalizeSidebar(items, params));
 }