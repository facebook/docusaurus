--- conflicted
+++ resolved
@@ -76,16 +76,6 @@
     );
   }
   if (item.type === 'category') {
-<<<<<<< HEAD
-    return [
-      {
-        ...item,
-        items: item.items.flatMap((subItem) => normalizeItem(subItem, options)),
-        collapsible: item.collapsible ?? options.sidebarCollapsible,
-        collapsed: item.collapsed ?? options.sidebarCollapsed,
-      },
-    ];
-=======
     const link = normalizeCategoryLink(item, options);
     const normalizedCategory: NormalizedSidebarItemCategory = {
       ...item,
@@ -97,7 +87,6 @@
       collapsed: item.collapsed ?? options.sidebarCollapsed,
     };
     return [normalizedCategory];
->>>>>>> cfae5d09
   }
   return [item];
 }
