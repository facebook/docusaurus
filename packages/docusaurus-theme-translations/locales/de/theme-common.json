{
  "theme.AnnouncementBar.closeButtonAriaLabel": "Schließen",
  "theme.BackToTopButton.buttonAriaLabel": "Zurück nach oben scrollen",
  "theme.CodeBlock.copied": "Kopiert",
  "theme.CodeBlock.copy": "Kopieren",
  "theme.CodeBlock.copyButtonAriaLabel": "In die Zwischenablage kopieren",
<<<<<<< HEAD
  "theme.CodeBlock.expandButtonAriaLabel": "Expand code block",
=======
  "theme.DocSidebarItem.toggleCollapsedCategoryAriaLabel": "Toggle the collapsible sidebar category '{label}'",
>>>>>>> cfae5d09
  "theme.ErrorPageContent.title": "This page crashed.",
  "theme.ErrorPageContent.tryAgain": "Try again",
  "theme.NotFound.p1": "Wir konnten nicht finden, wonach Sie gesucht haben.",
  "theme.NotFound.p2": "Bitte kontaktieren Sie den Besitzer der Seite, die Sie mit der ursprünglichen URL verlinkt hat, und teilen Sie ihm mit, dass der Link nicht mehr funktioniert.",
  "theme.NotFound.title": "Seite nicht gefunden",
  "theme.TOCCollapsible.toggleButtonLabel": "Auf dieser Seite",
  "theme.blog.archive.description": "Archive",
  "theme.blog.archive.title": "Archive",
  "theme.blog.paginator.navAriaLabel": "Navigation der Blog-Listenseite",
  "theme.blog.paginator.newerEntries": "Neuere Einträge",
  "theme.blog.paginator.olderEntries": "Ältere Einträge",
  "theme.blog.post.paginator.navAriaLabel": "Blog Post Seiten Navigation",
  "theme.blog.post.paginator.newerPost": "Neuer Post",
  "theme.blog.post.paginator.olderPost": "Älterer Post",
  "theme.blog.post.plurals": "Ein Post|{count} Posts",
  "theme.blog.post.readMore": "Mehr lesen",
  "theme.blog.post.readingTime.plurals": "Eine Minute Lesezeit|{readingTime} Minuten Lesezeit",
  "theme.blog.sidebar.navAriaLabel": "Blog recent posts navigation",
  "theme.blog.tagTitle": "{nPosts} getaggt mit \"{tagName}\"",
  "theme.common.editThisPage": "Diese Seite bearbeiten",
  "theme.common.headingLinkTitle": "Direkter Link zur Überschrift",
  "theme.common.skipToMainContent": "Zum Hauptinhalt springen",
  "theme.docs.paginator.navAriaLabel": "Dokumentation Seiten Navigation",
  "theme.docs.paginator.next": "Weiter",
  "theme.docs.paginator.previous": "Zurück",
  "theme.docs.sidebar.collapseButtonAriaLabel": "Seitenleiste einklappen",
  "theme.docs.sidebar.collapseButtonTitle": "Seitenleiste einklappen",
  "theme.docs.sidebar.expandButtonAriaLabel": "Seitenleiste ausklappen",
  "theme.docs.sidebar.expandButtonTitle": "Seitenleiste ausklappen",
  "theme.docs.tagDocListPageTitle": "{nDocsTagged} with \"{tagName}\"",
  "theme.docs.tagDocListPageTitle.nDocsTagged": "One doc tagged|{count} docs tagged",
  "theme.docs.versions.latestVersionLinkLabel": "letzte Version",
  "theme.docs.versions.latestVersionSuggestionLabel": "Für die aktuellste Dokumentation bitte auf {latestVersionLink} ({versionLabel}) gehen.",
  "theme.docs.versions.unmaintainedVersionLabel": "Das ist die Dokumentation für {siteTitle} {versionLabel} und wird nicht weiter gewartet.",
  "theme.docs.versions.unreleasedVersionLabel": "Das ist die unveröffentlichte Dokumentation für {siteTitle} {versionLabel}.",
  "theme.lastUpdated.atDate": " am {date}",
  "theme.lastUpdated.byUser": " von {user}",
  "theme.lastUpdated.lastUpdatedAtBy": "Letztes Update{atDate}{byUser}",
  "theme.navbar.mobileSidebarSecondaryMenu.backButtonLabel": "← Zurück zum Hauptmenü",
  "theme.navbar.mobileVersionsDropdown.label": "Versions",
  "theme.tags.tagsListLabel": "Tags:",
  "theme.tags.tagsPageLink": "Alle Tags anzeigen",
  "theme.tags.tagsPageTitle": "Tags"
}<|MERGE_RESOLUTION|>--- conflicted
+++ resolved
@@ -4,11 +4,8 @@
   "theme.CodeBlock.copied": "Kopiert",
   "theme.CodeBlock.copy": "Kopieren",
   "theme.CodeBlock.copyButtonAriaLabel": "In die Zwischenablage kopieren",
-<<<<<<< HEAD
   "theme.CodeBlock.expandButtonAriaLabel": "Expand code block",
-=======
   "theme.DocSidebarItem.toggleCollapsedCategoryAriaLabel": "Toggle the collapsible sidebar category '{label}'",
->>>>>>> cfae5d09
   "theme.ErrorPageContent.title": "This page crashed.",
   "theme.ErrorPageContent.tryAgain": "Try again",
   "theme.NotFound.p1": "Wir konnten nicht finden, wonach Sie gesucht haben.",
