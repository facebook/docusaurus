{
  "name": "@docusaurus/theme-common",
  "version": "2.0.0-beta.9",
  "description": "Common code for Docusaurus themes.",
  "main": "./lib/index.js",
  "types": "./lib/index.d.ts",
  "scripts": {
    "build": "node copyUntypedFiles.js && tsc",
    "watch": "node copyUntypedFiles.js && tsc --watch"
  },
  "publishConfig": {
    "access": "public"
  },
  "repository": {
    "type": "git",
    "url": "https://github.com/facebook/docusaurus.git",
    "directory": "packages/docusaurus-theme-common"
  },
  "license": "MIT",
  "dependencies": {
    "@docusaurus/core": "workspace:*",
    "@docusaurus/plugin-content-blog": "workspace:*",
    "@docusaurus/plugin-content-docs": "workspace:*",
    "@docusaurus/plugin-content-pages": "workspace:*",
    "clsx": "^1.1.1",
    "fs-extra": "^10.0.0",
    "parse-numeric-range": "^1.3.0",
    "tslib": "^2.3.1",
    "utility-types": "^3.10.0"
  },
  "devDependencies": {
<<<<<<< HEAD
    "@docusaurus/module-type-aliases": "workspace:*",
    "@docusaurus/types": "workspace:*",
=======
    "@docusaurus/module-type-aliases": "2.0.0-beta.9",
    "@docusaurus/types": "2.0.0-beta.9",
    "@testing-library/react-hooks": "^7.0.2",
>>>>>>> fb6393fd
    "lodash": "^4.17.20"
  },
  "peerDependencies": {
    "prism-react-renderer": "^1.2.1",
    "react": "^16.8.4 || ^17.0.0",
    "react-dom": "^16.8.4 || ^17.0.0"
  },
  "engines": {
    "node": ">=14"
  }
}<|MERGE_RESOLUTION|>--- conflicted
+++ resolved
@@ -29,14 +29,9 @@
     "utility-types": "^3.10.0"
   },
   "devDependencies": {
-<<<<<<< HEAD
     "@docusaurus/module-type-aliases": "workspace:*",
     "@docusaurus/types": "workspace:*",
-=======
-    "@docusaurus/module-type-aliases": "2.0.0-beta.9",
-    "@docusaurus/types": "2.0.0-beta.9",
     "@testing-library/react-hooks": "^7.0.2",
->>>>>>> fb6393fd
     "lodash": "^4.17.20"
   },
   "peerDependencies": {
