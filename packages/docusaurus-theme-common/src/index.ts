--- conflicted
+++ resolved
@@ -132,6 +132,7 @@
   HtmlClassNameProvider,
   PluginHtmlClassNameProvider,
 } from './utils/metadataUtilsTemp';
+export {PageMetadata} from './utils/metadataUtils';
 
 export {
   useColorMode,
@@ -144,9 +145,6 @@
   TabGroupChoiceProvider,
 } from './utils/tabGroupChoiceUtils';
 
-<<<<<<< HEAD
-export {PageMetadata} from './utils/metadataUtils';
-=======
 export {
   splitNavbarItems,
   NavbarProvider,
@@ -157,7 +155,6 @@
   NavbarSecondaryMenuFiller,
 } from './utils/navbarSecondaryMenuUtils';
 export type {NavbarSecondaryMenuComponent} from './utils/navbarSecondaryMenuUtils';
->>>>>>> a1d333e9
 
 export {default as useHideableNavbar} from './hooks/useHideableNavbar';
 export {
