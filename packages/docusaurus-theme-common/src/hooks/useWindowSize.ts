/**
 * Copyright (c) Facebook, Inc. and its affiliates.
 *
 * This source code is licensed under the MIT license found in the
 * LICENSE file in the root directory of this source tree.
 */

import {useEffect, useState} from 'react';

import ExecutionEnvironment from '@docusaurus/ExecutionEnvironment';

const windowSizes = {
  desktop: 'desktop',
  mobile: 'mobile',
  ssr: 'ssr',
} as const;

type WindowSize = keyof typeof windowSizes;

function getWindowSize({
  desktopThresholdWidth = 996,
}: {
  desktopThresholdWidth?: number;
}): WindowSize {
  if (!ExecutionEnvironment.canUseDOM) {
    throw new Error(
      'getWindowSize() should only be called after React hydration',
    );
  }

  return window.innerWidth > desktopThresholdWidth
    ? windowSizes.desktop
    : windowSizes.mobile;
}

/**
 * Gets the current window size as an enum value. We don't want it to return the
 * actual width value, so that it only re-renders once a breakpoint is crossed.
 *
 * It may return `"ssr"`, which is very important to handle hydration FOUC or
 * layout shifts. You have to handle it explicitly upfront. On the server, you
 * may need to render BOTH the mobile/desktop elements (and hide one of them
 * with mediaquery). We don't return `undefined` on purpose, to make it more
 * explicit.
 */
<<<<<<< HEAD
export function useWindowSize(desktopThresholdWidth = 996): WindowSize {
  const [windowSize, setWindowSize] = useState<WindowSize>(() => {
    if (DevSimulateSSR) {
      return 'ssr';
    }
    return getWindowSize({desktopThresholdWidth});
  });
=======
export function useWindowSize(): WindowSize {
  const [windowSize, setWindowSize] = useState<WindowSize>(
    () =>
      // super important to return a constant value to avoid hydration mismatch
      // see https://github.com/facebook/docusaurus/issues/9379
      'ssr',
  );
>>>>>>> 829fbbde

  useEffect(() => {
    function updateWindowSize() {
      setWindowSize(getWindowSize({desktopThresholdWidth}));
    }

    updateWindowSize();

    window.addEventListener('resize', updateWindowSize);

    return () => {
      window.removeEventListener('resize', updateWindowSize);
    };
  }, [desktopThresholdWidth]);

  return windowSize;
}<|MERGE_RESOLUTION|>--- conflicted
+++ resolved
@@ -43,23 +43,13 @@
  * with mediaquery). We don't return `undefined` on purpose, to make it more
  * explicit.
  */
-<<<<<<< HEAD
 export function useWindowSize(desktopThresholdWidth = 996): WindowSize {
-  const [windowSize, setWindowSize] = useState<WindowSize>(() => {
-    if (DevSimulateSSR) {
-      return 'ssr';
-    }
-    return getWindowSize({desktopThresholdWidth});
-  });
-=======
-export function useWindowSize(): WindowSize {
   const [windowSize, setWindowSize] = useState<WindowSize>(
     () =>
       // super important to return a constant value to avoid hydration mismatch
       // see https://github.com/facebook/docusaurus/issues/9379
       'ssr',
   );
->>>>>>> 829fbbde
 
   useEffect(() => {
     function updateWindowSize() {
