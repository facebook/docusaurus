--- conflicted
+++ resolved
@@ -29,16 +29,11 @@
   block?: [string, string];
 };
 
-<<<<<<< HEAD
 function getCommentPattern(
   languages: CommentType[],
   magicCommentDirectives: MagicCommentConfig[],
 ) {
-  // to be more reliable, the opening and closing comment must match
-=======
-function getCommentPattern(languages: CommentType[]) {
   // To be more reliable, the opening and closing comment must match
->>>>>>> b154318c
   const commentPattern = languages
     .map((lang) => {
       const {start, end} = commentPatterns[lang];
@@ -89,16 +84,11 @@
       return getCommentPattern(['html', 'jsx', 'bash'], magicCommentDirectives);
 
     default:
-<<<<<<< HEAD
-      // all comment types
+      // All comment types
       return getCommentPattern(
         Object.keys(commentPatterns) as CommentType[],
         magicCommentDirectives,
       );
-=======
-      // All comment types
-      return getCommentPattern(Object.keys(commentPatterns) as CommentType[]);
->>>>>>> b154318c
   }
 }
 
@@ -184,12 +174,11 @@
   if (language === undefined) {
     return {lineClassNames: {}, code};
   }
-<<<<<<< HEAD
   const directiveRegex = getAllMagicCommentDirectiveStyles(
     language,
     magicComments,
   );
-  // go through line by line
+  // Go through line by line
   const lines = code.split('\n');
   const blocks = Object.fromEntries(
     magicComments.map((d) => [d.className, {start: 0, range: ''}]),
@@ -209,14 +198,6 @@
       .filter((d) => d.block)
       .map(({className, block}) => [block![1], className]),
   );
-  // loop through lines
-=======
-  const directiveRegex = getAllMagicCommentDirectiveStyles(language);
-  // Go through line by line
-  const lines = code.split('\n');
-  let highlightBlockStart: number;
-  let highlightRange = '';
->>>>>>> b154318c
   for (let lineNumber = 0; lineNumber < lines.length; ) {
     const line = lines[lineNumber]!;
     const match = line.match(directiveRegex);
