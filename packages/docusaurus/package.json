{
  "name": "@docusaurus/core",
  "description": "Easy to Maintain Open Source Documentation Websites",
  "version": "2.0.0-alpha.70",
  "license": "MIT",
  "publishConfig": {
    "access": "public"
  },
  "keywords": [
    "react",
    "static site generator",
    "webpack",
    "documentation",
    "websites",
    "open source",
    "docusaurus"
  ],
  "repository": {
    "type": "git",
    "url": "https://github.com/facebook/docusaurus.git",
    "directory": "packages/docusaurus"
  },
  "bin": {
    "docusaurus": "bin/docusaurus.js"
  },
  "scripts": {
    "build": "tsc && tsc -p tsconfig.client.json && node copyUntypedFiles.js",
    "watch": "node copyUntypedFiles.js && concurrently -n \"server,client\" --kill-others \"tsc --watch\" \"tsc -p tsconfig.client.json --watch\""
  },
  "bugs": {
    "url": "https://github.com/facebook/docusaurus/issues"
  },
  "devDependencies": {
    "@docusaurus/module-type-aliases": "2.0.0-alpha.70",
    "@types/detect-port": "^1.3.0",
    "@types/nprogress": "^0.2.0",
    "tmp-promise": "^3.0.2"
  },
  "dependencies": {
    "@babel/core": "^7.12.16",
    "@babel/generator": "^7.12.15",
    "@babel/plugin-proposal-nullish-coalescing-operator": "^7.12.13",
    "@babel/plugin-proposal-optional-chaining": "^7.12.16",
    "@babel/plugin-syntax-dynamic-import": "^7.8.3",
    "@babel/plugin-transform-runtime": "^7.12.15",
    "@babel/preset-env": "^7.12.16",
    "@babel/preset-react": "^7.12.13",
    "@babel/preset-typescript": "^7.12.16",
    "@babel/runtime": "^7.12.5",
    "@babel/runtime-corejs3": "^7.12.13",
    "@babel/traverse": "^7.12.13",
    "@docusaurus/cssnano-preset": "2.0.0-alpha.70",
    "@docusaurus/react-loadable": "5.5.0",
    "@docusaurus/types": "2.0.0-alpha.70",
    "@docusaurus/utils": "2.0.0-alpha.70",
    "@docusaurus/utils-validation": "2.0.0-alpha.70",
    "@endiliey/static-site-generator-webpack-plugin": "^4.0.0",
    "@svgr/webpack": "^5.5.0",
    "babel-loader": "^8.2.2",
    "babel-plugin-dynamic-import-node": "2.3.0",
    "boxen": "^5.0.0",
    "chalk": "^4.1.0",
    "chokidar": "^3.5.1",
    "clean-css": "^5.0.1",
    "commander": "^5.1.0",
    "copy-webpack-plugin": "^7.0.0",
    "core-js": "^2.6.5",
    "css-loader": "^5.0.1",
    "css-minimizer-webpack-plugin": "^1.2.0",
    "del": "^6.0.0",
    "detect-port": "^1.3.0",
    "eta": "^1.12.1",
    "express": "^4.17.1",
    "file-loader": "^6.2.0",
    "fs-extra": "^9.1.0",
    "globby": "^11.0.2",
    "html-minifier-terser": "^5.1.1",
    "html-tags": "^3.1.0",
    "html-webpack-plugin": "^5.0.0",
    "import-fresh": "^3.3.0",
    "is-root": "^2.1.0",
    "joi": "^17.4.0",
    "leven": "^3.1.0",
    "lodash": "^4.17.20",
    "lodash.flatmap": "^4.5.0",
    "lodash.has": "^4.5.2",
    "lodash.isplainobject": "^4.0.6",
    "lodash.isstring": "^4.0.1",
    "mini-css-extract-plugin": "^1.3.8",
    "module-alias": "^2.2.2",
    "nprogress": "^0.2.0",
    "null-loader": "^4.0.0",
    "postcss": "^8.2.6",
    "postcss-loader": "^5.0.0",
    "postcss-preset-env": "^6.7.0",
    "prompts": "^2.4.0",
<<<<<<< HEAD
    "react-dev-utils": "^10.2.1",
    "react-error-overlay": "^6.0.9",
=======
    "react-dev-utils": "^11.0.1",
>>>>>>> 9f5f3931
    "react-helmet": "^6.1.0",
    "react-loadable": "^5.5.0",
    "react-loadable-ssr-addon-webpack-5": "^0.4.0",
    "react-router": "^5.2.0",
    "react-router-config": "^5.1.1",
    "react-router-dom": "^5.2.0",
    "resolve-pathname": "^3.0.0",
    "semver": "^7.3.4",
    "serve-handler": "^6.1.3",
    "shelljs": "^0.8.4",
    "std-env": "^2.2.1",
    "strip-ansi": "^6.0.0",
    "terser-webpack-plugin": "^5.1.1",
    "update-notifier": "^5.1.0",
    "url-loader": "^4.1.1",
    "wait-on": "^5.2.1",
    "webpack": "^5.23.0",
    "webpack-bundle-analyzer": "^4.4.0",
    "webpack-dev-server": "^3.11.2",
    "webpack-merge": "^4.2.2",
    "webpackbar": "^5.0.0-3"
  },
  "peerDependencies": {
    "react": "^16.8.4 || ^17.0.0",
    "react-dom": "^16.8.4 || ^17.0.0"
  },
  "engines": {
    "node": ">=12.13.0"
  }
}<|MERGE_RESOLUTION|>--- conflicted
+++ resolved
@@ -94,12 +94,8 @@
     "postcss-loader": "^5.0.0",
     "postcss-preset-env": "^6.7.0",
     "prompts": "^2.4.0",
-<<<<<<< HEAD
-    "react-dev-utils": "^10.2.1",
+    "react-dev-utils": "^11.0.1",
     "react-error-overlay": "^6.0.9",
-=======
-    "react-dev-utils": "^11.0.1",
->>>>>>> 9f5f3931
     "react-helmet": "^6.1.0",
     "react-loadable": "^5.5.0",
     "react-loadable-ssr-addon-webpack-5": "^0.4.0",
