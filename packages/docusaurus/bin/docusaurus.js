--- conflicted
+++ resolved
@@ -202,11 +202,7 @@
 });
 
 function isInternalCommand(command) {
-<<<<<<< HEAD
-  return ['start', 'build', 'swizzle', 'deploy', 'clear'].includes(command);
-=======
-  return ['start', 'build', 'swizzle', 'deploy', 'serve'].includes(command);
->>>>>>> 06cc8fb7
+  return ['start', 'build', 'swizzle', 'deploy', 'serve', 'clear'].includes(command);
 }
 
 if (!isInternalCommand(process.argv.slice(2)[0])) {
