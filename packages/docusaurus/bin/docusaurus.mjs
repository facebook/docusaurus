#!/usr/bin/env node
/**
 * Copyright (c) Facebook, Inc. and its affiliates.
 *
 * This source code is licensed under the MIT license found in the
 * LICENSE file in the root directory of this source tree.
 */

// @ts-check

import logger from '@docusaurus/logger';
import fs from 'fs-extra';
import cli from 'commander';
import {createRequire} from 'module';
import {
  build,
  swizzle,
  deploy,
  start,
  externalCommand,
  serve,
  clear,
  writeTranslations,
  writeHeadingIds,
} from '../lib/index.js';
import beforeCli from './beforeCli.mjs';

await beforeCli();

const resolveDir = (dir = '.') => fs.realpath(dir);

cli
  .version(createRequire(import.meta.url)('../package.json').version)
  .usage('<command> [options]');

cli
  .command('build [siteDir]')
  .description('Build website.')
  .option(
    '--bundle-analyzer',
    'visualize size of webpack output files with an interactive zoomable tree map (default: false)',
  )
  .option(
    '--out-dir <dir>',
    'the full path for the new output directory, relative to the current workspace (default: build)',
  )
  .option(
    '--config <config>',
    'path to docusaurus config file (default: `[siteDir]/docusaurus.config.js`)',
  )
  .option(
    '-l, --locale <locale>',
    'build the site in a specified locale. Build all known locales otherwise',
  )
  .option(
    '--no-minify',
    'build website without minimizing JS bundles (default: false)',
  )
  .action(async (siteDir, {bundleAnalyzer, config, outDir, locale, minify}) => {
    build(await resolveDir(siteDir), {
      bundleAnalyzer,
      outDir,
      config,
      locale,
      minify,
    });
  });

cli
  .command('swizzle [themeName] [componentName] [siteDir]')
  .description(
    'Wraps or ejects the original theme files into website folder for customization.',
  )
  .option(
    '--wrap',
    'Creates a wrapper around the original theme component.\nAllows rendering other components before/after the original theme component.',
  )
  .option(
    '--eject',
    'Ejects the full source code of the original theme component.\nAllows overriding the original component entirely with your own UI and logic.',
  )
  .option(
    '-l, --list',
    'only list the available themes/components without further prompting (default: false)',
  )
  .option(
    '-t, --typescript',
    'copy TypeScript theme files when possible (default: false)',
  )
<<<<<<< HEAD
  .option('--danger', 'enable swizzle for unsafe component of themes')
  .action((themeName, componentName, siteDir, options) => {
    swizzle(resolveDir(siteDir), themeName, componentName, options);
=======
  .option('--danger', 'enable swizzle for internal component of themes')
  .action(async (themeName, componentName, siteDir, {typescript, danger}) => {
    swizzle(
      await resolveDir(siteDir),
      themeName,
      componentName,
      typescript,
      danger,
    );
>>>>>>> 1bd1160d
  });

cli
  .command('deploy [siteDir]')
  .description('Deploy website to GitHub pages.')
  .option(
    '-l, --locale <locale>',
    'deploy the site in a specified locale. Deploy all known locales otherwise',
  )
  .option(
    '--out-dir <dir>',
    'the full path for the new output directory, relative to the current workspace (default: build)',
  )
  .option(
    '--config <config>',
    'path to Docusaurus config file (default: `[siteDir]/docusaurus.config.js`)',
  )
  .option(
    '--skip-build',
    'skip building website before deploy it (default: false)',
  )
  .action(async (siteDir, {outDir, skipBuild, config}) => {
    deploy(await resolveDir(siteDir), {
      outDir,
      config,
      skipBuild,
    });
  });

cli
  .command('start [siteDir]')
  .description('Start the development server.')
  .option('-p, --port <port>', 'use specified port (default: 3000)')
  .option('-h, --host <host>', 'use specified host (default: localhost)')
  .option('-l, --locale <locale>', 'use specified site locale')
  .option(
    '--hot-only',
    'do not fallback to page refresh if hot reload fails (default: false)',
  )
  .option(
    '--config <config>',
    'path to Docusaurus config file (default: `[siteDir]/docusaurus.config.js`)',
  )
  .option('--no-open', 'do not open page in the browser (default: false)')
  .option(
    '--poll [interval]',
    'use polling rather than watching for reload (default: false). Can specify a poll interval in milliseconds',
  )
  .action(
    async (siteDir, {port, host, locale, config, hotOnly, open, poll}) => {
      start(await resolveDir(siteDir), {
        port,
        host,
        locale,
        config,
        hotOnly,
        open,
        poll,
      });
    },
  );

cli
  .command('serve [siteDir]')
  .description('Serve website locally.')
  .option(
    '--dir <dir>',
    'the full path for the new output directory, relative to the current workspace (default: build)',
  )
  .option(
    '--config <config>',
    'path to Docusaurus config file (default: `[siteDir]/docusaurus.config.js`)',
  )
  .option('-p, --port <port>', 'use specified port (default: 3000)')
  .option('--build', 'build website before serving (default: false)')
  .option('-h, --host <host>', 'use specified host (default: localhost)')
  .action(
    async (
      siteDir,
      {
        dir = 'build',
        port = 3000,
        host = 'localhost',
        build: buildSite = false,
        config,
      },
    ) => {
      serve(await resolveDir(siteDir), {
        dir,
        port,
        build: buildSite,
        config,
        host,
      });
    },
  );

cli
  .command('clear [siteDir]')
  .description('Remove build artifacts.')
  .action(async (siteDir) => {
    clear(await resolveDir(siteDir));
  });

cli
  .command('write-translations [siteDir]')
  .description('Extract required translations of your site.')
  .option(
    '-l, --locale <locale>',
    'the locale folder to write the translations\n"--locale fr" will write translations in ./i18n/fr folder)',
  )
  .option(
    '--override',
    'by default, we only append missing translation messages to existing translation files. This option allows to override existing translation messages. Make sure to commit or backup your existing translations, as they may be overridden',
  )
  .option(
    '--config <config>',
    'path to Docusaurus config file (default:`[siteDir]/docusaurus.config.js`)',
  )
  .option(
    '--messagePrefix <messagePrefix>',
    'allows to init new written messages with a given prefix. This might help you to highlight untranslated message to make them stand out in the UI',
  )
  .action(
    async (
      siteDir,
      {locale = undefined, override = false, messagePrefix = '', config},
    ) => {
      writeTranslations(await resolveDir(siteDir), {
        locale,
        override,
        config,
        messagePrefix,
      });
    },
  );

cli
  .command('write-heading-ids [siteDir] [files...]')
  .description('Generate heading ids in Markdown content.')
  .option(
    '--maintain-case',
    "keep the headings' casing, otherwise make all lowercase (default: false)",
  )
  .option('--overwrite', 'overwrite existing heading IDs (default: false)')
  .action(async (siteDir, files, options) =>
    writeHeadingIds(await resolveDir(siteDir), files, options),
  );

cli.arguments('<command>').action((cmd) => {
  cli.outputHelp();
  logger.error`    Unknown command name=${cmd}.`;
});

/**
 * @param {string} command
 */
function isInternalCommand(command) {
  return [
    'start',
    'build',
    'swizzle',
    'deploy',
    'serve',
    'clear',
    'write-translations',
    'write-heading-ids',
  ].includes(command);
}

async function run() {
  if (!isInternalCommand(process.argv.slice(2)[0])) {
    await externalCommand(cli, await resolveDir('.'));
  }

  cli.parse(process.argv);

  if (!process.argv.slice(2).length) {
    cli.outputHelp();
  }
}

run();

process.on('unhandledRejection', (err) => {
  logger.error(err);
  process.exit(1);
});<|MERGE_RESOLUTION|>--- conflicted
+++ resolved
@@ -87,21 +87,9 @@
     '-t, --typescript',
     'copy TypeScript theme files when possible (default: false)',
   )
-<<<<<<< HEAD
   .option('--danger', 'enable swizzle for unsafe component of themes')
-  .action((themeName, componentName, siteDir, options) => {
-    swizzle(resolveDir(siteDir), themeName, componentName, options);
-=======
-  .option('--danger', 'enable swizzle for internal component of themes')
-  .action(async (themeName, componentName, siteDir, {typescript, danger}) => {
-    swizzle(
-      await resolveDir(siteDir),
-      themeName,
-      componentName,
-      typescript,
-      danger,
-    );
->>>>>>> 1bd1160d
+  .action(async (themeName, componentName, siteDir, options) => {
+    swizzle(await resolveDir(siteDir), themeName, componentName, options);
   });
 
 cli
