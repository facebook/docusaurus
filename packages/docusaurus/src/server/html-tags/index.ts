/**
 * Copyright (c) Facebook, Inc. and its affiliates.
 *
 * This source code is licensed under the MIT license found in the
 * LICENSE file in the root directory of this source tree.
 */

<<<<<<< HEAD
import _ from 'lodash';
=======
import {htmlTagObjectToString} from './htmlTags';
>>>>>>> a5fe00ff
import {
  Plugin,
  InjectedHtmlTags,
  HtmlTagObject,
  HtmlTags,
} from '@docusaurus/types';
import {htmlTagObjectToString} from './htmlTags';

function toString(val: string | HtmlTagObject): string {
  return typeof val === 'string' ? val : htmlTagObjectToString(val);
}

export function createHtmlTagsString(tags: HtmlTags): string {
  return Array.isArray(tags) ? tags.map(toString).join('\n') : toString(tags);
}

export function loadHtmlTags(plugins: Plugin<any>[]): InjectedHtmlTags {
  const htmlTags = plugins.reduce(
    (acc, plugin) => {
      if (!plugin.injectHtmlTags) {
        return acc;
      }
      const {headTags, preBodyTags, postBodyTags} =
        plugin.injectHtmlTags() || {};
      return {
        headTags: headTags
          ? `${acc.headTags}\n${createHtmlTagsString(headTags)}`
          : acc.headTags,
        preBodyTags: preBodyTags
          ? `${acc.preBodyTags}\n${createHtmlTagsString(preBodyTags)}`
          : acc.preBodyTags,
        postBodyTags: postBodyTags
          ? `${acc.postBodyTags}\n${createHtmlTagsString(postBodyTags)}`
          : acc.postBodyTags,
      };
    },
    {headTags: '', preBodyTags: '', postBodyTags: ''},
  );

  return {
    headTags: htmlTags.headTags.trim(),
    preBodyTags: htmlTags.preBodyTags.trim(),
    postBodyTags: htmlTags.postBodyTags.trim(),
  };
}<|MERGE_RESOLUTION|>--- conflicted
+++ resolved
@@ -5,18 +5,13 @@
  * LICENSE file in the root directory of this source tree.
  */
 
-<<<<<<< HEAD
-import _ from 'lodash';
-=======
 import {htmlTagObjectToString} from './htmlTags';
->>>>>>> a5fe00ff
 import {
   Plugin,
   InjectedHtmlTags,
   HtmlTagObject,
   HtmlTags,
 } from '@docusaurus/types';
-import {htmlTagObjectToString} from './htmlTags';
 
 function toString(val: string | HtmlTagObject): string {
   return typeof val === 'string' ? val : htmlTagObjectToString(val);
