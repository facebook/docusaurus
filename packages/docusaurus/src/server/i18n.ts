--- conflicted
+++ resolved
@@ -24,12 +24,9 @@
     label: getDefaultLocaleLabel(locale),
     direction: getLangDir(locale),
     htmlLang: locale,
-<<<<<<< HEAD
-    baseUrl: undefined,
-=======
     // If the locale name includes -u-ca-xxx the calendar will be defined
     calendar: new Intl.Locale(locale).calendar ?? 'gregory',
->>>>>>> b50def3a
+    baseUrl: undefined,
   };
 }
 
