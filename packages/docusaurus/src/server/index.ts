/**
 * Copyright (c) Facebook, Inc. and its affiliates.
 *
 * This source code is licensed under the MIT license found in the
 * LICENSE file in the root directory of this source tree.
 */

<<<<<<< HEAD
import {generate, parseFrontMatter} from '@docusaurus/utils';
import path, {join} from 'path';
import chalk from 'chalk';
import ssrDefaultTemplate from '../client/templates/ssr.html.template';
=======
>>>>>>> faef7537
import {
  generate,
  DEFAULT_BUILD_DIR_NAME,
  DEFAULT_CONFIG_FILE_NAME,
  GENERATED_FILES_DIR_NAME,
} from '@docusaurus/utils';
import path, {join} from 'path';
import chalk from 'chalk';
import ssrDefaultTemplate from '../client/templates/ssr.html.template';
import loadClientModules from './client-modules';
import loadConfig from './config';
import {loadPlugins} from './plugins';
import loadPresets from './presets';
import loadRoutes from './routes';
import {
  DocusaurusConfig,
  DocusaurusSiteMetadata,
  HtmlTagObject,
  LoadContext,
  LoadedPlugin,
  PluginConfig,
  Props,
} from '@docusaurus/types';
import {loadHtmlTags} from './html-tags';
import {getPackageJsonVersion} from './versions';
import {handleDuplicateRoutes} from './duplicateRoutes';
import {loadI18n, localizePath} from './i18n';
import {
  readCodeTranslationFileContent,
  getPluginsDefaultCodeTranslationMessages,
} from './translations/translations';
import {mapValues} from 'lodash';
import {RuleSetRule} from 'webpack';
import admonitions from 'remark-admonitions';
import {createRequire} from 'module';
import {resolveModuleName} from './moduleShorthand';

export type LoadContextOptions = {
  customOutDir?: string;
  customConfigFilePath?: string;
  locale?: string;
  localizePath?: boolean; // undefined = only non-default locales paths are localized
};

export async function loadSiteConfig({
  siteDir,
  customConfigFilePath,
}: {
  siteDir: string;
  customConfigFilePath?: string;
}): Promise<{siteConfig: DocusaurusConfig; siteConfigPath: string}> {
  const siteConfigPathUnresolved =
    customConfigFilePath ?? DEFAULT_CONFIG_FILE_NAME;

  const siteConfigPath = path.isAbsolute(siteConfigPathUnresolved)
    ? siteConfigPathUnresolved
    : path.resolve(siteDir, siteConfigPathUnresolved);

  const siteConfig = await loadConfig(siteConfigPath);
  return {siteConfig, siteConfigPath};
}

export async function loadContext(
  siteDir: string,
  options: LoadContextOptions = {},
): Promise<LoadContext> {
  const {customOutDir, locale, customConfigFilePath} = options;
  const generatedFilesDir = path.isAbsolute(GENERATED_FILES_DIR_NAME)
    ? GENERATED_FILES_DIR_NAME
    : path.resolve(siteDir, GENERATED_FILES_DIR_NAME);

  const {siteConfig: initialSiteConfig, siteConfigPath} = await loadSiteConfig({
    siteDir,
    customConfigFilePath,
  });
  const {ssrTemplate} = initialSiteConfig;

  const baseOutDir = customOutDir
    ? path.resolve(customOutDir)
    : path.resolve(siteDir, DEFAULT_BUILD_DIR_NAME);

  const i18n = await loadI18n(initialSiteConfig, {locale});

  const baseUrl = localizePath({
    path: initialSiteConfig.baseUrl,
    i18n,
    options,
    pathType: 'url',
  });
  const outDir = localizePath({
    path: baseOutDir,
    i18n,
    options,
    pathType: 'fs',
  });

  const siteConfig: DocusaurusConfig = {...initialSiteConfig, baseUrl};

  const codeTranslationFileContent =
    (await readCodeTranslationFileContent({
      siteDir,
      locale: i18n.currentLocale,
    })) ?? {};

  // We only need key->message for code translations
  const codeTranslations = mapValues(
    codeTranslationFileContent,
    (value) => value.message,
  );

  return {
    siteDir,
    generatedFilesDir,
    siteConfig,
    siteConfigPath,
    outDir,
    baseUrl, // TODO to remove: useless, there's already siteConfig.baseUrl! (and yes, it's the same value, cf code above)
    i18n,
    ssrTemplate,
    codeTranslations,
  };
}

export function loadPluginConfigs(context: LoadContext): PluginConfig[] {
  let {plugins: presetPlugins, themes: presetThemes} = loadPresets(context);
  const {siteConfig, siteConfigPath} = context;
  const require = createRequire(siteConfigPath);
  function normalizeShorthand(
    pluginConfig: PluginConfig,
    pluginType: 'plugin' | 'theme',
  ): PluginConfig {
    if (typeof pluginConfig === 'string') {
      return resolveModuleName(pluginConfig, require, pluginType);
    } else if (
      Array.isArray(pluginConfig) &&
      typeof pluginConfig[0] === 'string'
    ) {
      return [
        resolveModuleName(pluginConfig[0], require, pluginType),
        pluginConfig[1] ?? {},
      ];
    }
    return pluginConfig;
  }
  presetPlugins = presetPlugins.map((plugin) =>
    normalizeShorthand(plugin, 'plugin'),
  );
  presetThemes = presetThemes.map((theme) =>
    normalizeShorthand(theme, 'theme'),
  );
  const standalonePlugins = (siteConfig.plugins || []).map((plugin) =>
    normalizeShorthand(plugin, 'plugin'),
  );
  const standaloneThemes = (siteConfig.themes || []).map((theme) =>
    normalizeShorthand(theme, 'theme'),
  );
  return [
    ...presetPlugins,
    ...presetThemes,
    // Site config should be the highest priority.
    ...standalonePlugins,
    ...standaloneThemes,
  ];
}

// Make a fake plugin to:
// - Resolve aliased theme components
// - Inject scripts/stylesheets
function createBootstrapPlugin({
  siteConfig,
}: {
  siteConfig: DocusaurusConfig;
}): LoadedPlugin {
  const {
    stylesheets = [],
    scripts = [],
    clientModules: siteConfigClientModules = [],
  } = siteConfig;
  return {
    name: 'docusaurus-bootstrap-plugin',
    content: null,
    options: {},
    version: {type: 'synthetic'},
    getClientModules() {
      return siteConfigClientModules;
    },
    injectHtmlTags: () => {
      const stylesheetsTags = stylesheets.map((source) =>
        typeof source === 'string'
          ? `<link rel="stylesheet" href="${source}">`
          : ({
              tagName: 'link',
              attributes: {
                rel: 'stylesheet',
                ...source,
              },
            } as HtmlTagObject),
      );
      const scriptsTags = scripts.map((source) =>
        typeof source === 'string'
          ? `<script src="${source}"></script>`
          : ({
              tagName: 'script',
              attributes: {
                ...source,
              },
            } as HtmlTagObject),
      );
      return {
        headTags: [...stylesheetsTags, ...scriptsTags],
      };
    },
  };
}

// Configurer Webpack fallback mdx loader for md/mdx files out of content-plugin folders
// Adds a "fallback" mdx loader for mdx files that are not processed by content plugins
// This allows to do things such as importing repo/README.md as a partial from another doc
// Not ideal solution though, but good enough for now
function createMDXFallbackPlugin({
  siteDir,
  siteConfig,
}: {
  siteDir: string;
  siteConfig: DocusaurusConfig;
}): LoadedPlugin {
  return {
    name: 'docusaurus-mdx-fallback-plugin',
    content: null,
    options: {},
    version: {type: 'synthetic'},
    configureWebpack(config, isServer, {getJSLoader}) {
      // We need the mdx fallback loader to exclude files that were already processed by content plugins mdx loaders
      // This works, but a bit hacky...
      // Not sure there's a way to handle that differently in webpack :s
      function getMDXFallbackExcludedPaths(): string[] {
        const rules: RuleSetRule[] = config?.module?.rules as RuleSetRule[];
        return rules.flatMap((rule) => {
          const isMDXRule =
            rule.test instanceof RegExp && rule.test.test('x.mdx');
          return isMDXRule ? (rule.include as string[]) : [];
        });
      }

      return {
        module: {
          rules: [
            {
              test: /(\.mdx?)$/,
              exclude: getMDXFallbackExcludedPaths(),
              use: [
                getJSLoader({isServer}),
                {
                  loader: require.resolve('@docusaurus/mdx-loader'),
                  options: {
                    staticDirs: siteConfig.staticDirectories.map((dir) =>
                      path.resolve(siteDir, dir),
                    ),
                    siteDir,
                    isMDXPartial: (_filename: string) => true, // External mdx files are always meant to be imported as partials
                    isMDXPartialFrontMatterWarningDisabled: true, // External mdx files might have frontmatter, let's just disable the warning
                    remarkPlugins: [admonitions],
                    parseFrontMatter: (fileString: string) =>
                      siteConfig.markdown.frontMatterParser({
                        plugin: {name: 'fallback', id: 'default'},
                        content: fileString,
                        defaultFrontMatterParser: async (props) =>
                          parseFrontMatter(props.content),
                      }),
                  },
                },
              ],
            },
          ],
        },
      };
    },
  };
}

export async function load(
  siteDir: string,
  options: LoadContextOptions = {},
): Promise<Props> {
  // Context.
  const context: LoadContext = await loadContext(siteDir, options);
  const {
    generatedFilesDir,
    siteConfig,
    siteConfigPath,
    outDir,
    baseUrl,
    i18n,
    ssrTemplate,
    codeTranslations,
  } = context;
  // Plugins.
  const pluginConfigs: PluginConfig[] = loadPluginConfigs(context);
  const {plugins, pluginsRouteConfigs, globalData, themeConfigTranslated} =
    await loadPlugins({pluginConfigs, context});

  // Side-effect to replace the untranslated themeConfig by the translated one
  context.siteConfig.themeConfig = themeConfigTranslated;

  handleDuplicateRoutes(pluginsRouteConfigs, siteConfig.onDuplicateRoutes);

  // Site config must be generated after plugins
  // We want the generated config to have been normalized by the plugins!
  const genSiteConfig = generate(
    generatedFilesDir,
    DEFAULT_CONFIG_FILE_NAME,
    `export default ${JSON.stringify(siteConfig, null, 2)};`,
  );

  plugins.push(createBootstrapPlugin({siteConfig}));
  plugins.push(createMDXFallbackPlugin({siteDir, siteConfig}));

  // Load client modules.
  const clientModules = loadClientModules(plugins);
  const genClientModules = generate(
    generatedFilesDir,
    'client-modules.js',
    `export default [\n${clientModules
      // import() is async so we use require() because client modules can have
      // CSS and the order matters for loading CSS.
      // We need to JSON.stringify so that if its on windows, backslash are escaped.
      .map((module) => `  require(${JSON.stringify(module)}),`)
      .join('\n')}\n];\n`,
  );

  // Load extra head & body html tags.
  const {headTags, preBodyTags, postBodyTags} = loadHtmlTags(plugins);

  // Routing.
  const {registry, routesChunkNames, routesConfig, routesPaths} =
    await loadRoutes(pluginsRouteConfigs, baseUrl);

  const genRegistry = generate(
    generatedFilesDir,
    'registry.js',
    `export default {
${Object.keys(registry)
  .sort()
  .map(
    (key) =>
      // We need to JSON.stringify so that if its on windows, backslash are escaped.
      `  '${key}': [${registry[key].loader}, ${JSON.stringify(
        registry[key].modulePath,
      )}, require.resolveWeak(${JSON.stringify(registry[key].modulePath)})],`,
  )
  .join('\n')}};\n`,
  );

  const genRoutesChunkNames = generate(
    generatedFilesDir,
    'routesChunkNames.json',
    JSON.stringify(routesChunkNames, null, 2),
  );

  const genRoutes = generate(generatedFilesDir, 'routes.js', routesConfig);

  const genGlobalData = generate(
    generatedFilesDir,
    'globalData.json',
    JSON.stringify(globalData, null, 2),
  );

  const genI18n = generate(
    generatedFilesDir,
    'i18n.json',
    JSON.stringify(i18n, null, 2),
  );

  const codeTranslationsWithFallbacks: Record<string, string> = {
    ...(await getPluginsDefaultCodeTranslationMessages(plugins)),
    ...codeTranslations,
  };

  const genCodeTranslations = generate(
    generatedFilesDir,
    'codeTranslations.json',
    JSON.stringify(codeTranslationsWithFallbacks, null, 2),
  );

  // Version metadata.
  const siteMetadata: DocusaurusSiteMetadata = {
    docusaurusVersion: getPackageJsonVersion(
      join(__dirname, '../../package.json'),
    )!,
    siteVersion: getPackageJsonVersion(join(siteDir, 'package.json')),
    pluginVersions: {},
  };
  plugins
    .filter(({version: {type}}) => type !== 'synthetic')
    .forEach(({name, version}) => {
      siteMetadata.pluginVersions[name] = version;
    });
  checkDocusaurusPackagesVersion(siteMetadata);
  const genSiteMetadata = generate(
    generatedFilesDir,
    'site-metadata.json',
    JSON.stringify(siteMetadata, null, 2),
  );

  await Promise.all([
    genClientModules,
    genSiteConfig,
    genRegistry,
    genRoutesChunkNames,
    genRoutes,
    genGlobalData,
    genSiteMetadata,
    genI18n,
    genCodeTranslations,
  ]);

  const props: Props = {
    siteConfig,
    siteConfigPath,
    siteMetadata,
    siteDir,
    outDir,
    baseUrl,
    i18n,
    generatedFilesDir,
    routes: pluginsRouteConfigs,
    routesPaths,
    plugins,
    headTags,
    preBodyTags,
    postBodyTags,
    ssrTemplate: ssrTemplate || ssrDefaultTemplate,
    codeTranslations,
  };

  return props;
}

// We want all @docusaurus/* packages  to have the exact same version!
// See https://github.com/facebook/docusaurus/issues/3371
// See https://github.com/facebook/docusaurus/pull/3386
function checkDocusaurusPackagesVersion(siteMetadata: DocusaurusSiteMetadata) {
  const {docusaurusVersion} = siteMetadata;
  Object.entries(siteMetadata.pluginVersions).forEach(
    ([plugin, versionInfo]) => {
      if (
        versionInfo.type === 'package' &&
        versionInfo.name?.startsWith('@docusaurus/') &&
        versionInfo.version !== docusaurusVersion
      ) {
        // should we throw instead?
        // It still could work with different versions
        console.warn(
          chalk.red(
            `Invalid ${plugin} version ${versionInfo.version}.\nAll official @docusaurus/* packages should have the exact same version as @docusaurus/core (${docusaurusVersion}).\nMaybe you want to check, or regenerate your yarn.lock or package-lock.json file?`,
          ),
        );
      }
    },
  );
}<|MERGE_RESOLUTION|>--- conflicted
+++ resolved
@@ -5,15 +5,9 @@
  * LICENSE file in the root directory of this source tree.
  */
 
-<<<<<<< HEAD
-import {generate, parseFrontMatter} from '@docusaurus/utils';
-import path, {join} from 'path';
-import chalk from 'chalk';
-import ssrDefaultTemplate from '../client/templates/ssr.html.template';
-=======
->>>>>>> faef7537
 import {
   generate,
+  parseFrontMatter,
   DEFAULT_BUILD_DIR_NAME,
   DEFAULT_CONFIG_FILE_NAME,
   GENERATED_FILES_DIR_NAME,
