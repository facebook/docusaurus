/**
 * Copyright (c) Facebook, Inc. and its affiliates.
 *
 * This source code is licensed under the MIT license found in the
 * LICENSE file in the root directory of this source tree.
 */

import {generate} from '@docusaurus/utils';
import path, {join} from 'path';
import {
  BUILD_DIR_NAME,
  CONFIG_FILE_NAME,
  GENERATED_FILES_DIR_NAME,
  THEME_PATH,
} from '../constants';
import loadClientModules from './client-modules';
import loadConfig from './config';
import {loadPlugins} from './plugins';
import loadPresets from './presets';
import loadRoutes from './routes';
import loadThemeAlias from './themes';
import {
  DocusaurusConfig,
  DocusaurusSiteMetadata,
  LoadContext,
  PluginConfig,
  Props,
} from '@docusaurus/types';
import {loadHtmlTags} from './html-tags';
import {getPackageJsonVersion} from './versions';

export function loadContext(
  siteDir: string,
  customOutDir?: string,
): LoadContext {
  const generatedFilesDir: string = path.resolve(
    siteDir,
    GENERATED_FILES_DIR_NAME,
  );
  const siteConfig: DocusaurusConfig = loadConfig(siteDir);
  const outDir = customOutDir
    ? path.resolve(customOutDir)
    : path.resolve(siteDir, BUILD_DIR_NAME);
  const {baseUrl} = siteConfig;

  return {
    siteDir,
    generatedFilesDir,
    siteConfig,
    outDir,
    baseUrl,
  };
}

export function loadPluginConfigs(context: LoadContext): PluginConfig[] {
  const {plugins: presetPlugins, themes: presetThemes} = loadPresets(context);
  const {siteConfig} = context;
  return [
    ...presetPlugins,
    ...presetThemes,
    // Site config should be the highest priority.
    ...(siteConfig.plugins || []),
    ...(siteConfig.themes || []),
  ];
}

export async function load(
  siteDir: string,
  customOutDir?: string,
): Promise<Props> {
  // Context.
  const context: LoadContext = loadContext(siteDir, customOutDir);
  const {generatedFilesDir, siteConfig, outDir, baseUrl} = context;
  const genSiteConfig = generate(
    generatedFilesDir,
    CONFIG_FILE_NAME,
    `export default ${JSON.stringify(siteConfig, null, 2)};`,
  );

  // Plugins.
  const pluginConfigs: PluginConfig[] = loadPluginConfigs(context);
  const {plugins, pluginsRouteConfigs, globalData} = await loadPlugins({
    pluginConfigs,
    context,
  });

  // Themes.
  const fallbackTheme = path.resolve(__dirname, '../client/theme-fallback');
  const pluginThemes: string[] = plugins
    .map((plugin) => plugin.getThemePath && plugin.getThemePath())
    .filter((x): x is string => Boolean(x));
  const userTheme = path.resolve(siteDir, THEME_PATH);
  const alias = loadThemeAlias([fallbackTheme, ...pluginThemes], [userTheme]);

  // Make a fake plugin to:
  // - Resolve aliased theme components
  // - Inject scripts/stylesheets
  const {stylesheets = [], scripts = []} = siteConfig;
  plugins.push({
    name: 'docusaurus-bootstrap-plugin',
    version: {type: 'synthetic'},
    configureWebpack: () => ({
      resolve: {
        alias,
      },
    }),
    injectHtmlTags: () => {
      const stylesheetsTags = stylesheets.map((source) =>
        typeof source === 'string'
          ? `<link rel="stylesheet" href="${source}">`
          : {
              tagName: 'link',
              attributes: {
                rel: 'stylesheet',
                ...source,
              },
            },
      );
      const scriptsTags = scripts.map((source) =>
        typeof source === 'string'
          ? `<script type="text/javascript" src="${source}"></script>`
          : {
              tagName: 'script',
              attributes: {
                type: 'text/javascript',
                ...source,
              },
            },
      );
      return {
        headTags: [...stylesheetsTags, ...scriptsTags],
      };
    },
  });

  // Load client modules.
  const clientModules = loadClientModules(plugins);
  const genClientModules = generate(
    generatedFilesDir,
    'client-modules.js',
    `export default [\n${clientModules
      // import() is async so we use require() because client modules can have
      // CSS and the order matters for loading CSS.
      // We need to JSON.stringify so that if its on windows, backslash are escaped.
      .map((module) => `  require(${JSON.stringify(module)}),`)
      .join('\n')}\n];\n`,
  );

  // Load extra head & body html tags.
  const {headTags, preBodyTags, postBodyTags} = loadHtmlTags(plugins);

  // Routing.
  const {
    registry,
    routesChunkNames,
    routesConfig,
    routesPaths,
  } = await loadRoutes(pluginsRouteConfigs, baseUrl);

  const genRegistry = generate(
    generatedFilesDir,
    'registry.js',
    `export default {
${Object.keys(registry)
  .sort()
  .map(
    (key) =>
      // We need to JSON.stringify so that if its on windows, backslash are escaped.
      `  '${key}': [${registry[key].loader}, ${JSON.stringify(
        registry[key].modulePath,
      )}, require.resolveWeak(${JSON.stringify(registry[key].modulePath)})],`,
  )
  .join('\n')}};\n`,
  );

  const genRoutesChunkNames = generate(
    generatedFilesDir,
    'routesChunkNames.json',
    JSON.stringify(routesChunkNames, null, 2),
  );

  const genRoutes = generate(generatedFilesDir, 'routes.js', routesConfig);

<<<<<<< HEAD
  const genGlobalData = generate(
    generatedFilesDir,
    'globalData.json',
    JSON.stringify(globalData, null, 2),
=======
  // Version metadata.
  const siteMetadata: DocusaurusSiteMetadata = {
    docusaurusVersion: getPackageJsonVersion(
      join(__dirname, '../../package.json'),
    )!,
    siteVersion: getPackageJsonVersion(join(siteDir, 'package.json')),
    pluginVersions: {},
  };
  plugins
    .filter(({version: {type}}) => type !== 'synthetic')
    .forEach(({name, version}) => {
      siteMetadata.pluginVersions[name] = version;
    });
  const genSiteMetadata = generate(
    generatedFilesDir,
    'site-metadata.json',
    JSON.stringify(siteMetadata, null, 2),
>>>>>>> 1272ab83
  );

  await Promise.all([
    genClientModules,
    genSiteConfig,
    genRegistry,
    genRoutesChunkNames,
    genRoutes,
<<<<<<< HEAD
    genGlobalData,
=======
    genSiteMetadata,
>>>>>>> 1272ab83
  ]);

  const props: Props = {
    siteConfig,
    siteDir,
    outDir,
    baseUrl,
    generatedFilesDir,
    routesPaths,
    plugins,
    headTags,
    preBodyTags,
    postBodyTags,
  };

  return props;
}<|MERGE_RESOLUTION|>--- conflicted
+++ resolved
@@ -181,12 +181,12 @@
 
   const genRoutes = generate(generatedFilesDir, 'routes.js', routesConfig);
 
-<<<<<<< HEAD
   const genGlobalData = generate(
     generatedFilesDir,
     'globalData.json',
     JSON.stringify(globalData, null, 2),
-=======
+  );
+
   // Version metadata.
   const siteMetadata: DocusaurusSiteMetadata = {
     docusaurusVersion: getPackageJsonVersion(
@@ -204,7 +204,6 @@
     generatedFilesDir,
     'site-metadata.json',
     JSON.stringify(siteMetadata, null, 2),
->>>>>>> 1272ab83
   );
 
   await Promise.all([
@@ -213,11 +212,8 @@
     genRegistry,
     genRoutesChunkNames,
     genRoutes,
-<<<<<<< HEAD
     genGlobalData,
-=======
     genSiteMetadata,
->>>>>>> 1272ab83
   ]);
 
   const props: Props = {
