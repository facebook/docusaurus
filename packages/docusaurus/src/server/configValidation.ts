--- conflicted
+++ resolved
@@ -9,25 +9,11 @@
 import Joi from '@hapi/joi';
 import {CONFIG_FILE_NAME} from '../constants';
 
-<<<<<<< HEAD
 export const DEFAULT_CONFIG: Pick<
   DocusaurusConfig,
   'onBrokenLinks' | 'plugins' | 'themes' | 'customFields' | 'themeConfig'
 > = {
   onBrokenLinks: 'throw',
-=======
-export const DEFAULT_CONFIG: {
-  plugins: PluginConfig[];
-  themes: PluginConfig[];
-  presets: PluginConfig[];
-  customFields: {
-    [key: string]: unknown;
-  };
-  themeConfig: {
-    [key: string]: unknown;
-  };
-} = {
->>>>>>> f4434b2e
   plugins: [],
   themes: [],
   presets: [],
