/**
 * Copyright (c) Facebook, Inc. and its affiliates.
 *
 * This source code is licensed under the MIT license found in the
 * LICENSE file in the root directory of this source tree.
 */

import React, {ReactNode, useEffect, useRef} from 'react';

import {NavLink, Link as RRLink} from 'react-router-dom';
import isInternalUrl from './isInternalUrl';
import ExecutionEnvironment from './ExecutionEnvironment';
import {useLinksCollector} from '../LinksCollector';

declare global {
  interface Window {
    docusaurus: any;
  }
}

interface Props {
  readonly isNavLink?: boolean;
  readonly to?: string;
  readonly activeClassName?: string;
  readonly href: string;
  readonly children?: ReactNode;
}

<<<<<<< HEAD
function Link({isNavLink, ...props}: Props): JSX.Element {
  const linksCollector = useLinksCollector();
=======
function Link({isNavLink, activeClassName, ...props}: Props): JSX.Element {
>>>>>>> f4434b2e
  const {to, href} = props;
  const targetLink = to || href;
  const isInternal = isInternalUrl(targetLink);
  const preloaded = useRef(false);
  const LinkComponent = isNavLink ? NavLink : RRLink;

  const IOSupported = ExecutionEnvironment.canUseIntersectionObserver;

  let io;
  const handleIntersection = (el, cb) => {
    io = new window.IntersectionObserver((entries) => {
      entries.forEach((entry) => {
        if (el === entry.target) {
          // If element is in viewport, stop listening/observing and run callback.
          // https://developer.mozilla.org/en-US/docs/Web/API/Intersection_Observer_API
          if (entry.isIntersecting || entry.intersectionRatio > 0) {
            io.unobserve(el);
            io.disconnect();
            cb();
          }
        }
      });
    });

    // Add element to the observer.
    io.observe(el);
  };

  const handleRef = (ref) => {
    if (IOSupported && ref && isInternal) {
      // If IO supported and element reference found, setup Observer functionality.
      handleIntersection(ref, () => {
        window.docusaurus.prefetch(targetLink);
      });
    }
  };

  const onMouseEnter = () => {
    if (!preloaded.current) {
      window.docusaurus.preload(targetLink);
      preloaded.current = true;
    }
  };

  useEffect(() => {
    // If IO is not supported. We prefetch by default (only once).
    if (!IOSupported && isInternal) {
      window.docusaurus.prefetch(targetLink);
    }

    // When unmounting, stop intersection observer from watching.
    return () => {
      if (IOSupported && io) {
        io.disconnect();
      }
    };
  }, [targetLink, IOSupported, isInternal]);

  const isAnchorLink = targetLink?.startsWith('#') ?? false;
  const isRegularHtmlLink = !targetLink || !isInternal || isAnchorLink;

  if (isInternal && !isAnchorLink) {
    linksCollector.collectLink(targetLink);
  }

  return isRegularHtmlLink ? (
    // eslint-disable-next-line jsx-a11y/anchor-has-content
    <a
      // @ts-expect-error: href specified twice needed to pass children and other user specified props
      href={targetLink}
      {...(!isInternal && {target: '_blank', rel: 'noopener noreferrer'})}
      {...props}
    />
  ) : (
    <LinkComponent
      {...props}
      onMouseEnter={onMouseEnter}
      innerRef={handleRef}
      to={targetLink}
      // avoid "React does not recognize the `activeClassName` prop on a DOM element"
      {...(isNavLink && {activeClassName})}
    />
  );
}

export default Link;<|MERGE_RESOLUTION|>--- conflicted
+++ resolved
@@ -26,12 +26,8 @@
   readonly children?: ReactNode;
 }
 
-<<<<<<< HEAD
-function Link({isNavLink, ...props}: Props): JSX.Element {
+function Link({isNavLink, activeClassName, ...props}: Props): JSX.Element {
   const linksCollector = useLinksCollector();
-=======
-function Link({isNavLink, activeClassName, ...props}: Props): JSX.Element {
->>>>>>> f4434b2e
   const {to, href} = props;
   const targetLink = to || href;
   const isInternal = isInternalUrl(targetLink);
