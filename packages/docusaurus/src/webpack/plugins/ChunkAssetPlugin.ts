/**
 * Copyright (c) Facebook, Inc. and its affiliates.
 *
 * This source code is licensed under the MIT license found in the
 * LICENSE file in the root directory of this source tree.
 */

import webpack, {type Compiler} from 'webpack';

// Adds a custom Docusaurus Webpack runtime function `__webpack_require__.gca`
// gca = Get Chunk Asset, it converts a chunkName to a JS asset URL
// It is called in Core client/docusaurus.ts for chunk preloading/prefetching
// Example: gca("814f3328") = "/baseUrl/assets/js/814f3328.03fcc178.js"
// See also: https://github.com/facebook/docusaurus/pull/10485

// The name of the custom Docusaurus Webpack runtime function
const DocusaurusGetChunkAssetFn = '__webpack_require__.gca';

const PluginName = 'Docusaurus-ChunkAssetPlugin';

function generateGetChunkAssetRuntimeCode(chunk: webpack.Chunk): string {
  const chunkIdToName = chunk.getChunkMaps(false).name;
  const chunkNameToId = Object.fromEntries(
    Object.entries(chunkIdToName).map(([chunkId, chunkName]) => [
      chunkName,
      chunkId,
    ]),
  );

  const {
    // publicPath = __webpack_require__.p
    // Example: "/" or "/baseUrl/"
    // https://github.com/webpack/webpack/blob/v5.94.0/lib/runtime/PublicPathRuntimeModule.js
    publicPath,

    // getChunkScriptFilename = __webpack_require__.u
    // Example: getChunkScriptFilename("814f3328") = "814f3328.03fcc178.js"
    // https://github.com/webpack/webpack/blob/v5.94.0/lib/runtime/GetChunkFilenameRuntimeModule.js
    getChunkScriptFilename,
  } = webpack.RuntimeGlobals;

  const code = `// Docusaurus function to get chunk asset
${DocusaurusGetChunkAssetFn} = function(chunkId) { chunkId = ${JSON.stringify(
    chunkNameToId,
  )}[chunkId]||chunkId; return ${publicPath} + ${getChunkScriptFilename}(chunkId); };`;

  return webpack.Template.asString(code);
}

/*
 Note: we previously used `MainTemplate.hooks.requireExtensions.tap()`
 But it will be removed in Webpack 6 and is not supported by Rspack
 So instead we use equivalent code inspired by:
 - https://github.com/webpack/webpack/blob/v5.94.0/lib/RuntimePlugin.js#L462
 - https://github.com/webpack/webpack/blob/v5.94.0/lib/runtime/CompatRuntimeModule.js
 */
export default class ChunkAssetPlugin {
  apply(compiler: Compiler): void {
<<<<<<< HEAD
    compiler.hooks.thisCompilation.tap(pluginName, (compilation) => {
      // @ts-expect-error: fix this
      const {mainTemplate} = compilation;
      // TODO fix this bug
      if (!mainTemplate) {
        console.log(
          'ChunkAssetPlugin broken!\nRspack bug: not providing mainTemplate!',
        );
        return;
      }

      // @ts-expect-error: fix this
      mainTemplate.hooks.requireExtensions.tap(pluginName, (source, chunk) => {
        const chunkIdToName = chunk.getChunkMaps(false).name;
        const chunkNameToId = Object.fromEntries(
          Object.entries(chunkIdToName).map(([chunkId, chunkName]) => [
            chunkName,
            chunkId,
          ]),
        );
        const buf = [source];
        buf.push('// function to get chunk asset');
        buf.push(
          // If chunkName is passed, we convert it to chunk asset url
          // .p => public path url ("/" or "/baseUrl/")
          // .u(chunkId) =>
          //   chunk asset url ("assets/js/x63b64xd.contentHash.js")
          // not sure where this is documented, but this link was helpful:
          // https://programmer.help/blogs/5d68849083e1a.html
          //
          // Note: __webpack_require__.gca() is called in docusaurus.ts for
          // prefetching
          // Note: we previously used jsonpScriptSrc (Webpack 4)
          `__webpack_require__.gca = function(chunkId) { chunkId = ${JSON.stringify(
            chunkNameToId,
          )}[chunkId]||chunkId; return __webpack_require__.p + __webpack_require__.u(chunkId); };`,
        );
        return webpack.Template.asString(buf);
      });
=======
    compiler.hooks.thisCompilation.tap(PluginName, (compilation) => {
      compilation.hooks.additionalTreeRuntimeRequirements.tap(
        PluginName,
        (chunk) => {
          compilation.addRuntimeModule(chunk, new ChunkAssetRuntimeModule());
        },
      );
>>>>>>> 3725dc37
    });
  }
}

// Inspired by https://github.com/webpack/webpack/blob/v5.94.0/lib/runtime/CompatRuntimeModule.js
class ChunkAssetRuntimeModule extends webpack.RuntimeModule {
  constructor() {
    super('ChunkAssetRuntimeModule', webpack.RuntimeModule.STAGE_ATTACH);
    this.fullHash = true;
  }
  override generate() {
    return generateGetChunkAssetRuntimeCode(this.chunk!);
  }
}<|MERGE_RESOLUTION|>--- conflicted
+++ resolved
@@ -56,47 +56,6 @@
  */
 export default class ChunkAssetPlugin {
   apply(compiler: Compiler): void {
-<<<<<<< HEAD
-    compiler.hooks.thisCompilation.tap(pluginName, (compilation) => {
-      // @ts-expect-error: fix this
-      const {mainTemplate} = compilation;
-      // TODO fix this bug
-      if (!mainTemplate) {
-        console.log(
-          'ChunkAssetPlugin broken!\nRspack bug: not providing mainTemplate!',
-        );
-        return;
-      }
-
-      // @ts-expect-error: fix this
-      mainTemplate.hooks.requireExtensions.tap(pluginName, (source, chunk) => {
-        const chunkIdToName = chunk.getChunkMaps(false).name;
-        const chunkNameToId = Object.fromEntries(
-          Object.entries(chunkIdToName).map(([chunkId, chunkName]) => [
-            chunkName,
-            chunkId,
-          ]),
-        );
-        const buf = [source];
-        buf.push('// function to get chunk asset');
-        buf.push(
-          // If chunkName is passed, we convert it to chunk asset url
-          // .p => public path url ("/" or "/baseUrl/")
-          // .u(chunkId) =>
-          //   chunk asset url ("assets/js/x63b64xd.contentHash.js")
-          // not sure where this is documented, but this link was helpful:
-          // https://programmer.help/blogs/5d68849083e1a.html
-          //
-          // Note: __webpack_require__.gca() is called in docusaurus.ts for
-          // prefetching
-          // Note: we previously used jsonpScriptSrc (Webpack 4)
-          `__webpack_require__.gca = function(chunkId) { chunkId = ${JSON.stringify(
-            chunkNameToId,
-          )}[chunkId]||chunkId; return __webpack_require__.p + __webpack_require__.u(chunkId); };`,
-        );
-        return webpack.Template.asString(buf);
-      });
-=======
     compiler.hooks.thisCompilation.tap(PluginName, (compilation) => {
       compilation.hooks.additionalTreeRuntimeRequirements.tap(
         PluginName,
@@ -104,7 +63,6 @@
           compilation.addRuntimeModule(chunk, new ChunkAssetRuntimeModule());
         },
       );
->>>>>>> 3725dc37
     });
   }
 }
