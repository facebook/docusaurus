--- conflicted
+++ resolved
@@ -102,7 +102,7 @@
                 targets: {
                   node: 'current',
                 },
-<<<<<<< HEAD
+                
               },
             ]
           : [
@@ -138,23 +138,6 @@
             // https://github.com/babel/babel/blob/090c364a90fe73d36a30707fc612ce037bdbbb24/packages/babel-plugin-transform-runtime/src/index.js#L35-L42
             absoluteRuntime: absoluteRuntimePath,
           },
-=======
-              ]
-            : [
-                '@babel/env',
-                {
-                  useBuiltIns: 'usage',
-                  loose: true,
-                  corejs: '2',
-                  // Do not transform modules to CJS
-                  modules: false,
-                  // Exclude transforms that make all code slower
-                  exclude: ['transform-typeof-symbol'],
-                },
-              ],
-          '@babel/react',
-          '@babel/preset-typescript',
->>>>>>> a5fe00ff
         ],
         // Adds syntax support for import()
         isServer ? 'dynamic-import-node' : '@babel/syntax-dynamic-import',
