/**
 * Copyright (c) Facebook, Inc. and its affiliates.
 *
 * This source code is licensed under the MIT license found in the
 * LICENSE file in the root directory of this source tree.
 */
// @ts-nocheck

import MiniCssExtractPlugin from 'mini-css-extract-plugin';
import merge from 'webpack-merge';
<<<<<<< HEAD
import webpack, {Configuration, RuleSetRule} from 'webpack';
=======
import webpack, {
  Configuration,
  Loader,
  Plugin,
  RuleSetRule,
  Stats,
} from 'webpack';
>>>>>>> 1b3c9be5
import fs from 'fs-extra';
import TerserPlugin from 'terser-webpack-plugin';
// import CssMinimizerPlugin from 'css-minimizer-webpack-plugin';
// import CleanCss from 'clean-css';
import path from 'path';
import crypto from 'crypto';
import chalk from 'chalk';
import {TransformOptions} from '@babel/core';
import {ConfigureWebpackFn, ConfigurePostCssFn} from '@docusaurus/types';
<<<<<<< HEAD
// import CssNanoPreset from '@docusaurus/cssnano-preset';
import {BABEL_CONFIG_FILE_NAME, STATIC_ASSETS_DIR_NAME} from '../constants';
=======
import CssNanoPreset from '@docusaurus/cssnano-preset';
import {version as cacheLoaderVersion} from 'cache-loader/package.json';
import {
  BABEL_CONFIG_FILE_NAME,
  OUTPUT_STATIC_ASSETS_DIR_NAME,
} from '../constants';
>>>>>>> 1b3c9be5

// Utility method to get style loaders
export function getStyleLoaders(
  isServer: boolean,
  cssOptions: {
    [key: string]: unknown;
  } = {},
): RuleSetRule[] {
  if (isServer) {
    return [
      cssOptions.modules
        ? {
            loader: require.resolve('css-loader'),
            options: cssOptions,
          }
        : {
            loader: require.resolve('null-loader'),
          },
    ];
  }

  return [
    MiniCssExtractPlugin.loader,
    {
      loader: require.resolve('css-loader'),
      options: cssOptions,
    },
    {
      // Options for PostCSS as we reference these options twice
      // Adds vendor prefixing based on your specified browser support in
      // package.json
      loader: require.resolve('postcss-loader'),
      options: {
        postcssOptions: {
          // Necessary for external CSS imports to work
          // https://github.com/facebook/create-react-app/issues/2677
          ident: 'postcss',
          plugins: [
            // eslint-disable-next-line @typescript-eslint/no-var-requires, global-require
            require('postcss-preset-env')({
              autoprefixer: {
                flexbox: 'no-2009',
              },
              stage: 4,
            }),
          ],
        },
      },
    },
  ];
}

export function getCustomBabelConfigFilePath(
  siteDir: string,
): string | undefined {
  const customBabelConfigurationPath = path.join(
    siteDir,
    BABEL_CONFIG_FILE_NAME,
  );
  return fs.existsSync(customBabelConfigurationPath)
    ? customBabelConfigurationPath
    : undefined;
}

export function getBabelOptions({
  isServer,
  babelOptions,
}: {
  isServer?: boolean;
  babelOptions?: TransformOptions | string;
} = {}): TransformOptions {
  if (typeof babelOptions === 'string') {
    return {
      babelrc: false,
      configFile: babelOptions,
      caller: {name: isServer ? 'server' : 'client'},
    };
  } else {
    return Object.assign(
      babelOptions ?? {presets: [require.resolve('../babel/preset')]},
      {
        babelrc: false,
        configFile: false,
        caller: {name: isServer ? 'server' : 'client'},
      },
    );
  }
}

export function getBabelLoader(
  isServer: boolean,
  babelOptions?: TransformOptions | string,
): RuleSetRule {
  return {
    loader: require.resolve('babel-loader'),
    options: getBabelOptions({isServer, babelOptions}),
  };
}

/**
 * Helper function to modify webpack config
 * @param configureWebpack a webpack config or a function to modify config
 * @param config initial webpack config
 * @param isServer indicates if this is a server webpack configuration
 * @returns final/ modified webpack config
 */
export function applyConfigureWebpack(
  configureWebpack: ConfigureWebpackFn,
  config: Configuration,
  isServer: boolean,
): Configuration {
  // Export some utility functions
  const utils = {
    getStyleLoaders,
    getBabelLoader,
  };
  if (typeof configureWebpack === 'function') {
    // todo Updating webpack-merge would be breaking, so we just
    // todo use aggressive persuasion.
    // @ts-ignore
    const {mergeStrategy, ...res} = configureWebpack(config, isServer, utils);
    if (res && typeof res === 'object') {
      // @ts-ignore
      return merge.strategy(mergeStrategy ?? {})(config, res);
    }
  }
  return config;
}

export function applyConfigurePostCss(
  configurePostCss: NonNullable<ConfigurePostCssFn>,
  config: Configuration,
): Configuration {
  type LocalPostCSSLoader = Loader & {options: {postcssOptions: any}};

  // TODO not ideal heuristic but good enough for our usecase?
  function isPostCssLoader(loader: Loader): loader is LocalPostCSSLoader {
    return !!(loader as any)?.options?.postcssOptions;
  }

  // Does not handle all edge cases, but good enough for now
  function overridePostCssOptions(entry) {
    if (isPostCssLoader(entry)) {
      entry.options.postcssOptions = configurePostCss(
        entry.options.postcssOptions,
      );
    } else if (Array.isArray(entry.oneOf)) {
      entry.oneOf.forEach(overridePostCssOptions);
    } else if (Array.isArray(entry.use)) {
      entry.use
        .filter((u) => typeof u === 'object')
        .forEach(overridePostCssOptions);
    }
  }

  config.module?.rules.forEach(overridePostCssOptions);

  return config;
}

export function compile(config: Configuration[]): Promise<void> {
  return new Promise((resolve, reject) => {
    const compiler = webpack(config);
    compiler.run((err, stats) => {
      if (err) {
        reject(err);
      }
      // let plugins consume all the stats
      const allStats = stats?.toJson('errors-warnings');
      if (stats?.hasErrors()) {
        allStats?.errors.forEach((e) => {
          console.error(e);
        });
        reject(new Error('Failed to compile with errors.'));
      }
      if (allStats && stats?.hasWarnings()) {
        // Custom filtering warnings (see https://github.com/webpack/webpack/issues/7841).
        const {warnings} = allStats;

        warnings.forEach((warning) => {
          console.warn(warning);
        });
      }
      resolve();
    });
  });
}

type AssetFolder = 'images' | 'files' | 'fonts' | 'medias';

interface Rules {
  file: (options: {folder: AssetFolder}) => RuleSetRule;
  url: (options: {folder: AssetFolder}) => RuleSetRule;
}

interface FileLoaderUtils {
  loaders: RuleSetRule[];
  rules: Rules;
}

// Inspired by https://github.com/gatsbyjs/gatsby/blob/8e6e021014da310b9cc7d02e58c9b3efe938c665/packages/gatsby/src/utils/webpack-utils.ts#L447
export function getFileLoaderUtils(): FileLoaderUtils {
  // files/images < 10kb will be inlined as base64 strings directly in the html
  const urlLoaderLimit = 10000;

  // defines the path/pattern of the assets handled by webpack
  const fileLoaderFileName = (folder: AssetFolder) =>
    `${OUTPUT_STATIC_ASSETS_DIR_NAME}/${folder}/[name]-[hash].[ext]`;

  const loaders = {
    file: (options: {folder: AssetFolder}) => {
      return {
        loader: require.resolve(`file-loader`),
        options: {
          name: fileLoaderFileName(options.folder),
        },
      } as RuleSetRule;
    },
    url: (options: {folder: AssetFolder}) => {
      return {
        loader: require.resolve(`url-loader`),
        options: {
          limit: urlLoaderLimit,
          name: fileLoaderFileName(options.folder),
          fallback: require.resolve(`file-loader`),
        },
      } as RuleSetRule;
    },

    // TODO find a better solution to avoid conflicts with the ideal-image plugin
    // TODO this may require a little breaking change for ideal-image users?
    // Maybe with the ideal image plugin, all md images should be "ideal"?
    // This is used to force url-loader+file-loader on markdown images
    // https://webpack.js.org/concepts/loaders/#inline
    inlineMarkdownImageFileLoader: `!url-loader?limit=${urlLoaderLimit}&name=${fileLoaderFileName(
      'images',
    )}&fallback=file-loader!`,
    inlineMarkdownLinkFileLoader: `!file-loader?name=${fileLoaderFileName(
      'files',
    )}!`,
  };

  const rules = {
    /**
     * Loads image assets, inlines images via a data URI if they are below
     * the size threshold
     */
    images: (): RuleSetRule => {
      return {
        use: [loaders.url({folder: 'images'})],
        test: /\.(ico|jpg|jpeg|png|gif|webp)(\?.*)?$/,
      };
    },

    fonts: (): RuleSetRule => {
      return {
        use: [loaders.url({folder: 'fonts'})],
        test: /\.(woff|woff2|eot|ttf|otf)$/,
      };
    },

    /**
     * Loads audio and video and inlines them via a data URI if they are below
     * the size threshold
     */
    media: (): RuleSetRule => {
      return {
        use: [loaders.url({folder: 'medias'})],
        test: /\.(mp4|webm|ogv|wav|mp3|m4a|aac|oga|flac)$/,
      };
    },

    svg: (): RuleSetRule => {
      return {
        test: /\.svg?$/,
        oneOf: [
          {
            use: [
              {
                loader: '@svgr/webpack',
                options: {
                  prettier: false,
                  svgo: true,
                  svgoConfig: {
                    plugins: [{removeViewBox: false}],
                  },
                  titleProp: true,
                  ref: ![path],
                },
              },
            ],
            // We don't want to use SVGR loader for non-React source code
            // ie we don't want to use SVGR for CSS files...
            issuer: {
              and: [/\.(ts|tsx|js|jsx|md|mdx)$/],
            },
          },
          {
            use: [loaders.url({folder: 'images'})],
          },
        ],
      };
    },

    otherAssets: (): RuleSetRule => {
      return {
        use: [loaders.file({folder: 'files'})],
        test: /\.(pdf|doc|docx|xls|xlsx|zip|rar)$/,
      };
    },
  };

  return {loaders, rules};
}

// Ensure the certificate and key provided are valid and if not
// throw an easy to debug error
function validateKeyAndCerts({cert, key, keyFile, crtFile}) {
  let encrypted;
  try {
    // publicEncrypt will throw an error with an invalid cert
    encrypted = crypto.publicEncrypt(cert, Buffer.from('test'));
  } catch (err) {
    throw new Error(
      `The certificate "${chalk.yellow(crtFile)}" is invalid.\n${err.message}`,
    );
  }

  try {
    // privateDecrypt will throw an error with an invalid key
    crypto.privateDecrypt(key, encrypted);
  } catch (err) {
    throw new Error(
      `The certificate key "${chalk.yellow(keyFile)}" is invalid.\n${
        err.message
      }`,
    );
  }
}

// Read file and throw an error if it doesn't exist
function readEnvFile(file, type) {
  if (!fs.existsSync(file)) {
    throw new Error(
      `You specified ${chalk.cyan(
        type,
      )} in your env, but the file "${chalk.yellow(file)}" can't be found.`,
    );
  }
  return fs.readFileSync(file);
}

const appDirectory = fs.realpathSync(process.cwd());
// Get the https config
// Return cert files if provided in env, otherwise just true or false
export function getHttpsConfig(): boolean | {cert: Buffer; key: Buffer} {
  const {SSL_CRT_FILE, SSL_KEY_FILE, HTTPS} = process.env;
  const isHttps = HTTPS === 'true';

  if (isHttps && SSL_CRT_FILE && SSL_KEY_FILE) {
    const crtFile = path.resolve(appDirectory, SSL_CRT_FILE);
    const keyFile = path.resolve(appDirectory, SSL_KEY_FILE);
    const config = {
      cert: readEnvFile(crtFile, 'SSL_CRT_FILE'),
      key: readEnvFile(keyFile, 'SSL_KEY_FILE'),
    };

    validateKeyAndCerts({...config, keyFile, crtFile});
    return config;
  }
  return isHttps;
}

// See https://github.com/webpack-contrib/terser-webpack-plugin#parallel
function getTerserParallel() {
  let terserParallel: boolean | number = true;
  if (process.env.TERSER_PARALLEL === 'false') {
    terserParallel = false;
  } else if (
    process.env.TERSER_PARALLEL &&
    parseInt(process.env.TERSER_PARALLEL, 10) > 0
  ) {
    terserParallel = parseInt(process.env.TERSER_PARALLEL, 10);
  }
  return terserParallel;
}

export function getMinimizer(): Plugin[] {
  const minimizer = [
    new TerserPlugin({
      parallel: getTerserParallel(),
      terserOptions: {
        parse: {
          // we want uglify-js to parse ecma 8 code. However, we don't want it
          // to apply any minification steps that turns valid ecma 5 code
          // into invalid ecma 5 code. This is why the 'compress' and 'output'
          // sections only apply transformations that are ecma 5 safe
          // https://github.com/facebook/create-react-app/pull/4234
          ecma: 8,
        },
        compress: {
          ecma: 5,
          warnings: false,
        },
        mangle: {
          safari10: true,
        },
        output: {
          ecma: 5,
          comments: false,
          // Turned on because emoji and regex is not minified properly using default
          // https://github.com/facebook/create-react-app/issues/2488
          ascii_only: true,
        },
      },
    }),
    /*
    new CssMinimizerPlugin({
      minimizerOptions: {
        preset: CssNanoPreset,
      }
    }),
    new CssMinimizerPlugin({
      minimizerOptions: {
        cssProcessor: CleanCss,
      }
    }),
     */
  ];

  return minimizer;
}<|MERGE_RESOLUTION|>--- conflicted
+++ resolved
@@ -8,17 +8,7 @@
 
 import MiniCssExtractPlugin from 'mini-css-extract-plugin';
 import merge from 'webpack-merge';
-<<<<<<< HEAD
 import webpack, {Configuration, RuleSetRule} from 'webpack';
-=======
-import webpack, {
-  Configuration,
-  Loader,
-  Plugin,
-  RuleSetRule,
-  Stats,
-} from 'webpack';
->>>>>>> 1b3c9be5
 import fs from 'fs-extra';
 import TerserPlugin from 'terser-webpack-plugin';
 // import CssMinimizerPlugin from 'css-minimizer-webpack-plugin';
@@ -28,17 +18,11 @@
 import chalk from 'chalk';
 import {TransformOptions} from '@babel/core';
 import {ConfigureWebpackFn, ConfigurePostCssFn} from '@docusaurus/types';
-<<<<<<< HEAD
 // import CssNanoPreset from '@docusaurus/cssnano-preset';
-import {BABEL_CONFIG_FILE_NAME, STATIC_ASSETS_DIR_NAME} from '../constants';
-=======
-import CssNanoPreset from '@docusaurus/cssnano-preset';
-import {version as cacheLoaderVersion} from 'cache-loader/package.json';
 import {
   BABEL_CONFIG_FILE_NAME,
   OUTPUT_STATIC_ASSETS_DIR_NAME,
 } from '../constants';
->>>>>>> 1b3c9be5
 
 // Utility method to get style loaders
 export function getStyleLoaders(
