/**
 * Copyright (c) Facebook, Inc. and its affiliates.
 *
 * This source code is licensed under the MIT license found in the
 * LICENSE file in the root directory of this source tree.
 */

import MiniCssExtractPlugin from 'mini-css-extract-plugin';
import {
  mergeWithCustomize,
  customizeArray,
  customizeObject,
} from 'webpack-merge';
import webpack, {
  Configuration,
  RuleSetRule,
  WebpackPluginInstance,
} from 'webpack';
import fs from 'fs-extra';
import TerserPlugin from 'terser-webpack-plugin';
import CssMinimizerPlugin from 'css-minimizer-webpack-plugin';
import path from 'path';
import crypto from 'crypto';
import chalk from 'chalk';
import {TransformOptions} from '@babel/core';
import {
  ConfigureWebpackFn,
  ConfigurePostCssFn,
  PostCssOptions,
  ConfigureWebpackUtils,
} from '@docusaurus/types';
import {
  BABEL_CONFIG_FILE_NAME,
  OUTPUT_STATIC_ASSETS_DIR_NAME,
<<<<<<< HEAD
  STATIC_DIR_NAME,
=======
  WEBPACK_URL_LOADER_LIMIT,
>>>>>>> 87a486a0
} from '../constants';
import {memoize} from 'lodash';

// Utility method to get style loaders
export function getStyleLoaders(
  isServer: boolean,
  cssOptions: {
    [key: string]: unknown;
  } = {},
): RuleSetRule[] {
  if (isServer) {
    return cssOptions.modules
      ? [
          {
            loader: require.resolve('css-loader'),
            options: cssOptions,
          },
        ]
      : [
          {
            loader: MiniCssExtractPlugin.loader,
            options: {
              // Don't emit CSS files for SSR (previously used null-loader)
              // See https://github.com/webpack-contrib/mini-css-extract-plugin/issues/90#issuecomment-811991738
              emit: false,
            },
          },
          {
            loader: require.resolve('css-loader'),
            options: cssOptions,
          },
        ];
  }

  return [
    {
      loader: MiniCssExtractPlugin.loader,
      options: {
        esModule: true,
      },
    },
    {
      loader: require.resolve('css-loader'),
      options: cssOptions,
    },
    {
      // Options for PostCSS as we reference these options twice
      // Adds vendor prefixing based on your specified browser support in
      // package.json
      loader: require.resolve('postcss-loader'),
      options: {
        postcssOptions: {
          // Necessary for external CSS imports to work
          // https://github.com/facebook/create-react-app/issues/2677
          ident: 'postcss',
          plugins: [
            // eslint-disable-next-line global-require
            require('autoprefixer'),
          ],
        },
      },
    },
  ];
}

export function getCustomBabelConfigFilePath(
  siteDir: string,
): string | undefined {
  const customBabelConfigurationPath = path.join(
    siteDir,
    BABEL_CONFIG_FILE_NAME,
  );
  return fs.existsSync(customBabelConfigurationPath)
    ? customBabelConfigurationPath
    : undefined;
}

export function getBabelOptions({
  isServer,
  babelOptions,
}: {
  isServer?: boolean;
  babelOptions?: TransformOptions | string;
} = {}): TransformOptions {
  if (typeof babelOptions === 'string') {
    return {
      babelrc: false,
      configFile: babelOptions,
      caller: {name: isServer ? 'server' : 'client'},
      exclude: new RegExp(`"/${STATIC_DIR_NAME}/"`), // exclude static dir
    };
  } else {
    return Object.assign(
      babelOptions ?? {presets: [require.resolve('../babel/preset')]},
      {
        babelrc: false,
        configFile: false,
        caller: {name: isServer ? 'server' : 'client'},
      },
    );
  }
}

// Name is generic on purpose
// we want to support multiple js loader implementations (babel + esbuild)
function getDefaultBabelLoader({
  isServer,
  babelOptions,
}: {
  isServer: boolean;
  babelOptions?: TransformOptions | string;
}): RuleSetRule {
  return {
    loader: require.resolve('babel-loader'),
    options: getBabelOptions({isServer, babelOptions}),
  };
}

export const getCustomizableJSLoader =
  (jsLoader: 'babel' | ((isServer: boolean) => RuleSetRule) = 'babel') =>
  ({
    isServer,
    babelOptions,
  }: {
    isServer: boolean;
    babelOptions?: TransformOptions | string;
  }): RuleSetRule =>
    jsLoader === 'babel'
      ? getDefaultBabelLoader({isServer, babelOptions})
      : jsLoader(isServer);

// TODO remove this before end of 2021?
const warnBabelLoaderOnce = memoize(() => {
  console.warn(
    chalk.yellow(
      'Docusaurus plans to support multiple JS loader strategies (Babel, esbuild...): "getBabelLoader(isServer)" is now deprecated in favor of "getJSLoader({isServer})".',
    ),
  );
});
const getBabelLoaderDeprecated = function getBabelLoaderDeprecated(
  isServer: boolean,
  babelOptions?: TransformOptions | string,
) {
  warnBabelLoaderOnce();
  return getDefaultBabelLoader({isServer, babelOptions});
};

// TODO remove this before end of 2021 ?
const warnCacheLoaderOnce = memoize(() => {
  console.warn(
    chalk.yellow(
      'Docusaurus uses Webpack 5 and getCacheLoader() usage is now deprecated.',
    ),
  );
});
function getCacheLoaderDeprecated() {
  warnCacheLoaderOnce();
  return null;
}

/**
 * Helper function to modify webpack config
 * @param configureWebpack a webpack config or a function to modify config
 * @param config initial webpack config
 * @param isServer indicates if this is a server webpack configuration
 * @param jsLoader custom js loader config
 * @param content content loaded by the plugin
 * @returns final/ modified webpack config
 */
export function applyConfigureWebpack(
  configureWebpack: ConfigureWebpackFn,
  config: Configuration,
  isServer: boolean,
  jsLoader: 'babel' | ((isServer: boolean) => RuleSetRule) | undefined,
  content: unknown,
): Configuration {
  // Export some utility functions
  const utils: ConfigureWebpackUtils = {
    getStyleLoaders,
    getJSLoader: getCustomizableJSLoader(jsLoader),
    getBabelLoader: getBabelLoaderDeprecated,
    getCacheLoader: getCacheLoaderDeprecated,
  };
  if (typeof configureWebpack === 'function') {
    const {mergeStrategy, ...res} = configureWebpack(
      config,
      isServer,
      utils,
      content,
    );
    if (res && typeof res === 'object') {
      const customizeRules = mergeStrategy ?? {};
      return mergeWithCustomize({
        customizeArray: customizeArray(customizeRules),
        customizeObject: customizeObject(customizeRules),
      })(config, res);
    }
  }
  return config;
}

export function applyConfigurePostCss(
  configurePostCss: NonNullable<ConfigurePostCssFn>,
  config: Configuration,
): Configuration {
  type LocalPostCSSLoader = unknown & {
    options: {postcssOptions: PostCssOptions};
  };

  // TODO not ideal heuristic but good enough for our usecase?
  function isPostCssLoader(loader: unknown): loader is LocalPostCSSLoader {
    return !!(loader as LocalPostCSSLoader)?.options?.postcssOptions;
  }

  // Does not handle all edge cases, but good enough for now
  function overridePostCssOptions(entry: RuleSetRule) {
    if (isPostCssLoader(entry)) {
      entry.options.postcssOptions = configurePostCss(
        entry.options.postcssOptions,
      );
    } else if (Array.isArray(entry.oneOf)) {
      entry.oneOf.forEach(overridePostCssOptions);
    } else if (Array.isArray(entry.use)) {
      entry.use
        .filter((u) => typeof u === 'object')
        .forEach((rule) => overridePostCssOptions(rule as RuleSetRule));
    }
  }

  config.module?.rules?.forEach((rule) =>
    overridePostCssOptions(rule as RuleSetRule),
  );

  return config;
}

export function compile(config: Configuration[]): Promise<void> {
  return new Promise((resolve, reject) => {
    const compiler = webpack(config);
    compiler.run((err, stats) => {
      if (err) {
        console.error(err.stack || err);
        // @ts-expect-error: see https://webpack.js.org/api/node/#error-handling
        if (err.details) {
          // @ts-expect-error: see https://webpack.js.org/api/node/#error-handling
          console.error(err.details);
        }
        reject(err);
      }
      // let plugins consume all the stats
      const errorsWarnings = stats?.toJson('errors-warnings');
      if (stats?.hasErrors()) {
        reject(new Error('Failed to compile with errors.'));
      }
      if (errorsWarnings && stats?.hasWarnings()) {
        errorsWarnings.warnings?.forEach((warning) => {
          console.warn(warning);
        });
      }
      // Webpack 5 requires calling close() so that persistent caching works
      // See https://github.com/webpack/webpack.js.org/pull/4775
      compiler.close((errClose) => {
        if (errClose) {
          console.error(
            chalk.red('Error while closing Webpack compiler:', errClose),
          );
          reject(errClose);
        } else {
          resolve();
        }
      });
    });
  });
}

type AssetFolder = 'images' | 'files' | 'fonts' | 'medias';

type FileLoaderUtils = {
  loaders: {
    file: (options: {folder: AssetFolder}) => RuleSetRule;
    url: (options: {folder: AssetFolder}) => RuleSetRule;
    inlineMarkdownImageFileLoader: string;
    inlineMarkdownLinkFileLoader: string;
  };
  rules: {
    images: () => RuleSetRule;
    fonts: () => RuleSetRule;
    media: () => RuleSetRule;
    svg: () => RuleSetRule;
    otherAssets: () => RuleSetRule;
  };
};

// Inspired by https://github.com/gatsbyjs/gatsby/blob/8e6e021014da310b9cc7d02e58c9b3efe938c665/packages/gatsby/src/utils/webpack-utils.ts#L447
export function getFileLoaderUtils(): FileLoaderUtils {
  // files/images < urlLoaderLimit will be inlined as base64 strings directly in the html
  const urlLoaderLimit = WEBPACK_URL_LOADER_LIMIT;

  // defines the path/pattern of the assets handled by webpack
  const fileLoaderFileName = (folder: AssetFolder) =>
    `${OUTPUT_STATIC_ASSETS_DIR_NAME}/${folder}/[name]-[hash].[ext]`;

  const loaders: FileLoaderUtils['loaders'] = {
    file: (options: {folder: AssetFolder}) => ({
      loader: require.resolve(`file-loader`),
      options: {
        name: fileLoaderFileName(options.folder),
      },
    }),
    url: (options: {folder: AssetFolder}) => ({
      loader: require.resolve(`url-loader`),
      options: {
        limit: urlLoaderLimit,
        name: fileLoaderFileName(options.folder),
        fallback: require.resolve(`file-loader`),
      },
    }),

    // TODO find a better solution to avoid conflicts with the ideal-image plugin
    // TODO this may require a little breaking change for ideal-image users?
    // Maybe with the ideal image plugin, all md images should be "ideal"?
    // This is used to force url-loader+file-loader on markdown images
    // https://webpack.js.org/concepts/loaders/#inline
    inlineMarkdownImageFileLoader: `!url-loader?limit=${urlLoaderLimit}&name=${fileLoaderFileName(
      'images',
    )}&fallback=file-loader!`,
    inlineMarkdownLinkFileLoader: `!file-loader?name=${fileLoaderFileName(
      'files',
    )}!`,
  };

  const rules: FileLoaderUtils['rules'] = {
    /**
     * Loads image assets, inlines images via a data URI if they are below
     * the size threshold
     */
    images: () => ({
      use: [loaders.url({folder: 'images'})],
      test: /\.(ico|jpg|jpeg|png|gif|webp)(\?.*)?$/,
    }),

    fonts: () => ({
      use: [loaders.url({folder: 'fonts'})],
      test: /\.(woff|woff2|eot|ttf|otf)$/,
    }),

    /**
     * Loads audio and video and inlines them via a data URI if they are below
     * the size threshold
     */
    media: () => ({
      use: [loaders.url({folder: 'medias'})],
      test: /\.(mp4|webm|ogv|wav|mp3|m4a|aac|oga|flac)$/,
    }),

    svg: () => ({
      test: /\.svg?$/,
      oneOf: [
        {
          use: [
            {
              loader: '@svgr/webpack',
              options: {
                prettier: false,
                svgo: true,
                svgoConfig: {
                  plugins: [{removeViewBox: false}],
                },
                titleProp: true,
                ref: ![path],
              },
            },
          ],
          // We don't want to use SVGR loader for non-React source code
          // ie we don't want to use SVGR for CSS files...
          issuer: {
            and: [/\.(ts|tsx|js|jsx|md|mdx)$/],
          },
        },
        {
          use: [loaders.url({folder: 'images'})],
        },
      ],
    }),

    otherAssets: () => ({
      use: [loaders.file({folder: 'files'})],
      test: /\.(pdf|doc|docx|xls|xlsx|zip|rar)$/,
    }),
  };

  return {loaders, rules};
}

// Ensure the certificate and key provided are valid and if not
// throw an easy to debug error
function validateKeyAndCerts({
  cert,
  key,
  keyFile,
  crtFile,
}: {
  cert: Buffer;
  key: Buffer;
  keyFile: string;
  crtFile: string;
}) {
  let encrypted: Buffer;
  try {
    // publicEncrypt will throw an error with an invalid cert
    encrypted = crypto.publicEncrypt(cert, Buffer.from('test'));
  } catch (err) {
    throw new Error(
      `The certificate "${chalk.yellow(crtFile)}" is invalid.\n${
        (err as Error).message
      }`,
    );
  }

  try {
    // privateDecrypt will throw an error with an invalid key
    crypto.privateDecrypt(key, encrypted);
  } catch (err) {
    throw new Error(
      `The certificate key "${chalk.yellow(keyFile)}" is invalid.\n${
        (err as Error).message
      }`,
    );
  }
}

// Read file and throw an error if it doesn't exist
function readEnvFile(file: string, type: string) {
  if (!fs.existsSync(file)) {
    throw new Error(
      `You specified ${chalk.cyan(
        type,
      )} in your env, but the file "${chalk.yellow(file)}" can't be found.`,
    );
  }
  return fs.readFileSync(file);
}

const appDirectory = fs.realpathSync(process.cwd());
// Get the https config
// Return cert files if provided in env, otherwise just true or false
export function getHttpsConfig(): boolean | {cert: Buffer; key: Buffer} {
  const {SSL_CRT_FILE, SSL_KEY_FILE, HTTPS} = process.env;
  const isHttps = HTTPS === 'true';

  if (isHttps && SSL_CRT_FILE && SSL_KEY_FILE) {
    const crtFile = path.resolve(appDirectory, SSL_CRT_FILE);
    const keyFile = path.resolve(appDirectory, SSL_KEY_FILE);
    const config = {
      cert: readEnvFile(crtFile, 'SSL_CRT_FILE'),
      key: readEnvFile(keyFile, 'SSL_KEY_FILE'),
    };

    validateKeyAndCerts({...config, keyFile, crtFile});
    return config;
  }
  return isHttps;
}

// See https://github.com/webpack-contrib/terser-webpack-plugin#parallel
function getTerserParallel() {
  let terserParallel: boolean | number = true;
  if (process.env.TERSER_PARALLEL === 'false') {
    terserParallel = false;
  } else if (
    process.env.TERSER_PARALLEL &&
    parseInt(process.env.TERSER_PARALLEL, 10) > 0
  ) {
    terserParallel = parseInt(process.env.TERSER_PARALLEL, 10);
  }
  return terserParallel;
}

export function getMinimizer(
  useSimpleCssMinifier = false,
): WebpackPluginInstance[] {
  const minimizer: WebpackPluginInstance[] = [
    new TerserPlugin({
      parallel: getTerserParallel(),
      terserOptions: {
        parse: {
          // we want uglify-js to parse ecma 8 code. However, we don't want it
          // to apply any minification steps that turns valid ecma 5 code
          // into invalid ecma 5 code. This is why the 'compress' and 'output'
          // sections only apply transformations that are ecma 5 safe
          // https://github.com/facebook/create-react-app/pull/4234
          ecma: 2020,
        },
        compress: {
          ecma: 5,
          // @ts-expect-error: API change in new version?
          warnings: false,
        },
        mangle: {
          safari10: true,
        },
        output: {
          ecma: 5,
          comments: false,
          // Turned on because emoji and regex is not minified properly using default
          // https://github.com/facebook/create-react-app/issues/2488
          ascii_only: true,
        },
      },
    }),
  ];
  if (useSimpleCssMinifier) {
    minimizer.push(new CssMinimizerPlugin());
  } else {
    minimizer.push(
      // Using the array syntax to add 2 minimizers
      // see https://github.com/webpack-contrib/css-minimizer-webpack-plugin#array
      new CssMinimizerPlugin({
        minimizerOptions: [
          // CssNano options
          {
            preset: require.resolve('@docusaurus/cssnano-preset'),
          },
          // CleanCss options
          {
            // @ts-expect-error: API change in new version?
            inline: false,
            level: {
              1: {
                all: false,
                removeWhitespace: true,
              },
              2: {
                all: true,
                restructureRules: true,
                removeUnusedAtRules: false,
              },
            },
          },
        ],
        minify: [
          CssMinimizerPlugin.cssnanoMinify,
          CssMinimizerPlugin.cleanCssMinify,
        ],
      }),
    );
  }

  return minimizer;
}<|MERGE_RESOLUTION|>--- conflicted
+++ resolved
@@ -32,11 +32,7 @@
 import {
   BABEL_CONFIG_FILE_NAME,
   OUTPUT_STATIC_ASSETS_DIR_NAME,
-<<<<<<< HEAD
-  STATIC_DIR_NAME,
-=======
   WEBPACK_URL_LOADER_LIMIT,
->>>>>>> 87a486a0
 } from '../constants';
 import {memoize} from 'lodash';
 
@@ -126,7 +122,6 @@
       babelrc: false,
       configFile: babelOptions,
       caller: {name: isServer ? 'server' : 'client'},
-      exclude: new RegExp(`"/${STATIC_DIR_NAME}/"`), // exclude static dir
     };
   } else {
     return Object.assign(
