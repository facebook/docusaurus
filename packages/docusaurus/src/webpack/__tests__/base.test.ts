--- conflicted
+++ resolved
@@ -85,11 +85,7 @@
     siteConfig: {},
     baseUrl: '',
     generatedFilesDir: '',
-<<<<<<< HEAD
-    routesPaths: [],
-=======
     routesPaths: [''],
->>>>>>> 81877d75
     i18n: {
       currentLocale: 'en',
     },
