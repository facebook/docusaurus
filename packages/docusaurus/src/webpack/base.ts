/**
 * Copyright (c) Facebook, Inc. and its affiliates.
 *
 * This source code is licensed under the MIT license found in the
 * LICENSE file in the root directory of this source tree.
 */

import fs from 'fs-extra';
import path from 'path';
<<<<<<< HEAD
import {CssExtractRspackPlugin} from 'webpack';

import {md5Hash, getFileLoaderUtils} from '@docusaurus/utils';
import {getStyleLoaders} from './utils';
=======
import {md5Hash, getFileLoaderUtils} from '@docusaurus/utils';
import {createJsLoaderFactory, getCustomBabelConfigFilePath} from './utils';
>>>>>>> dd4fe63a
import {getMinimizers} from './minification';
import {loadThemeAliases, loadDocusaurusAliases} from './aliases';
import {getCSSExtractPlugin} from './currentBundler';
import type {Configuration} from 'webpack';
import type {
  ConfigureWebpackUtils,
  FasterConfig,
  Props,
} from '@docusaurus/types';

const CSS_REGEX = /\.css$/i;
const CSS_MODULE_REGEX = /\.module\.css$/i;
export const clientDir = path.join(__dirname, '..', 'client');

const LibrariesToTranspile = [
  'copy-text-to-clipboard', // Contains optional catch binding, incompatible with recent versions of Edge
];

const LibrariesToTranspileRegex = new RegExp(
  LibrariesToTranspile.map((libName) => `(node_modules/${libName})`).join('|'),
);

const ReactAliases: Record<string, string> = process.env
  .DOCUSAURUS_NO_REACT_ALIASES
  ? {}
  : {
      react: path.dirname(require.resolve('react/package.json')),
      'react-dom': path.dirname(require.resolve('react-dom/package.json')),
      '@mdx-js/react': path.dirname(require.resolve('@mdx-js/react')),
    };

export function excludeJS(modulePath: string): boolean {
  // Always transpile client dir
  if (modulePath.startsWith(clientDir)) {
    return false;
  }
  // Don't transpile node_modules except any docusaurus npm package
  return (
    modulePath.includes('node_modules') &&
    !/docusaurus(?:(?!node_modules).)*\.jsx?$/.test(modulePath) &&
    !LibrariesToTranspileRegex.test(modulePath)
  );
}

export async function createBaseConfig({
  props,
  isServer,
  minify,
  faster,
  configureWebpackUtils,
}: {
  props: Props;
  isServer: boolean;
  minify: boolean;
  faster: FasterConfig;
  configureWebpackUtils: ConfigureWebpackUtils;
}): Promise<Configuration> {
  const {
    outDir,
    siteDir,
    siteConfig,
    siteConfigPath,
    baseUrl,
    generatedFilesDir,
    routesPaths,
    siteMetadata,
    plugins,
  } = props;
  const totalPages = routesPaths.length;
  const isProd = process.env.NODE_ENV === 'production';
  const minimizeEnabled = minify && isProd;

  const fileLoaderUtils = getFileLoaderUtils(isServer);

  const name = isServer ? 'server' : 'client';
  const mode = isProd ? 'production' : 'development';

  const themeAliases = await loadThemeAliases({siteDir, plugins});

  // const createJsLoader = await createJsLoaderFactory({siteConfig});

  const CSSExtractPlugin = await getCSSExtractPlugin({
    currentBundler: configureWebpackUtils.currentBundler,
  });

  return {
    mode,
    name,
    // @ts-expect-error: TODO fix this
    cache: {
      type: 'filesystem',
      // Can we share the same cache across locales?
      // Exploring that question at https://github.com/webpack/webpack/issues/13034
      // name: `${name}-${mode}`,
      name: `${name}-${mode}-${props.i18n.currentLocale}`,
      // When version string changes, cache is evicted
      version: [
        siteMetadata.docusaurusVersion,
        // Webpack does not evict the cache correctly on alias/swizzle change,
        // so we force eviction.
        // See https://github.com/webpack/webpack/issues/13627
        md5Hash(JSON.stringify(themeAliases)),
      ].join('-'),
      // When one of those modules/dependencies change (including transitive
      // deps), cache is invalidated
      buildDependencies: {
        config: [
          __filename,
          path.join(__dirname, isServer ? 'server.js' : 'client.js'),
          // Docusaurus config changes can affect MDX/JSX compilation, so we'd
          // rather evict the cache.
          // See https://github.com/questdb/questdb.io/issues/493
          siteConfigPath,
        ],
      },
    },
    output: {
      pathinfo: false,
      path: outDir,
      filename: isProd ? 'assets/js/[name].[contenthash:8].js' : '[name].js',
      chunkFilename: isProd
        ? 'assets/js/[name].[contenthash:8].js'
        : '[name].js',
      publicPath:
        siteConfig.future.experimental_router === 'hash' ? 'auto' : baseUrl,
      hashFunction: 'xxhash64',
    },
    // Don't throw warning when asset created is over 250kb
    performance: {
      hints: false,
    },
    devtool: isProd ? undefined : 'eval-cheap-module-source-map',
    resolve: {
      // @ts-expect-error: TODO fix this
      unsafeCache: false, // Not enabled, does not seem to improve perf much
      extensions: ['.wasm', '.mjs', '.js', '.jsx', '.ts', '.tsx', '.json'],
      symlinks: true, // See https://github.com/facebook/docusaurus/issues/3272
      roots: [
        // Allow resolution of url("/fonts/xyz.ttf") by webpack
        // See https://webpack.js.org/configuration/resolve/#resolveroots
        // See https://github.com/webpack-contrib/css-loader/issues/1256
        ...siteConfig.staticDirectories.map((dir) =>
          path.resolve(siteDir, dir),
        ),
        siteDir,
        process.cwd(),
      ],
      alias: {
        ...ReactAliases,
        '@site': siteDir,
        '@generated': generatedFilesDir,
        ...(await loadDocusaurusAliases()),
        ...themeAliases,
      },
      // This allows you to set a fallback for where Webpack should look for
      // modules. We want `@docusaurus/core` own dependencies/`node_modules` to
      // "win" if there is conflict. Example: if there is core-js@3 in user's
      // own node_modules, but core depends on core-js@2, we should use
      // core-js@2.
      modules: [
        path.resolve(__dirname, '..', '..', 'node_modules'),
        'node_modules',
        path.resolve(await fs.realpath(process.cwd()), 'node_modules'),
      ],
    },
    resolveLoader: {
      modules: ['node_modules', path.join(siteDir, 'node_modules')],
    },
    optimization: {
      removeAvailableModules: false,
      // Only minimize client bundle in production because server bundle is only
      // used for static site generation
      minimize: minimizeEnabled,
      minimizer: minimizeEnabled ? await getMinimizers({faster}) : undefined,
      splitChunks: isServer
        ? false
        : {
            // Since the chunk name includes all origin chunk names it's
            // recommended for production builds with long term caching to NOT
            // include [name] in the filenames
            name: false,
            cacheGroups: {
              // Disable the built-in cacheGroups
              default: false,
              common: {
                name: 'common',
                minChunks: totalPages > 2 ? totalPages * 0.5 : 2,
                priority: 40,
              },
              // Only create one CSS file to avoid
              // problems with code-split CSS loading in different orders
              // causing inconsistent/non-deterministic styling
              // See https://github.com/facebook/docusaurus/issues/2006
              styles: {
                name: 'styles',
                type: 'css/mini-extract',
                chunks: `all`,
                enforce: true,
                priority: 50,
              },
            },
          },
    },
    module: {
      rules: [
        // @ts-expect-error: TODO fix this
        fileLoaderUtils.rules.images(),
        // @ts-expect-error: TODO fix this
        fileLoaderUtils.rules.fonts(),
        // @ts-expect-error: TODO fix this
        fileLoaderUtils.rules.media(),
        // @ts-expect-error: TODO fix this
        fileLoaderUtils.rules.svg(),
        // @ts-expect-error: TODO fix this
        fileLoaderUtils.rules.otherAssets(),

        /*
        {
          test: /\.[jt]sx?$/i,
          exclude: excludeJS,
          use: [
            // @ts-expect-error: TODO fix this
            getCustomizableJSLoader(siteConfig.webpack?.jsLoader)({
            createJsLoader({
              isServer,
              babelOptions: await getCustomBabelConfigFilePath(siteDir),
            }),
          ],
        },
         */

        // TODO do we really need 3 different loaders for js, ts, tsx?
        {
          test: /\.jsx?$/,
          exclude: excludeJS,
          use: {
            loader: 'builtin:swc-loader',
            options: {
              jsc: {
                parser: {
                  syntax: 'ecmascript',
                  jsx: true,
                },
                transform: {
                  react: {
                    runtime: 'automatic',
                  },
                },
              },
            },
          },
        },

        {
          test: /\.tsx$/,
          exclude: excludeJS,
          use: {
            loader: 'builtin:swc-loader',
            options: {
              jsc: {
                parser: {
                  syntax: 'typescript',
                  tsx: true,
                },
                transform: {
                  react: {
                    runtime: 'automatic',
                  },
                },
              },
            },
          },
        },
        {
          test: /\.ts$/,
          exclude: excludeJS,
          use: {
            loader: 'builtin:swc-loader',
            options: {
              jsc: {
                parser: {
                  syntax: 'typescript',
                  tsx: false,
                },
                transform: {
                  react: {
                    runtime: 'automatic',
                  },
                },
              },
            },
          },
        },

        {
          test: CSS_REGEX,
          exclude: CSS_MODULE_REGEX,
<<<<<<< HEAD
          // @ts-expect-error: TODO fix this
          use: getStyleLoaders(isServer, {
=======
          use: configureWebpackUtils.getStyleLoaders(isServer, {
>>>>>>> dd4fe63a
            importLoaders: 1,
            sourceMap: !isProd,
          }),
        },

        // Adds support for CSS Modules (https://github.com/css-modules/css-modules)
        // using the extension .module.css
        {
          test: CSS_MODULE_REGEX,
<<<<<<< HEAD
          // @ts-expect-error: TODO fix this
          use: getStyleLoaders(isServer, {
=======
          use: configureWebpackUtils.getStyleLoaders(isServer, {
>>>>>>> dd4fe63a
            modules: {
              // Using the same CSS Module class pattern in dev/prod on purpose
              // See https://github.com/facebook/docusaurus/pull/10423
              localIdentName: `[local]_[contenthash:base64:4]`,
              exportOnlyLocals: isServer,
            },
            importLoaders: 1,
            sourceMap: !isProd,
          }),
        },
      ],
    },
    experiments: {
      css: false,
    },
    plugins: [
<<<<<<< HEAD
      new CssExtractRspackPlugin({
=======
      new CSSExtractPlugin({
>>>>>>> dd4fe63a
        filename: isProd
          ? 'assets/css/[name].[contenthash:8].css'
          : '[name].css',
        chunkFilename: isProd
          ? 'assets/css/[name].[contenthash:8].css'
          : '[name].css',
        // Remove css order warnings if css imports are not sorted
        // alphabetically. See https://github.com/webpack-contrib/mini-css-extract-plugin/pull/422
        // for more reasoning
        ignoreOrder: true,
      }),
    ],
  };
}<|MERGE_RESOLUTION|>--- conflicted
+++ resolved
@@ -7,15 +7,12 @@
 
 import fs from 'fs-extra';
 import path from 'path';
-<<<<<<< HEAD
-import {CssExtractRspackPlugin} from 'webpack';
-
 import {md5Hash, getFileLoaderUtils} from '@docusaurus/utils';
-import {getStyleLoaders} from './utils';
-=======
-import {md5Hash, getFileLoaderUtils} from '@docusaurus/utils';
-import {createJsLoaderFactory, getCustomBabelConfigFilePath} from './utils';
->>>>>>> dd4fe63a
+import {
+  createJsLoaderFactory,
+  getStyleLoaders,
+  getCustomBabelConfigFilePath,
+} from './utils';
 import {getMinimizers} from './minification';
 import {loadThemeAliases, loadDocusaurusAliases} from './aliases';
 import {getCSSExtractPlugin} from './currentBundler';
@@ -104,7 +101,6 @@
   return {
     mode,
     name,
-    // @ts-expect-error: TODO fix this
     cache: {
       type: 'filesystem',
       // Can we share the same cache across locales?
@@ -149,7 +145,6 @@
     },
     devtool: isProd ? undefined : 'eval-cheap-module-source-map',
     resolve: {
-      // @ts-expect-error: TODO fix this
       unsafeCache: false, // Not enabled, does not seem to improve perf much
       extensions: ['.wasm', '.mjs', '.js', '.jsx', '.ts', '.tsx', '.json'],
       symlinks: true, // See https://github.com/facebook/docusaurus/issues/3272
@@ -221,15 +216,10 @@
     },
     module: {
       rules: [
-        // @ts-expect-error: TODO fix this
         fileLoaderUtils.rules.images(),
-        // @ts-expect-error: TODO fix this
         fileLoaderUtils.rules.fonts(),
-        // @ts-expect-error: TODO fix this
         fileLoaderUtils.rules.media(),
-        // @ts-expect-error: TODO fix this
         fileLoaderUtils.rules.svg(),
-        // @ts-expect-error: TODO fix this
         fileLoaderUtils.rules.otherAssets(),
 
         /*
@@ -313,27 +303,16 @@
         {
           test: CSS_REGEX,
           exclude: CSS_MODULE_REGEX,
-<<<<<<< HEAD
-          // @ts-expect-error: TODO fix this
-          use: getStyleLoaders(isServer, {
-=======
           use: configureWebpackUtils.getStyleLoaders(isServer, {
->>>>>>> dd4fe63a
             importLoaders: 1,
             sourceMap: !isProd,
           }),
         },
-
         // Adds support for CSS Modules (https://github.com/css-modules/css-modules)
         // using the extension .module.css
         {
           test: CSS_MODULE_REGEX,
-<<<<<<< HEAD
-          // @ts-expect-error: TODO fix this
-          use: getStyleLoaders(isServer, {
-=======
           use: configureWebpackUtils.getStyleLoaders(isServer, {
->>>>>>> dd4fe63a
             modules: {
               // Using the same CSS Module class pattern in dev/prod on purpose
               // See https://github.com/facebook/docusaurus/pull/10423
@@ -346,15 +325,8 @@
         },
       ],
     },
-    experiments: {
-      css: false,
-    },
     plugins: [
-<<<<<<< HEAD
-      new CssExtractRspackPlugin({
-=======
       new CSSExtractPlugin({
->>>>>>> dd4fe63a
         filename: isProd
           ? 'assets/css/[name].[contenthash:8].css'
           : '[name].css',
