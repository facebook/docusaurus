/**
 * Copyright (c) Facebook, Inc. and its affiliates.
 *
 * This source code is licensed under the MIT license found in the
 * LICENSE file in the root directory of this source tree.
 */

import chalk from 'chalk';
import CopyWebpackPlugin from 'copy-webpack-plugin';
import fs from 'fs-extra';
import path from 'path';
import ReactLoadableSSRAddon from 'react-loadable-ssr-addon-v5-slorber';
import {Configuration} from 'webpack';
import {BundleAnalyzerPlugin} from 'webpack-bundle-analyzer';
import merge from 'webpack-merge';
import {STATIC_DIR_NAME} from '../constants';
import {load, loadContext} from '../server';
import {handleBrokenLinks} from '../server/brokenLinks';

import {BuildCLIOptions, Props} from '@docusaurus/types';
import createClientConfig from '../webpack/client';
import createServerConfig from '../webpack/server';
import {
  applyConfigurePostCss,
  applyConfigureWebpack,
  compile,
} from '../webpack/utils';
import CleanWebpackPlugin from '../webpack/plugins/CleanWebpackPlugin';
import {loadI18n} from '../server/i18n';
import {mapAsyncSequencial} from '@docusaurus/utils';

export default async function build(
  siteDir: string,
  cliOptions: Partial<BuildCLIOptions> = {},

  // TODO what's the purpose of this arg ?
  forceTerminate: boolean = true,
): Promise<string> {
  ['SIGINT', 'SIGTERM'].forEach((sig) => {
    process.on(sig, () => process.exit());
  });

  async function tryToBuildLocale({
    locale,
    isLastLocale,
  }: {
    locale: string;
    isLastLocale: boolean;
  }) {
    try {
      // console.log(chalk.green(`Site successfully built in locale=${locale}`));
      return await buildLocale({
        siteDir,
        locale,
        cliOptions,
        forceTerminate,
        isLastLocale,
      });
    } catch (e) {
      console.error(`Unable to build website for locale "${locale}".`);
      throw e;
    }
  }
  const context = await loadContext(siteDir, {
    customOutDir: cliOptions.outDir,
    customConfigFilePath: cliOptions.config,
    locale: cliOptions.locale,
    localizePath: cliOptions.locale ? false : undefined,
  });
  const i18n = await loadI18n(context.siteConfig, {
    locale: cliOptions.locale,
  });
  if (cliOptions.locale) {
    return tryToBuildLocale({locale: cliOptions.locale, isLastLocale: true});
  } else {
    if (i18n.locales.length > 1) {
      console.log(
        chalk.yellow(
          `\nWebsite will be built for all these locales:
- ${i18n.locales.join('\n- ')}`,
        ),
      );
    }

    // We need the default locale to always be the 1st in the list
    // If we build it last, it would "erase" the localized sites built in subfolders
    const orderedLocales: string[] = [
      i18n.defaultLocale,
      ...i18n.locales.filter((locale) => locale !== i18n.defaultLocale),
    ];

    const results = await mapAsyncSequencial(orderedLocales, (locale) => {
      const isLastLocale =
        orderedLocales.indexOf(locale) === orderedLocales.length - 1;
      return tryToBuildLocale({locale, isLastLocale});
    });
    return results[0];
  }
}

async function buildLocale({
  siteDir,
  locale,
  cliOptions,
  forceTerminate,
  isLastLocale,
}: {
  siteDir: string;
  locale: string;
  cliOptions: Partial<BuildCLIOptions>;
  forceTerminate: boolean;
  isLastLocale: boolean;
}): Promise<string> {
  process.env.BABEL_ENV = 'production';
  process.env.NODE_ENV = 'production';
  console.log(
    chalk.blue(`\n[${locale}] Creating an optimized production build...`),
  );

  const props: Props = await load(siteDir, {
    customOutDir: cliOptions.outDir,
    customConfigFilePath: cliOptions.config,
    locale,
    localizePath: cliOptions.locale ? false : undefined,
  });

  // Apply user webpack config.
  const {
    outDir,
    generatedFilesDir,
    plugins,
    siteConfig: {baseUrl, onBrokenLinks, staticDirectories = [STATIC_DIR_NAME]},
    routes,
  } = props;

  const clientManifestPath = path.join(
    generatedFilesDir,
    'client-manifest.json',
  );
  let clientConfig: Configuration = merge(
    createClientConfig(props, cliOptions.minify),
    {
      plugins: [
        // Remove/clean build folders before building bundles.
        new CleanWebpackPlugin({verbose: false}),
        // Visualize size of webpack output files with an interactive zoomable treemap.
        cliOptions.bundleAnalyzer && new BundleAnalyzerPlugin(),
        // Generate client manifests file that will be used for server bundle.
        new ReactLoadableSSRAddon({
          filename: clientManifestPath,
        }),
      ].filter(Boolean),
    },
  );

  const allCollectedLinks: Record<string, string[]> = {};

  let serverConfig: Configuration = createServerConfig({
    props,
    onLinksCollected: (staticPagePath, links) => {
      allCollectedLinks[staticPagePath] = links;
    },
  });

<<<<<<< HEAD
  const staticDirectoryConfigurations = staticDirectories
    .map((dir) => path.resolve(siteDir, dir))
    .filter((dir) => fs.existsSync(dir))
    .map((dir) => ({
      from: dir,
      to: outDir,
    }));

  serverConfig = merge(serverConfig, {
    plugins: [
      new CopyWebpackPlugin({
        patterns: staticDirectoryConfigurations,
      }),
    ],
  });
=======
  const staticDir = path.resolve(siteDir, STATIC_DIR_NAME);
  if (await fs.pathExists(staticDir)) {
    serverConfig = merge(serverConfig, {
      plugins: [
        new CopyWebpackPlugin({
          patterns: [
            {
              from: staticDir,
              to: outDir,
            },
          ],
        }),
      ],
    });
  }
>>>>>>> 3bf59a65

  // Plugin Lifecycle - configureWebpack and configurePostCss.
  plugins.forEach((plugin) => {
    const {configureWebpack, configurePostCss} = plugin;

    if (configurePostCss) {
      clientConfig = applyConfigurePostCss(configurePostCss, clientConfig);
    }

    if (configureWebpack) {
      clientConfig = applyConfigureWebpack(
        configureWebpack.bind(plugin), // The plugin lifecycle may reference `this`. // TODO remove this implicit api: inject in callback instead
        clientConfig,
        false,
        props.siteConfig.webpack?.jsLoader,
        plugin.content,
      );

      serverConfig = applyConfigureWebpack(
        configureWebpack.bind(plugin), // The plugin lifecycle may reference `this`. // TODO remove this implicit api: inject in callback instead
        serverConfig,
        true,
        props.siteConfig.webpack?.jsLoader,
        plugin.content,
      );
    }
  });

  // Make sure generated client-manifest is cleaned first so we don't reuse
  // the one from previous builds.
  if (await fs.pathExists(clientManifestPath)) {
    await fs.unlink(clientManifestPath);
  }

  // Run webpack to build JS bundle (client) and static html files (server).
  await compile([clientConfig, serverConfig]);

  // Remove server.bundle.js because it is not needed.
  if (
    serverConfig.output &&
    serverConfig.output.filename &&
    typeof serverConfig.output.filename === 'string'
  ) {
    const serverBundle = path.join(outDir, serverConfig.output.filename);
    if (await fs.pathExists(serverBundle)) {
      await fs.unlink(serverBundle);
    }
  }

  // Plugin Lifecycle - postBuild.
  await Promise.all(
    plugins.map(async (plugin) => {
      if (!plugin.postBuild) {
        return;
      }
      await plugin.postBuild(props);
    }),
  );

  await handleBrokenLinks({
    allCollectedLinks,
    routes,
    onBrokenLinks,
    outDir,
    baseUrl,
  });

  console.log(
    `${chalk.green(`Success!`)} Generated static files in "${chalk.cyan(
      path.relative(process.cwd(), outDir),
    )}".`,
  );

  if (isLastLocale) {
    console.log(
      `\nUse ${chalk.greenBright(
        '`npm run serve`',
      )} command to test your build locally.\n`,
    );
  }

  if (forceTerminate && isLastLocale && !cliOptions.bundleAnalyzer) {
    process.exit(0);
  }

  return outDir;
}<|MERGE_RESOLUTION|>--- conflicted
+++ resolved
@@ -162,7 +162,6 @@
     },
   });
 
-<<<<<<< HEAD
   const staticDirectoryConfigurations = staticDirectories
     .map((dir) => path.resolve(siteDir, dir))
     .filter((dir) => fs.existsSync(dir))
@@ -178,23 +177,6 @@
       }),
     ],
   });
-=======
-  const staticDir = path.resolve(siteDir, STATIC_DIR_NAME);
-  if (await fs.pathExists(staticDir)) {
-    serverConfig = merge(serverConfig, {
-      plugins: [
-        new CopyWebpackPlugin({
-          patterns: [
-            {
-              from: staticDir,
-              to: outDir,
-            },
-          ],
-        }),
-      ],
-    });
-  }
->>>>>>> 3bf59a65
 
   // Plugin Lifecycle - configureWebpack and configurePostCss.
   plugins.forEach((plugin) => {
