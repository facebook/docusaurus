/**
 * Copyright (c) Facebook, Inc. and its affiliates.
 *
 * This source code is licensed under the MIT license found in the
 * LICENSE file in the root directory of this source tree.
 */

import fs from 'fs-extra';
import path from 'path';
import _ from 'lodash';
import logger, {PerfLogger} from '@docusaurus/logger';
import {DOCUSAURUS_VERSION, mapAsyncSequential} from '@docusaurus/utils';
import {loadSite, loadContext, type LoadContextParams} from '../server/site';
import {handleBrokenLinks} from '../server/brokenLinks';
import {createBuildClientConfig} from '../webpack/client';
import createServerConfig from '../webpack/server';
import {
  createConfigureWebpackUtils,
  executePluginsConfigureWebpack,
} from '../webpack/configure';
import {compile} from '../webpack/utils';

import {loadI18n} from '../server/i18n';
import {
  generateHashRouterEntrypoint,
  generateStaticFiles,
  loadAppRenderer,
} from '../ssg';
import {
  compileSSRTemplate,
  renderHashRouterTemplate,
} from '../templates/templates';
import defaultSSRTemplate from '../templates/ssr.html.template';
import type {SSGParams} from '../ssg';

import type {Manifest} from 'react-loadable-ssr-addon-v5-slorber';
import type {LoadedPlugin, Props, RouterType} from '@docusaurus/types';
import type {SiteCollectedData} from '../common';

export type BuildCLIOptions = Pick<
  LoadContextParams,
  'config' | 'locale' | 'outDir'
> & {
  bundleAnalyzer?: boolean;
  minify?: boolean;
  dev?: boolean;
};

export async function build(
  siteDirParam: string = '.',
  cliOptions: Partial<BuildCLIOptions> = {},
): Promise<void> {
  process.env.BABEL_ENV = 'production';
  process.env.NODE_ENV = 'production';
  process.env.DOCUSAURUS_CURRENT_LOCALE = cliOptions.locale;
  if (cliOptions.dev) {
    logger.info`Building in dev mode`;
    process.env.BABEL_ENV = 'development';
    process.env.NODE_ENV = 'development';
  }

  const siteDir = await fs.realpath(siteDirParam);

  ['SIGINT', 'SIGTERM'].forEach((sig) => {
    process.on(sig, () => process.exit());
  });

  async function tryToBuildLocale({locale}: {locale: string}) {
    try {
      await PerfLogger.async(`${logger.name(locale)}`, () =>
        buildLocale({
          siteDir,
          locale,
          cliOptions,
        }),
      );
    } catch (err) {
      throw new Error(
        logger.interpolate`Unable to build website for locale name=${locale}.`,
        {
          cause: err,
        },
      );
    }
  }

  const locales = await PerfLogger.async('Get locales to build', () =>
    getLocalesToBuild({siteDir, cliOptions}),
  );

  if (locales.length > 1) {
    logger.info`Website will be built for all these locales: ${locales}`;
  }

  await PerfLogger.async(`Build`, () =>
    mapAsyncSequential(locales, async (locale) => {
      await tryToBuildLocale({locale});
<<<<<<< HEAD
      if (isLastLocale) {
        logger.info`Use code=${'npm run serve'} command to test your build locally.`;
      }

      /*
      // TODO do we really need this historical forceTerminate exit???
      if (forceTerminate && isLastLocale && !cliOptions.bundleAnalyzer) {
        process.exit(0);
      }
       */
=======
>>>>>>> 5bab0b54
    }),
  );

  logger.info`Use code=${'npm run serve'} command to test your build locally.`;
}

async function getLocalesToBuild({
  siteDir,
  cliOptions,
}: {
  siteDir: string;
  cliOptions: BuildCLIOptions;
}): Promise<[string, ...string[]]> {
  if (cliOptions.locale) {
    return [cliOptions.locale];
  }

  const context = await loadContext({
    siteDir,
    outDir: cliOptions.outDir,
    config: cliOptions.config,
    locale: cliOptions.locale,
    localizePath: cliOptions.locale ? false : undefined,
  });
  const i18n = await loadI18n(context.siteConfig, {
    locale: cliOptions.locale,
  });
  if (i18n.locales.length > 1) {
    logger.info`Website will be built for all these locales: ${i18n.locales}`;
  }

  // We need the default locale to always be the 1st in the list. If we build it
  // last, it would "erase" the localized sites built in sub-folders
  return [
    i18n.defaultLocale,
    ...i18n.locales.filter((locale) => locale !== i18n.defaultLocale),
  ];
}

async function buildLocale({
  siteDir,
  locale,
  cliOptions,
}: {
  siteDir: string;
  locale: string;
  cliOptions: Partial<BuildCLIOptions>;
}): Promise<string> {
  // Temporary workaround to unlock the ability to translate the site config
  // We'll remove it if a better official API can be designed
  // See https://github.com/facebook/docusaurus/issues/4542
  process.env.DOCUSAURUS_CURRENT_LOCALE = locale;

  logger.info`name=${`[${locale}]`} Creating an optimized production build...`;

  const site = await PerfLogger.async('Load site', () =>
    loadSite({
      siteDir,
      outDir: cliOptions.outDir,
      config: cliOptions.config,
      locale,
      localizePath: cliOptions.locale ? false : undefined,
    }),
  );

  const {props} = site;
  const {outDir, plugins, siteConfig} = props;

  const router = siteConfig.future.experimental_router;

  // We can build the 2 configs in parallel
  const [{clientConfig, clientManifestPath}, {serverConfig, serverBundlePath}] =
    await PerfLogger.async('Creating webpack configs', () =>
      Promise.all([
        getBuildClientConfig({
          props,
          cliOptions,
        }),
        getBuildServerConfig({
          props,
        }),
      ]),
    );

  // Run webpack to build JS bundle (client) and static html files (server).
  await PerfLogger.async('Bundling with Webpack', () => {
    if (router === 'hash') {
      return compile([clientConfig]);
    } else {
      return compile([clientConfig, serverConfig]);
    }
  });

  const {collectedData} = await PerfLogger.async('SSG', () =>
    executeSSG({
      props,
      serverBundlePath,
      clientManifestPath,
      router,
    }),
  );

  await cleanupServerBundle(serverBundlePath);

  // Plugin Lifecycle - postBuild.
  await PerfLogger.async('postBuild()', () =>
    executePluginsPostBuild({plugins, props, collectedData}),
  );

  // TODO execute this in parallel to postBuild?
  await PerfLogger.async('Broken links checker', () =>
    executeBrokenLinksCheck({props, collectedData}),
  );

  logger.success`Generated static files in path=${path.relative(
    process.cwd(),
    outDir,
  )}.`;

  return outDir;
}

async function executeSSG({
  props,
  serverBundlePath,
  clientManifestPath,
  router,
}: {
  props: Props;
  serverBundlePath: string;
  clientManifestPath: string;
  router: RouterType;
}): Promise<{collectedData: SiteCollectedData}> {
  const manifest: Manifest = await PerfLogger.async(
    'Read client manifest',
    () => fs.readJSON(clientManifestPath, 'utf-8'),
  );

  const ssrTemplate = await PerfLogger.async('Compile SSR template', () =>
    compileSSRTemplate(props.siteConfig.ssrTemplate ?? defaultSSRTemplate),
  );

  const params: SSGParams = {
    trailingSlash: props.siteConfig.trailingSlash,
    outDir: props.outDir,
    baseUrl: props.baseUrl,
    manifest,
    headTags: props.headTags,
    preBodyTags: props.preBodyTags,
    postBodyTags: props.postBodyTags,
    ssrTemplate,
    noIndex: props.siteConfig.noIndex,
    DOCUSAURUS_VERSION,
  };

  if (router === 'hash') {
    PerfLogger.start('Generate Hash Router entry point');
    const content = renderHashRouterTemplate({params});
    await generateHashRouterEntrypoint({content, params});
    PerfLogger.end('Generate Hash Router entry point');
    return {collectedData: {}};
  }

  const renderer = await PerfLogger.async('Load App renderer', () =>
    loadAppRenderer({
      serverBundlePath,
    }),
  );

  const ssgResult = await PerfLogger.async('Generate static files', () =>
    generateStaticFiles({
      pathnames: props.routesPaths,
      renderer,
      params,
    }),
  );

  return ssgResult;
}

async function executePluginsPostBuild({
  plugins,
  props,
  collectedData,
}: {
  plugins: LoadedPlugin[];
  props: Props;
  collectedData: SiteCollectedData;
}) {
  const head = _.mapValues(collectedData, (d) => d.helmet);
  await Promise.all(
    plugins.map(async (plugin) => {
      if (!plugin.postBuild) {
        return;
      }
      await plugin.postBuild({
        ...props,
        head,
        content: plugin.content,
      });
    }),
  );
}

async function executeBrokenLinksCheck({
  props: {
    routes,
    siteConfig: {onBrokenLinks, onBrokenAnchors},
  },
  collectedData,
}: {
  props: Props;
  collectedData: SiteCollectedData;
}) {
  const collectedLinks = _.mapValues(collectedData, (d) => ({
    links: d.links,
    anchors: d.anchors,
  }));
  await handleBrokenLinks({
    collectedLinks,
    routes,
    onBrokenLinks,
    onBrokenAnchors,
  });
}

async function getBuildClientConfig({
  props,
  cliOptions,
}: {
  props: Props;
  cliOptions: BuildCLIOptions;
}) {
  const {plugins} = props;
  const result = await createBuildClientConfig({
    props,
    minify: cliOptions.minify ?? true,
    faster: props.siteConfig.future.experimental_faster,
    bundleAnalyzer: cliOptions.bundleAnalyzer ?? false,
  });
  let {config} = result;
  config = executePluginsConfigureWebpack({
    plugins,
    config,
    isServer: false,
<<<<<<< HEAD
    // @ts-expect-error: todo fix
    jsLoader: props.siteConfig.webpack?.jsLoader,
=======
    utils: await createConfigureWebpackUtils({
      siteConfig: props.siteConfig,
    }),
>>>>>>> 5bab0b54
  });
  return {clientConfig: config, clientManifestPath: result.clientManifestPath};
}

async function getBuildServerConfig({props}: {props: Props}) {
  const {plugins} = props;
  const result = await createServerConfig({
    props,
  });
  let {config} = result;
  config = executePluginsConfigureWebpack({
    plugins,
    config,
    isServer: true,
<<<<<<< HEAD
    // @ts-expect-error: todo fix
    jsLoader: props.siteConfig.webpack?.jsLoader,
=======
    utils: await createConfigureWebpackUtils({
      siteConfig: props.siteConfig,
    }),
>>>>>>> 5bab0b54
  });
  return {serverConfig: config, serverBundlePath: result.serverBundlePath};
}

// Remove /build/server server.bundle.js because it is not needed.
async function cleanupServerBundle(serverBundlePath: string) {
  if (process.env.DOCUSAURUS_KEEP_SERVER_BUNDLE === 'true') {
    logger.warn(
      "Will NOT delete server bundle because DOCUSAURUS_KEEP_SERVER_BUNDLE is set to 'true'",
    );
  } else {
    await PerfLogger.async('Deleting server bundle', async () => {
      // For now we assume server entry is at the root of the server out dir
      const serverDir = path.dirname(serverBundlePath);
      await fs.rm(serverDir, {recursive: true, force: true});
    });
  }
}<|MERGE_RESOLUTION|>--- conflicted
+++ resolved
@@ -95,19 +95,6 @@
   await PerfLogger.async(`Build`, () =>
     mapAsyncSequential(locales, async (locale) => {
       await tryToBuildLocale({locale});
-<<<<<<< HEAD
-      if (isLastLocale) {
-        logger.info`Use code=${'npm run serve'} command to test your build locally.`;
-      }
-
-      /*
-      // TODO do we really need this historical forceTerminate exit???
-      if (forceTerminate && isLastLocale && !cliOptions.bundleAnalyzer) {
-        process.exit(0);
-      }
-       */
-=======
->>>>>>> 5bab0b54
     }),
   );
 
@@ -353,14 +340,9 @@
     plugins,
     config,
     isServer: false,
-<<<<<<< HEAD
-    // @ts-expect-error: todo fix
-    jsLoader: props.siteConfig.webpack?.jsLoader,
-=======
     utils: await createConfigureWebpackUtils({
       siteConfig: props.siteConfig,
     }),
->>>>>>> 5bab0b54
   });
   return {clientConfig: config, clientManifestPath: result.clientManifestPath};
 }
@@ -375,14 +357,9 @@
     plugins,
     config,
     isServer: true,
-<<<<<<< HEAD
-    // @ts-expect-error: todo fix
-    jsLoader: props.siteConfig.webpack?.jsLoader,
-=======
     utils: await createConfigureWebpackUtils({
       siteConfig: props.siteConfig,
     }),
->>>>>>> 5bab0b54
   });
   return {serverConfig: config, serverBundlePath: result.serverBundlePath};
 }
