--- conflicted
+++ resolved
@@ -6,12 +6,7 @@
  */
 
 import fs from 'fs-extra';
-<<<<<<< HEAD
-import GithubSlugger from 'github-slugger';
 import logger from '@docusaurus/logger';
-=======
-import chalk from 'chalk';
->>>>>>> cfae5d09
 import {loadContext, loadPluginConfigs} from '../server';
 import initPlugins from '../server/plugins/init';
 
