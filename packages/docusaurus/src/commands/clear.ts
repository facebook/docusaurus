--- conflicted
+++ resolved
@@ -7,16 +7,11 @@
 
 import fs from 'fs-extra';
 import path from 'path';
-<<<<<<< HEAD
 import logger from '@docusaurus/logger';
-import {DEFAULT_BUILD_DIR_NAME, GENERATED_FILES_DIR_NAME} from '../constants';
-=======
-import chalk from 'chalk';
 import {
   DEFAULT_BUILD_DIR_NAME,
   GENERATED_FILES_DIR_NAME,
 } from '@docusaurus/utils';
->>>>>>> a5d28151
 
 async function removePath(fsPath: string) {
   try {
