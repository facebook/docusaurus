/**
 * Copyright (c) Facebook, Inc. and its affiliates.
 *
 * This source code is licensed under the MIT license found in the
 * LICENSE file in the root directory of this source tree.
 */

import * as eta from 'eta';
import {getBundles} from 'react-loadable-ssr-addon-v5-slorber';
import {PerfLogger} from '@docusaurus/logger';
import type {SSGParams} from './ssgParams';
import type {AppRenderResult} from '../common';
import type {Manifest} from 'react-loadable-ssr-addon-v5-slorber';

// TODO Docusaurus v4 breaking change - this is historical server template data
//  that does not look super clean nor typesafe
//  Note: changing it is a breaking change because template is configurable
export type SSGTemplateData = {
  appHtml: string;
  baseUrl: string;
  htmlAttributes: string;
  bodyAttributes: string;
  headTags: string;
  preBodyTags: string;
  postBodyTags: string;
  metaAttributes: string[];
  scripts: string[];
  stylesheets: string[];
  noIndex: boolean;
  version: string;
};

export type SSGTemplateCompiled = (data: SSGTemplateData) => string;

export async function compileSSGTemplate(
  template: string,
): Promise<SSGTemplateCompiled> {
  const compiledTemplate = eta.compile(template.trim(), {
    rmWhitespace: true,
  });

  return (data: SSGTemplateData) => compiledTemplate(data, eta.defaultConfig);
}

/**
 * Given a list of modules that were SSR an d
 * @param modules
 * @param manifest
 */
function getScriptsAndStylesheets({
  modules,
  manifest,
}: {
  modules: string[];
  manifest: Manifest;
}) {
  // Get all required assets for this particular page
  // based on client manifest information.
  const modulesToBeLoaded = [...manifest.entrypoints, ...Array.from(modules)];
  const bundles = getBundles(manifest, modulesToBeLoaded);
  const stylesheets = (bundles.css ?? []).map((b) => b.file);
  const scripts = (bundles.js ?? []).map((b) => b.file);
  return {scripts, stylesheets};
}

export function renderSSGTemplate({
  params,
  result,
  ssgTemplate,
}: {
  params: SSGParams;
  result: AppRenderResult;
  ssgTemplate: SSGTemplateCompiled;
}): string {
  const {
    baseUrl,
    headTags,
    preBodyTags,
    postBodyTags,
    manifest,
    noIndex,
    DOCUSAURUS_VERSION,
  } = params;
  const {
    html: appHtml,
<<<<<<< HEAD
    collectedData: {modules},
=======
    collectedData: {modules, metadata},
>>>>>>> 9df5aae6
  } = result;

  const {scripts, stylesheets} = getScriptsAndStylesheets({manifest, modules});

<<<<<<< HEAD
  const htmlAttributes = ''; // helmet.htmlAttributes.toString();
  const bodyAttributes = ''; // helmet.bodyAttributes.toString();
  const metaStrings = [
    '',
    /*
    helmet.title.toString(),
    helmet.meta.toString(),
    helmet.link.toString(),
    helmet.script.toString(),

     */
=======
  const {htmlAttributes, bodyAttributes} = metadata.internal;
  const metaStrings = [
    metadata.internal.title,
    metadata.internal.meta,
    metadata.internal.link,
    metadata.internal.script,
>>>>>>> 9df5aae6
  ];
  const metaAttributes = metaStrings.filter(Boolean);

  const data: SSGTemplateData = {
    appHtml,
    baseUrl,
    htmlAttributes,
    bodyAttributes,
    headTags,
    preBodyTags,
    postBodyTags,
    metaAttributes,
    scripts,
    stylesheets,
    noIndex,
    version: DOCUSAURUS_VERSION,
  };

  return ssgTemplate(data);
}

export async function renderHashRouterTemplate({
  params,
}: {
  params: SSGParams;
}): Promise<string> {
  const {
    // baseUrl,
    headTags,
    preBodyTags,
    postBodyTags,
    manifest,
    DOCUSAURUS_VERSION,
    ssgTemplateContent,
  } = params;

  const ssgTemplate = await PerfLogger.async('Compile SSG template', () =>
    compileSSGTemplate(ssgTemplateContent),
  );

  const {scripts, stylesheets} = getScriptsAndStylesheets({
    manifest,
    modules: [],
  });

  const data: SSGTemplateData = {
    appHtml: '',
    baseUrl: './',
    htmlAttributes: '',
    bodyAttributes: '',
    headTags,
    preBodyTags,
    postBodyTags,
    metaAttributes: [],
    scripts,
    stylesheets,
    noIndex: false,
    version: DOCUSAURUS_VERSION,
  };

  return ssgTemplate(data);
}<|MERGE_RESOLUTION|>--- conflicted
+++ resolved
@@ -83,35 +83,17 @@
   } = params;
   const {
     html: appHtml,
-<<<<<<< HEAD
-    collectedData: {modules},
-=======
     collectedData: {modules, metadata},
->>>>>>> 9df5aae6
   } = result;
 
   const {scripts, stylesheets} = getScriptsAndStylesheets({manifest, modules});
 
-<<<<<<< HEAD
-  const htmlAttributes = ''; // helmet.htmlAttributes.toString();
-  const bodyAttributes = ''; // helmet.bodyAttributes.toString();
-  const metaStrings = [
-    '',
-    /*
-    helmet.title.toString(),
-    helmet.meta.toString(),
-    helmet.link.toString(),
-    helmet.script.toString(),
-
-     */
-=======
   const {htmlAttributes, bodyAttributes} = metadata.internal;
   const metaStrings = [
     metadata.internal.title,
     metadata.internal.meta,
     metadata.internal.link,
     metadata.internal.script,
->>>>>>> 9df5aae6
   ];
   const metaAttributes = metaStrings.filter(Boolean);
 
