--- conflicted
+++ resolved
@@ -7,7 +7,6 @@
 
 const webpack = require('webpack');
 const merge = require('webpack-merge');
-const MemoryFS = require('memory-fs');
 const CleanWebpackPlugin = require('clean-webpack-plugin');
 const {BundleAnalyzerPlugin} = require('webpack-bundle-analyzer');
 const path = require('path');
@@ -19,13 +18,9 @@
 const createClientConfig = require('../webpack/client');
 const {applyConfigureWebpack} = require('../webpack/utils');
 
-function compile(config, isServer) {
+function compile(config) {
   return new Promise((resolve, reject) => {
     const compiler = webpack(config);
-    if (isServer) {
-      // Don't output server bundle to disk. Write files to memory instead
-      compiler.outputFileSystem = new MemoryFS();
-    }
     compiler.run((err, stats) => {
       if (err) {
         reject(err);
@@ -84,17 +79,11 @@
     );
   });
 
-  // Build the client bundles first.
-  // We cannot run them in parallel because the server needs to know
-  // the correct client bundle name.
-<<<<<<< HEAD
+  // Run webpack to build js bundle (client) and static html files (server) !!
   await compile([clientConfig, serverConfig]);
-=======
-  await compile(clientConfig);
 
-  // Build the server bundles (render the static HTML and pick client bundle),
-  await compile(serverConfig, true);
->>>>>>> ecb4f916
+  // Remove server.bundle.js because it is useless
+  await fs.unlink(path.join(outDir, serverConfig.output.filename));
 
   // Copy static files.
   const staticDir = path.resolve(siteDir, 'static');
