/**
 * Copyright (c) Facebook, Inc. and its affiliates.
 *
 * This source code is licensed under the MIT license found in the
 * LICENSE file in the root directory of this source tree.
 */

<<<<<<< HEAD
import type {LoadContext, Plugin, HtmlTags} from '@docusaurus/types';
import type {ThemeConfig} from '@docusaurus/plugin-google-analytics';

export default function pluginGoogleAnalytics(context: LoadContext): Plugin {
  const {
    siteConfig: {themeConfig},
  } = context;
  const {googleAnalytics} = themeConfig as ThemeConfig;

  if (!googleAnalytics) {
    throw new Error(
      `You need to specify "googleAnalytics" object in "themeConfig" with "trackingId" field in it to use docusaurus-plugin-google-analytics.`,
    );
  }

  const {trackingID, anonymizeIP} = googleAnalytics;

  if (!trackingID) {
    throw new Error(
      'You specified the "googleAnalytics" object in "themeConfig" but the "trackingID" field was missing. ' +
        'Please ensure this is not a mistake.',
    );
  }
=======
import path from 'path';
import {Joi} from '@docusaurus/utils-validation';
import type {
  LoadContext,
  Plugin,
  OptionValidationContext,
  ValidationResult,
  ThemeConfig,
  ThemeConfigValidationContext,
} from '@docusaurus/types';
import type {PluginOptions} from '@docusaurus/plugin-google-analytics';
>>>>>>> 0e6ec24a

export default function pluginGoogleAnalytics(
  context: LoadContext,
  options: PluginOptions,
): Plugin {
  const {trackingID, anonymizeIP} = options;
  const isProd = process.env.NODE_ENV === 'production';

  return {
    name: 'docusaurus-plugin-google-analytics',

    getClientModules() {
      return isProd ? [new URL('./analytics', import.meta.url).pathname] : [];
    },

    injectHtmlTags() {
      if (!isProd) {
        return {};
      }
      return {
        headTags: [
          {
            tagName: 'link',
            attributes: {
              rel: 'preconnect',
              href: 'https://www.google-analytics.com',
            },
          },
          // https://developers.google.com/analytics/devguides/collection/analyticsjs/#alternative_async_tag
          {
            tagName: 'script',
            innerHTML: `
              window.ga=window.ga||function(){(ga.q=ga.q||[]).push(arguments)};ga.l=+new Date;
              ga('create', '${trackingID}', 'auto');
              ${anonymizeIP ? "ga('set', 'anonymizeIp', true);\n" : ''}
              ga('send', 'pageview');
            `,
          },
          {
            tagName: 'script',
            attributes: {
              async: true,
              src: 'https://www.google-analytics.com/analytics.js',
            },
          },
        ],
      };
    },
  };
}

const pluginOptionsSchema = Joi.object<PluginOptions>({
  trackingID: Joi.string().required(),
  anonymizeIP: Joi.boolean().default(false),
});

export function validateOptions({
  validate,
  options,
}: OptionValidationContext<PluginOptions>): ValidationResult<PluginOptions> {
  return validate(pluginOptionsSchema, options);
}

export function validateThemeConfig({
  themeConfig,
}: ThemeConfigValidationContext<ThemeConfig>): ValidationResult<ThemeConfig> {
  if (themeConfig.googleAnalytics) {
    throw new Error(
      'The "googleAnalytics" field in themeConfig should now be specified as option for plugin-google-analytics. More information at https://github.com/facebook/docusaurus/pull/5832.',
    );
  }
  return themeConfig;
}<|MERGE_RESOLUTION|>--- conflicted
+++ resolved
@@ -5,32 +5,6 @@
  * LICENSE file in the root directory of this source tree.
  */
 
-<<<<<<< HEAD
-import type {LoadContext, Plugin, HtmlTags} from '@docusaurus/types';
-import type {ThemeConfig} from '@docusaurus/plugin-google-analytics';
-
-export default function pluginGoogleAnalytics(context: LoadContext): Plugin {
-  const {
-    siteConfig: {themeConfig},
-  } = context;
-  const {googleAnalytics} = themeConfig as ThemeConfig;
-
-  if (!googleAnalytics) {
-    throw new Error(
-      `You need to specify "googleAnalytics" object in "themeConfig" with "trackingId" field in it to use docusaurus-plugin-google-analytics.`,
-    );
-  }
-
-  const {trackingID, anonymizeIP} = googleAnalytics;
-
-  if (!trackingID) {
-    throw new Error(
-      'You specified the "googleAnalytics" object in "themeConfig" but the "trackingID" field was missing. ' +
-        'Please ensure this is not a mistake.',
-    );
-  }
-=======
-import path from 'path';
 import {Joi} from '@docusaurus/utils-validation';
 import type {
   LoadContext,
@@ -41,7 +15,6 @@
   ThemeConfigValidationContext,
 } from '@docusaurus/types';
 import type {PluginOptions} from '@docusaurus/plugin-google-analytics';
->>>>>>> 0e6ec24a
 
 export default function pluginGoogleAnalytics(
   context: LoadContext,
