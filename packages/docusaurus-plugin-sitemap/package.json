{
  "name": "@docusaurus/plugin-sitemap",
  "version": "2.0.0-alpha.58",
  "description": "Simple sitemap generation plugin for Docusaurus",
  "main": "lib/index.js",
  "scripts": {
    "tsc": "tsc",
    "watch": "tsc --watch"
  },
  "publishConfig": {
    "access": "public"
  },
  "license": "MIT",
  "devDependencies": {
    "@types/hapi__joi": "^17.1.2"
  },
  "dependencies": {
<<<<<<< HEAD
    "@docusaurus/types": "^2.0.0-alpha.56",
    "sitemap": "^3.2.2",
    "@hapi/joi": "17.1.1"
=======
    "@docusaurus/types": "^2.0.0-alpha.58",
    "fs-extra": "^8.1.0",
    "sitemap": "^3.2.2"
>>>>>>> 20930dc8
  },
  "peerDependencies": {
    "@docusaurus/core": "^2.0.0"
  },
  "engines": {
    "node": ">=10.15.1"
  }
}<|MERGE_RESOLUTION|>--- conflicted
+++ resolved
@@ -15,15 +15,10 @@
     "@types/hapi__joi": "^17.1.2"
   },
   "dependencies": {
-<<<<<<< HEAD
-    "@docusaurus/types": "^2.0.0-alpha.56",
+    "@docusaurus/types": "^2.0.0-alpha.58",
+    "fs-extra": "^8.1.0",
     "sitemap": "^3.2.2",
     "@hapi/joi": "17.1.1"
-=======
-    "@docusaurus/types": "^2.0.0-alpha.58",
-    "fs-extra": "^8.1.0",
-    "sitemap": "^3.2.2"
->>>>>>> 20930dc8
   },
   "peerDependencies": {
     "@docusaurus/core": "^2.0.0"
