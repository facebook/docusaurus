--- conflicted
+++ resolved
@@ -6,82 +6,41 @@
  */
 
 import {SitemapStream, streamToPromise} from 'sitemap';
-<<<<<<< HEAD
-import type {Options} from '@docusaurus/plugin-sitemap';
+import type {PluginOptions} from '@docusaurus/plugin-sitemap';
 import type {DocusaurusConfig, RouteConfig} from '@docusaurus/types';
-import {addTrailingSlash} from '@docusaurus/utils';
-import {applyTrailingSlash} from '@docusaurus/utils-common';
-import {getAllFinalRoutes} from '@docusaurus/core/lib/server/utils';
-
-export default async function createSitemap(
-  siteConfig: DocusaurusConfig,
-  routes: RouteConfig[],
-  options: Options,
-=======
-import type {PluginOptions} from '@docusaurus/plugin-sitemap';
-import type {DocusaurusConfig} from '@docusaurus/types';
 import {applyTrailingSlash} from '@docusaurus/utils-common';
 import {createMatcher} from '@docusaurus/utils';
 
 export default async function createSitemap(
   siteConfig: DocusaurusConfig,
-  routesPaths: string[],
+  routes: RouteConfig[],
   options: PluginOptions,
->>>>>>> 9145ae88
 ): Promise<string> {
   const {url: hostname} = siteConfig;
   if (!hostname) {
     throw new Error('URL in docusaurus.config.js cannot be empty/undefined.');
   }
-<<<<<<< HEAD
-  const {changefreq, priority} = options;
-
-  const sitemapStream = new SitemapStream({
-    hostname,
-  });
-  const routesPaths = getAllFinalRoutes(routes);
-
-  function applySitemapTrailingSlash(routePath: string): string {
-    // kept for retrocompatibility
-    // TODO remove deprecated trailingSlash option before 2022
-    if (options.trailingSlash) {
-      return addTrailingSlash(routePath);
-    } else {
-      return applyTrailingSlash(routePath, {
-        trailingSlash: siteConfig.trailingSlash,
-        baseUrl: siteConfig.baseUrl,
-      });
-    }
-  }
-
-  routesPaths
-    .filter((route) => !route.path.endsWith('404.html'))
-    .map((routePath) => {
-      sitemapStream.write({
-        url: applySitemapTrailingSlash(routePath.path),
-=======
   const {changefreq, priority, ignorePatterns} = options;
 
   const ignoreMatcher = createMatcher(ignorePatterns);
 
   const sitemapStream = new SitemapStream({hostname});
 
-  routesPaths
-    .filter((route) => !route.endsWith('404.html') && !ignoreMatcher(route))
-    .forEach((routePath) =>
+  routes
+    .filter((route) => !route.path.endsWith('404.html') && !ignoreMatcher(route.path))
+    .forEach((route) =>
       sitemapStream.write({
-        url: applyTrailingSlash(routePath, {
+        url: applyTrailingSlash(route.path, {
           trailingSlash: siteConfig.trailingSlash,
           baseUrl: siteConfig.baseUrl,
         }),
->>>>>>> 9145ae88
         changefreq,
         priority,
-        ...(typeof routePath.lastmod === 'number' && {
-          lastmod: routePath.lastmod,
+        ...(typeof route.lastmod === 'number' && {
+          lastmod: route.lastmod,
         }),
-      });
-    });
+      })
+    );
 
   sitemapStream.end();
 
