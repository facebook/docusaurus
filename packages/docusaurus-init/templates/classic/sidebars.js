--- conflicted
+++ resolved
@@ -5,11 +5,10 @@
       label: 'Docusaurus Tutorial',
       items: [
         'getting-started',
-<<<<<<< HEAD
+        'create-a-page',
+        'create-a-document',
+        'create-a-blog-post',
         'markdown-features',
-        'create-a-doc',
-        'create-a-page',
-        'create-a-post',
         'thank-you',
       ],
     },
@@ -18,14 +17,5 @@
       label: 'Extras',
       items: ['deploy-your-site'],
     },
-=======
-        'create-a-page',
-        'create-a-document',
-        'create-a-blog-post',
-        'markdown-features',
-        'thank-you',
-      ],
-    },
->>>>>>> b8b1e1ad
   ],
 };