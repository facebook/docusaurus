--- conflicted
+++ resolved
@@ -24,10 +24,6 @@
     "@docusaurus/utils": "2.0.0-beta.9",
     "@docusaurus/utils-validation": "2.0.0-beta.9",
     "globby": "^11.0.2",
-<<<<<<< HEAD
-    "lodash-es": "^4.17.20",
-=======
->>>>>>> 0e6ec24a
     "remark-admonitions": "^1.2.1",
     "tslib": "^2.3.1",
     "webpack": "^5.61.0"
