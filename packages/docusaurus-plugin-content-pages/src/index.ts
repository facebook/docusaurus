--- conflicted
+++ resolved
@@ -181,17 +181,13 @@
                     // Note that metadataPath must be the same/in-sync as
                     // the path from createData for each MDX.
                     metadataPath: (mdxPath: string) => {
-<<<<<<< HEAD
                       if (excludeRegex.test(slash(mdxPath))) {
                         return null;
                       }
                       const aliasedSource = aliasedSitePath(mdxPath, siteDir);
-=======
-                      const aliasedPath = aliasedSitePath(mdxPath, siteDir);
->>>>>>> 592fc48f
                       return path.join(
                         dataDir,
-                        `${docuHash(aliasedPath)}.json`,
+                        `${docuHash(aliasedSource)}.json`,
                       );
                     },
                     forbidFrontMatter: (mdxPath: string) =>
