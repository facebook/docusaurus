--- conflicted
+++ resolved
@@ -42,21 +42,7 @@
   context: LoadContext,
   options: PluginOptions,
 ): Plugin<LoadedContent | null> {
-<<<<<<< HEAD
-  const {
-    siteConfig,
-    siteDir,
-    generatedFilesDir,
-    i18n: {currentLocale},
-  } = context;
-=======
-  if (options.admonitions) {
-    options.remarkPlugins = options.remarkPlugins.concat([
-      [admonitions, options.admonitions],
-    ]);
-  }
   const {siteConfig, siteDir, generatedFilesDir, localizationDir} = context;
->>>>>>> 17fe43ec
 
   const contentPaths: PagesContentPaths = {
     contentPath: path.resolve(siteDir, options.path),
