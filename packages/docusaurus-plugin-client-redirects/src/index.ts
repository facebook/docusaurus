/**
 * Copyright (c) Facebook, Inc. and its affiliates.
 *
 * This source code is licensed under the MIT license found in the
 * LICENSE file in the root directory of this source tree.
 */

<<<<<<< HEAD
import {removePrefix, addLeadingSlash} from '@docusaurus/utils';
import logger from '@docusaurus/logger';
=======
import {addLeadingSlash, removePrefix} from '@docusaurus/utils-common';
>>>>>>> b73ad1ec
import collectRedirects from './collectRedirects';
import writeRedirectFiles, {
  toRedirectFiles,
  type RedirectFile,
} from './writeRedirectFiles';
import type {LoadContext, Plugin} from '@docusaurus/types';
import type {PluginContext, RedirectItem} from './types';
import type {PluginOptions, Options} from './options';

const PluginName = 'docusaurus-plugin-client-redirects';

export default function pluginClientRedirectsPages(
  context: LoadContext,
  options: PluginOptions,
): Plugin<void> {
  const {trailingSlash, router} = context.siteConfig;

  if (router === 'hash') {
    logger.warn(`${PluginName} does not support the Hash Router`);
    return {name: PluginName};
  }

  return {
    name: PluginName,
    async postBuild(props) {
      const pluginContext: PluginContext = {
        relativeRoutesPaths: props.routesPaths.map(
          (path) => `${addLeadingSlash(removePrefix(path, props.baseUrl))}`,
        ),
        baseUrl: props.baseUrl,
        outDir: props.outDir,
        options,
        siteConfig: props.siteConfig,
      };

      const redirects: RedirectItem[] = collectRedirects(
        pluginContext,
        trailingSlash,
      );

      const redirectFiles: RedirectFile[] = toRedirectFiles(
        redirects,
        pluginContext,
        trailingSlash,
      );

      // Write files only at the end: make code more easy to test without IO
      await writeRedirectFiles(redirectFiles);
    },
  };
}

export {validateOptions} from './options';
export type {PluginOptions, Options};<|MERGE_RESOLUTION|>--- conflicted
+++ resolved
@@ -5,12 +5,8 @@
  * LICENSE file in the root directory of this source tree.
  */
 
-<<<<<<< HEAD
-import {removePrefix, addLeadingSlash} from '@docusaurus/utils';
+import {addLeadingSlash, removePrefix} from '@docusaurus/utils-common';
 import logger from '@docusaurus/logger';
-=======
-import {addLeadingSlash, removePrefix} from '@docusaurus/utils-common';
->>>>>>> b73ad1ec
 import collectRedirects from './collectRedirects';
 import writeRedirectFiles, {
   toRedirectFiles,
