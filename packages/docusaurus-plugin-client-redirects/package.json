--- conflicted
+++ resolved
@@ -27,12 +27,7 @@
     "chalk": "^4.1.2",
     "eta": "^1.12.3",
     "fs-extra": "^10.0.0",
-<<<<<<< HEAD
-    "globby": "^11.0.2",
     "lodash-es": "^4.17.20",
-=======
-    "lodash": "^4.17.20",
->>>>>>> 0e6ec24a
     "tslib": "^2.3.1"
   },
   "peerDependencies": {
