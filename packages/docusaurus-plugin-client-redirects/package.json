{
  "name": "@docusaurus/plugin-client-redirects",
  "version": "2.0.0-alpha.58",
  "description": "Client redirects plugin for Docusaurus",
  "main": "lib/index.js",
  "scripts": {
    "tsc": "tsc",
    "watch": "tsc --watch"
  },
  "publishConfig": {
    "access": "public"
  },
  "license": "MIT",
  "dependencies": {
    "@docusaurus/types": "^2.0.0-alpha.58",
    "@docusaurus/utils": "^2.0.0-alpha.58",
<<<<<<< HEAD
    "@hapi/joi": "^17.1.1",
    "@types/hapi__joi": "^17.1.2",
=======
    "chalk": "^3.0.0",
>>>>>>> ee5e59f6
    "eta": "^1.1.1",
    "fs-extra": "^8.1.0",
    "globby": "^10.0.1",
    "lodash": "^4.17.15",
    "yup": "^0.29.0"
  },
  "peerDependencies": {
    "@docusaurus/core": "^2.0.0",
    "react": "^16.8.4",
    "react-dom": "^16.8.4"
  },
  "engines": {
    "node": ">=10.9.0"
  },
  "devDependencies": {
    "@types/yup": "^0.29.0"
  }
}<|MERGE_RESOLUTION|>--- conflicted
+++ resolved
@@ -14,12 +14,9 @@
   "dependencies": {
     "@docusaurus/types": "^2.0.0-alpha.58",
     "@docusaurus/utils": "^2.0.0-alpha.58",
-<<<<<<< HEAD
     "@hapi/joi": "^17.1.1",
     "@types/hapi__joi": "^17.1.2",
-=======
     "chalk": "^3.0.0",
->>>>>>> ee5e59f6
     "eta": "^1.1.1",
     "fs-extra": "^8.1.0",
     "globby": "^10.0.1",
