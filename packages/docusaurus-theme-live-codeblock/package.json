--- conflicted
+++ resolved
@@ -9,12 +9,7 @@
   "license": "MIT",
   "dependencies": {
     "@philpl/buble": "^0.19.7",
-<<<<<<< HEAD
-    "classnames": "^2.2.6",
-=======
-    "clipboard": "^2.0.6",
     "clsx": "^1.1.1",
->>>>>>> afe9ff91
     "parse-numeric-range": "^0.0.2",
     "prism-react-renderer": "^1.1.0",
     "react-live": "^2.2.1"
