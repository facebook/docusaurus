--- conflicted
+++ resolved
@@ -14,13 +14,8 @@
 function Playground({children, theme, transformCode, ...props}) {
   return (
     <LiveProvider
-<<<<<<< HEAD
       code={children.replace(/\n$/, '')}
-      transformCode={transformCode || (code => `${code};`)}
-=======
-      code={children}
       transformCode={transformCode || ((code) => `${code};`)}
->>>>>>> d145f03e
       theme={theme}
       {...props}>
       <div
