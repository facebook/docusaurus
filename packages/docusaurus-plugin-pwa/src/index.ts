/**
 * Copyright (c) Facebook, Inc. and its affiliates.
 *
 * This source code is licensed under the MIT license found in the
 * LICENSE file in the root directory of this source tree.
 */

import path from 'path';
import webpack, {rspack, type Configuration} from 'webpack';
import WebpackBar from 'webpackbar';
import Terser from 'terser-webpack-plugin';
import {injectManifest} from 'workbox-build';
import {normalizeUrl} from '@docusaurus/utils';
import logger from '@docusaurus/logger';
import {compile} from '@docusaurus/core/lib/webpack/utils';
import {readDefaultCodeTranslationMessages} from '@docusaurus/theme-translations';
import type {HtmlTags, LoadContext, Plugin} from '@docusaurus/types';
import type {PluginOptions} from '@docusaurus/plugin-pwa';

const PluginName = 'docusaurus-plugin-pwa';

function getSWBabelLoader() {
  return {
    loader: 'babel-loader',
    options: {
      babelrc: false,
      configFile: false,
      presets: [
        [
          require.resolve('@babel/preset-env'),
          {
            useBuiltIns: 'entry',
            corejs: '3',
            // See https://twitter.com/jeffposnick/status/1280223070876315649
            targets: 'chrome >= 56',
          },
        ],
      ],
    },
  };
}

export default function pluginPWA(
  context: LoadContext,
  options: PluginOptions,
): Plugin<void> | null {
  if (process.env.NODE_ENV !== 'production') {
    return null;
  }
  if (context.siteConfig.future.experimental_router === 'hash') {
    logger.warn(
      `${PluginName} does not support the Hash Router and will be disabled.`,
    );
    return null;
  }

  const {
    outDir,
    baseUrl,
    i18n: {currentLocale},
  } = context;
  const {
    debug,
    offlineModeActivationStrategies,
    injectManifestConfig,
    pwaHead,
    swCustom,
    swRegister,
  } = options;

  return {
    name: PluginName,

    getThemePath() {
      return '../lib/theme';
    },
    getTypeScriptThemePath() {
      return '../src/theme';
    },

    getClientModules() {
      return swRegister ? [swRegister] : [];
    },

    getDefaultCodeTranslationMessages() {
      return readDefaultCodeTranslationMessages({
        locale: currentLocale,
        name: 'plugin-pwa',
      });
    },

    // @ts-expect-error: todo fix
    configureWebpack(config) {
      return {
        plugins: [
<<<<<<< HEAD
          new rspack.EnvironmentPlugin(
            // @ts-expect-error: todo fix
=======
          new webpack.EnvironmentPlugin(
            // See https://github.com/facebook/docusaurus/pull/10455#issuecomment-2317593528
            // See https://github.com/webpack/webpack/commit/adf2a6b7c6077fd806ea0e378c1450cccecc9ed0#r145989788
            // @ts-expect-error: bad Webpack type?
>>>>>>> 5bab0b54
            {
              PWA_DEBUG: debug,
              PWA_SERVICE_WORKER_URL: path.posix.resolve(
                `${(config.output?.publicPath as string) || '/'}`,
                'sw.js',
              ),
              PWA_OFFLINE_MODE_ACTIVATION_STRATEGIES:
                offlineModeActivationStrategies,
            },
          ),
        ],
      };
    },

    injectHtmlTags() {
      const headTags: HtmlTags = [];
      pwaHead.forEach(({tagName, ...attributes}) => {
        (['href', 'content'] as const).forEach((attribute) => {
          const attributeValue = attributes[attribute];

          if (!attributeValue) {
            return;
          }

          const attributePath =
            !!path.extname(attributeValue) && attributeValue;

          if (attributePath && !attributePath.startsWith(baseUrl)) {
            attributes[attribute] = normalizeUrl([baseUrl, attributeValue]);
          }
        });

        return headTags.push({
          tagName,
          attributes,
        });
      });
      return {headTags};
    },

    async postBuild(props) {
      const swSourceFileTest = /\.m?js$/;

      const swWebpackConfig: Configuration = {
        entry: require.resolve('./sw.js'),
        output: {
          path: outDir,
          filename: 'sw.js',
          publicPath: baseUrl,
        },
        target: 'webworker',
        mode: debug ? 'development' : 'production',
        devtool: debug ? 'source-map' : false,
        optimization: {
          splitChunks: false,
          minimize: !debug,
          // See https://developers.google.com/web/tools/workbox/guides/using-bundlers#webpack
          minimizer: debug
            ? []
            : [
                new Terser({
                  test: swSourceFileTest,
                }),
              ],
        },
        plugins: [
          new rspack.EnvironmentPlugin({
            // Fallback value required with Webpack 5
            PWA_SW_CUSTOM: swCustom ?? '',
          }),
          new WebpackBar({
            name: 'Service Worker',
            color: 'red',
          }),
        ],
        module: {
          rules: [
            {
              test: swSourceFileTest,
              exclude: /node_modules/,
              use: getSWBabelLoader(),
            },
          ],
        },
      };

      await compile([swWebpackConfig]);

      const swDest = path.resolve(props.outDir, 'sw.js');

      await injectManifest({
        ...injectManifestConfig,
        globPatterns: [
          '**/*.{js,json,css,html}',
          '**/*.{png,jpg,jpeg,gif,svg,ico}',
          '**/*.{woff,woff2,eot,ttf,otf}',
          // @ts-expect-error: internal API?
          ...((injectManifest.globPatterns as string[] | undefined) ?? []),
        ],
        // Those attributes are not overrideable
        swDest,
        swSrc: swDest,
        globDirectory: props.outDir,
      });
    },
  };
}

export {validateOptions} from './options';<|MERGE_RESOLUTION|>--- conflicted
+++ resolved
@@ -6,7 +6,7 @@
  */
 
 import path from 'path';
-import webpack, {rspack, type Configuration} from 'webpack';
+import {rspack, type Configuration} from 'webpack';
 import WebpackBar from 'webpackbar';
 import Terser from 'terser-webpack-plugin';
 import {injectManifest} from 'workbox-build';
@@ -93,15 +93,10 @@
     configureWebpack(config) {
       return {
         plugins: [
-<<<<<<< HEAD
           new rspack.EnvironmentPlugin(
-            // @ts-expect-error: todo fix
-=======
-          new webpack.EnvironmentPlugin(
             // See https://github.com/facebook/docusaurus/pull/10455#issuecomment-2317593528
             // See https://github.com/webpack/webpack/commit/adf2a6b7c6077fd806ea0e378c1450cccecc9ed0#r145989788
             // @ts-expect-error: bad Webpack type?
->>>>>>> 5bab0b54
             {
               PWA_DEBUG: debug,
               PWA_SERVICE_WORKER_URL: path.posix.resolve(
