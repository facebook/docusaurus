{
  "name": "@docusaurus/plugin-pwa",
  "version": "3.5.2",
  "description": "Docusaurus Plugin to add PWA support.",
  "main": "lib/index.js",
  "types": "src/plugin-pwa.d.ts",
  "scripts": {
    "build": "tsc --build && node ../../admin/scripts/copyUntypedFiles.js && prettier --config ../../.prettierrc --write \"lib/theme/**/*.js\"",
    "watch": "run-p -c copy:watch build:watch",
    "build:watch": "tsc --build --watch",
    "copy:watch": "node ../../admin/scripts/copyUntypedFiles.js --watch"
  },
  "publishConfig": {
    "access": "public"
  },
  "repository": {
    "type": "git",
    "url": "https://github.com/facebook/docusaurus.git",
    "directory": "packages/docusaurus-plugin-pwa"
  },
  "license": "MIT",
  "dependencies": {
    "@babel/core": "^7.23.3",
    "@babel/preset-env": "^7.23.3",
    "@docusaurus/bundler": "3.5.2",
    "@docusaurus/core": "3.5.2",
    "@docusaurus/logger": "3.5.2",
    "@docusaurus/theme-common": "3.5.2",
    "@docusaurus/theme-translations": "3.5.2",
    "@docusaurus/types": "3.5.2",
    "@docusaurus/utils": "3.5.2",
    "@docusaurus/utils-validation": "3.5.2",
    "babel-loader": "^9.1.3",
    "clsx": "^2.0.0",
    "core-js": "^3.31.1",
    "tslib": "^2.6.0",
    "webpack": "^5.88.1",
    "webpack-merge": "^5.9.0",
<<<<<<< HEAD
    "webpackbar": "^6.0.1",
=======
>>>>>>> 0692fe96
    "workbox-build": "^7.0.0",
    "workbox-precaching": "^7.0.0",
    "workbox-window": "^7.0.0"
  },
  "devDependencies": {
    "@docusaurus/module-type-aliases": "3.5.2",
    "fs-extra": "^11.1.0"
  },
  "peerDependencies": {
    "react": "^18.0.0",
    "react-dom": "^18.0.0"
  },
  "engines": {
    "node": ">=18.0"
  }
}<|MERGE_RESOLUTION|>--- conflicted
+++ resolved
@@ -36,10 +36,6 @@
     "tslib": "^2.6.0",
     "webpack": "^5.88.1",
     "webpack-merge": "^5.9.0",
-<<<<<<< HEAD
-    "webpackbar": "^6.0.1",
-=======
->>>>>>> 0692fe96
     "workbox-build": "^7.0.0",
     "workbox-precaching": "^7.0.0",
     "workbox-window": "^7.0.0"
