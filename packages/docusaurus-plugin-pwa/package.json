{
  "name": "@docusaurus/plugin-pwa",
  "version": "2.0.0-beta.9",
  "description": "Docusaurus Plugin to add PWA support.",
  "main": "lib/index.js",
  "types": "src/plugin-pwa.d.ts",
  "scripts": {
    "build": "yarn build:server && yarn build:browser && yarn build:copy",
    "build:server": "tsc --project tsconfig.server.json",
    "build:browser": "tsc --project tsconfig.browser.json",
    "build:copy": "node copyUntypedFiles.js"
  },
  "publishConfig": {
    "access": "public"
  },
  "repository": {
    "type": "git",
    "url": "https://github.com/facebook/docusaurus.git",
    "directory": "packages/docusaurus-plugin-pwa"
  },
  "license": "MIT",
  "dependencies": {
    "@babel/plugin-proposal-nullish-coalescing-operator": "^7.12.13",
    "@babel/plugin-proposal-optional-chaining": "^7.12.16",
    "@babel/preset-env": "^7.15.6",
<<<<<<< HEAD
    "@docusaurus/core": "workspace:*",
    "@docusaurus/theme-common": "workspace:*",
    "@docusaurus/utils": "workspace:*",
    "@docusaurus/utils-validation": "workspace:*",
=======
    "@docusaurus/core": "2.0.0-beta.9",
    "@docusaurus/theme-common": "2.0.0-beta.9",
    "@docusaurus/theme-translations": "2.0.0-beta.9",
    "@docusaurus/utils": "2.0.0-beta.9",
    "@docusaurus/utils-validation": "2.0.0-beta.9",
>>>>>>> 3c54ed28
    "babel-loader": "^8.2.2",
    "clsx": "^1.1.1",
    "core-js": "^3.18.0",
    "terser-webpack-plugin": "^5.2.4",
    "webpack": "^5.61.0",
    "webpack-merge": "^5.7.3",
    "workbox-build": "^6.1.1",
    "workbox-precaching": "^6.1.1",
    "workbox-window": "^6.1.1"
  },
  "devDependencies": {
    "@docusaurus/module-type-aliases": "workspace:*",
    "fs-extra": "^10.0.0"
  },
  "peerDependencies": {
    "@babel/core": "^7.0.0",
    "react": "^16.8.4 || ^17.0.0",
    "react-dom": "^16.8.4 || ^17.0.0"
  }
}<|MERGE_RESOLUTION|>--- conflicted
+++ resolved
@@ -23,18 +23,11 @@
     "@babel/plugin-proposal-nullish-coalescing-operator": "^7.12.13",
     "@babel/plugin-proposal-optional-chaining": "^7.12.16",
     "@babel/preset-env": "^7.15.6",
-<<<<<<< HEAD
     "@docusaurus/core": "workspace:*",
     "@docusaurus/theme-common": "workspace:*",
+    "@docusaurus/theme-translations": "workspace:*",
     "@docusaurus/utils": "workspace:*",
     "@docusaurus/utils-validation": "workspace:*",
-=======
-    "@docusaurus/core": "2.0.0-beta.9",
-    "@docusaurus/theme-common": "2.0.0-beta.9",
-    "@docusaurus/theme-translations": "2.0.0-beta.9",
-    "@docusaurus/utils": "2.0.0-beta.9",
-    "@docusaurus/utils-validation": "2.0.0-beta.9",
->>>>>>> 3c54ed28
     "babel-loader": "^8.2.2",
     "clsx": "^1.1.1",
     "core-js": "^3.18.0",
