{
  "name": "@docusaurus/plugin-pwa",
  "version": "2.0.0-alpha.72",
  "description": "Docusaurus Plugin to add PWA support.",
  "main": "src/index.js",
  "publishConfig": {
    "access": "public"
  },
  "repository": {
    "type": "git",
    "url": "https://github.com/facebook/docusaurus.git",
    "directory": "packages/docusaurus-plugin-pwa"
  },
  "license": "MIT",
  "dependencies": {
    "@babel/plugin-proposal-nullish-coalescing-operator": "^7.12.13",
    "@babel/plugin-proposal-optional-chaining": "^7.12.16",
    "@babel/preset-env": "^7.12.16",
    "@docusaurus/core": "2.0.0-alpha.72",
    "@docusaurus/utils-validation": "2.0.0-alpha.72",
    "babel-loader": "^8.2.2",
    "clsx": "^1.1.1",
    "core-js": "^2.6.5",
<<<<<<< HEAD
    "joi": "^17.4.0",
    "terser-webpack-plugin": "^5.1.1",
    "webpack": "^5.24.2",
=======
    "terser-webpack-plugin": "^4.1.0",
    "webpack": "^4.44.1",
>>>>>>> bc7c06ee
    "webpack-merge": "^4.2.2",
    "workbox-build": "^6.1.1",
    "workbox-precaching": "^6.1.1",
    "workbox-window": "^6.1.1"
  },
  "peerDependencies": {
    "@babel/core": "^7.0.0",
    "react": "^16.8.4 || ^17.0.0",
    "react-dom": "^16.8.4 || ^17.0.0"
  }
}<|MERGE_RESOLUTION|>--- conflicted
+++ resolved
@@ -21,14 +21,8 @@
     "babel-loader": "^8.2.2",
     "clsx": "^1.1.1",
     "core-js": "^2.6.5",
-<<<<<<< HEAD
-    "joi": "^17.4.0",
     "terser-webpack-plugin": "^5.1.1",
     "webpack": "^5.24.2",
-=======
-    "terser-webpack-plugin": "^4.1.0",
-    "webpack": "^4.44.1",
->>>>>>> bc7c06ee
     "webpack-merge": "^4.2.2",
     "workbox-build": "^6.1.1",
     "workbox-precaching": "^6.1.1",
