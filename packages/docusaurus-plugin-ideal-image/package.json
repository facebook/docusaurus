--- conflicted
+++ resolved
@@ -5,16 +5,8 @@
   "main": "lib/index.js",
   "types": "src/plugin-ideal-image.d.ts",
   "scripts": {
-<<<<<<< HEAD
     "build": "docusaurus-plugin build",
     "watch": "docusaurus-plugin watch"
-=======
-    "build": "yarn build:server && yarn build:browser && yarn build:copy && yarn build:format",
-    "build:server": "tsc --project tsconfig.server.json",
-    "build:browser": "tsc --project tsconfig.browser.json",
-    "build:copy": "node copyUntypedFiles.mjs",
-    "build:format": "prettier --config ../../.prettierrc --write \"lib/**/*.js\""
->>>>>>> d0fc31c8
   },
   "publishConfig": {
     "access": "public"
@@ -25,13 +17,6 @@
     "directory": "packages/docusaurus-plugin-ideal-image"
   },
   "license": "MIT",
-<<<<<<< HEAD
-  "devDependencies": {
-    "@docusaurus/utils-build": "2.0.0-beta.7",
-    "fs-extra": "^10.0.0"
-  },
-=======
->>>>>>> d0fc31c8
   "dependencies": {
     "@docusaurus/core": "2.0.0-beta.14",
     "@docusaurus/lqip-loader": "2.0.0-beta.14",
@@ -47,6 +32,7 @@
   "devDependencies": {
     "@docusaurus/module-type-aliases": "2.0.0-beta.14",
     "@docusaurus/types": "2.0.0-beta.14",
+    "@docusaurus/utils-build": "2.0.0-beta.14",
     "fs-extra": "^10.0.0"
   },
   "peerDependencies": {
