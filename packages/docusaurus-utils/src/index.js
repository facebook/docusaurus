/**
 * Copyright (c) 2017-present, Facebook, Inc.
 *
 * This source code is licensed under the MIT license found in the
 * LICENSE file in the root directory of this source tree.
 */

const path = require('path');
const fm = require('front-matter');
const {createHash} = require('crypto');

const _ = require(`lodash`);
const escapeStringRegexp = require('escape-string-regexp');
const fs = require('fs-extra');

const genCache = new Map();
async function generate(generatedFilesDir, file, content) {
  const cached = genCache.get(file);
  if (cached !== content) {
    await fs.ensureDir(generatedFilesDir);
    await fs.writeFile(path.join(generatedFilesDir, file), content);
    genCache.set(file, content);
  }
}

const indexRE = /(^|.*\/)index\.(md|js)$/i;
const extRE = /\.(md|js)$/;

function fileToPath(file) {
  if (indexRE.test(file)) {
    return file.replace(indexRE, '/$1');
  }
  return `/${file.replace(extRE, '').replace(/\\/g, '/')}`;
}

function encodePath(userpath) {
  return userpath
    .split('/')
    .map(item => encodeURIComponent(item))
    .join('/');
}

/**
 * Given an input string, convert to kebab-case and append a hash. Avoid str collision
 * @param {string} str input string
 * @returns {string}
 */
function docuHash(str) {
  if (str === '/') {
    return 'index';
  }
  const shortHash = createHash('md5')
    .update(str)
    .digest('hex')
    .substr(0, 3);
  return `${_.kebabCase(str)}-${shortHash}`;
}

/**
 * Generate unique React Component Name. E.g: /foo-bar -> FooBar096
 * @param {string} pagePath
 * @returns {string} unique react component name
 */
function genComponentName(pagePath) {
  if (pagePath === '/') {
    return 'index';
  }
  const pageHash = docuHash(pagePath);
  const pascalCase = _.flow(
    _.camelCase,
    _.upperFirst,
  );
  return pascalCase(pageHash);
}

/**
 * Convert Windows backslash paths to posix style paths. E.g: endi\\lie -> endi/lie
 * @param {string} str windows backslash paths
 * @returns {string} posix-style path
 */
function posixPath(str) {
  const isExtendedLengthPath = /^\\\\\?\\/.test(str);
  const hasNonAscii = /[^\u0000-\u0080]+/.test(str); // eslint-disable-line

  if (isExtendedLengthPath || hasNonAscii) {
    return str;
  }
  return str.replace(/\\/g, '/');
}

const chunkNameCache = new Map();
function genChunkName(modulePath, prefix, preferredName) {
  let chunkName = chunkNameCache.get(modulePath);
<<<<<<< HEAD
  const str = preferredName || modulePath;
  if (!chunkName) {
=======
  if (!chunkName) {
    let str = modulePath;
    if (preferredName) {
      const shortHash = createHash('md5')
        .update(modulePath)
        .digest('hex')
        .substr(0, 3);
      str = `${preferredName}${shortHash}`;
    }
>>>>>>> b4daac96
    const name = str === '/' ? 'index' : docuHash(str);
    chunkName = prefix ? `${prefix}---${name}` : name;
    chunkNameCache.set(modulePath, chunkName);
  }
  return chunkName;
}

function idx(target, keyPaths) {
  return (
    target &&
    (Array.isArray(keyPaths)
      ? keyPaths.reduce((obj, key) => obj && obj[key], target)
      : target[keyPaths])
  );
}

function getSubFolder(file, refDir) {
  const separator = escapeStringRegexp(path.sep);
  const baseDir = escapeStringRegexp(path.basename(refDir));
  const regexSubFolder = new RegExp(
    `${baseDir}${separator}(.*?)${separator}.*`,
  );
  const match = regexSubFolder.exec(file);
  return match && match[1];
}

function parse(fileString) {
  if (!fm.test(fileString)) {
    return {metadata: null, content: fileString};
  }
  const {attributes: metadata, body: content} = fm(fileString);

  return {metadata, content};
}

function normalizeUrl(rawUrls) {
  const urls = rawUrls;
  const resultArray = [];

  // If the first part is a plain protocol, we combine it with the next part.
  if (urls[0].match(/^[^/:]+:\/*$/) && urls.length > 1) {
    const first = urls.shift();
    urls[0] = first + urls[0];
  }

  // There must be two or three slashes in the file protocol, two slashes in anything else.
  if (urls[0].match(/^file:\/\/\//)) {
    urls[0] = urls[0].replace(/^([^/:]+):\/*/, '$1:///');
  } else {
    urls[0] = urls[0].replace(/^([^/:]+):\/*/, '$1://');
  }

  // eslint-disable-next-line
  for (let i = 0; i < urls.length; i++) {
    let component = urls[i];

    if (typeof component !== 'string') {
      throw new TypeError(`Url must be a string. Received ${component}`);
    }

    if (component === '') {
      // eslint-disable-next-line
      continue;
    }

    if (i > 0) {
      // Removing the starting slashes for each component but the first.
      component = component.replace(/^[/]+/, '');
    }
    if (i < urls.length - 1) {
      // Removing the ending slashes for each component but the last.
      component = component.replace(/[/]+$/, '');
    } else {
      // For the last component we will combine multiple slashes to a single one.
      component = component.replace(/[/]+$/, '/');
    }

    resultArray.push(component);
  }

  let str = resultArray.join('/');
  // Each input component is now separated by a single slash except the possible first plain protocol part.

  // remove trailing slash before parameters or hash
  str = str.replace(/\/(\?|&|#[^!])/g, '$1');

  // replace ? in parameters with &
  const parts = str.split('?');
  str = parts.shift() + (parts.length > 0 ? '?' : '') + parts.join('&');

  // dedupe forward slashes
  str = str.replace(/^\/+/, '/');

  return str;
}

module.exports = {
  encodePath,
  docuHash,
  generate,
  fileToPath,
  genComponentName,
  genChunkName,
  getSubFolder,
  idx,
  normalizeUrl,
  parse,
  posixPath,
};<|MERGE_RESOLUTION|>--- conflicted
+++ resolved
@@ -91,10 +91,6 @@
 const chunkNameCache = new Map();
 function genChunkName(modulePath, prefix, preferredName) {
   let chunkName = chunkNameCache.get(modulePath);
-<<<<<<< HEAD
-  const str = preferredName || modulePath;
-  if (!chunkName) {
-=======
   if (!chunkName) {
     let str = modulePath;
     if (preferredName) {
@@ -104,7 +100,6 @@
         .substr(0, 3);
       str = `${preferredName}${shortHash}`;
     }
->>>>>>> b4daac96
     const name = str === '/' ? 'index' : docuHash(str);
     chunkName = prefix ? `${prefix}---${name}` : name;
     chunkNameCache.set(modulePath, chunkName);
