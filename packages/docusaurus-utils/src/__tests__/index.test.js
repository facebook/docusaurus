/**
 * Copyright (c) 2017-present, Facebook, Inc.
 *
 * This source code is licensed under the MIT license found in the
 * LICENSE file in the root directory of this source tree.
 */

import path from 'path';
import {
  fileToPath,
  docuHash,
  genComponentName,
  genChunkName,
  idx,
  getSubFolder,
  normalizeUrl,
  posixPath,
} from '../index';

describe('load utils', () => {
  test('posixPath', () => {
    const asserts = {
      'c:/aaaa\\bbbb': 'c:/aaaa/bbbb',
      'c:\\aaaa\\bbbb\\★': 'c:\\aaaa\\bbbb\\★',
      '\\\\?\\c:\\aaaa\\bbbb': '\\\\?\\c:\\aaaa\\bbbb',
      'c:\\aaaa\\bbbb': 'c:/aaaa/bbbb',
      'foo\\bar': 'foo/bar',
    };
    Object.keys(asserts).forEach(file => {
      expect(posixPath(file)).toBe(asserts[file]);
    });
  });

  test('genComponentName', () => {
    const asserts = {
      '/': 'index',
      '/foo-bar': 'FooBar096',
      '/foo/bar': 'FooBar1Df',
      '/blog/2017/12/14/introducing-docusaurus':
        'Blog20171214IntroducingDocusaurus8D2',
      '/blog/2017/12/14-introducing-docusaurus':
        'Blog20171214IntroducingDocusaurus0Bc',
      '/blog/201712/14-introducing-docusaurus':
        'Blog20171214IntroducingDocusaurusA93',
    };
    Object.keys(asserts).forEach(file => {
      expect(genComponentName(file)).toBe(asserts[file]);
    });
  });

  test('docuHash', () => {
    const asserts = {
      '': '-d41',
      '/': 'index',
      '/foo-bar': 'foo-bar-096',
      '/foo/bar': 'foo-bar-1df',
      '/endi/lie': 'endi-lie-9fa',
      '/endi-lie': 'endi-lie-fd3',
      '/yangshun/tay': 'yangshun-tay-48d',
      '/yangshun-tay': 'yangshun-tay-f3b',
    };
    Object.keys(asserts).forEach(file => {
      expect(docuHash(file)).toBe(asserts[file]);
    });
  });

  test('fileToPath', () => {
    const asserts = {
      'index.md': '/',
      'hello/index.md': '/hello/',
      'foo.md': '/foo',
      'foo/bar.md': '/foo/bar',
      'index.js': '/',
      'hello/index.js': '/hello/',
      'foo.js': '/foo',
      'foo/bar.js': '/foo/bar',
    };
    Object.keys(asserts).forEach(file => {
      expect(fileToPath(file)).toBe(asserts[file]);
    });
  });

  test('genChunkName', () => {
    let asserts = {
      '/docs/adding-blog': 'docs-adding-blog-062',
      '/docs/versioning': 'docs-versioning-8a8',
      '/': 'index',
      '/blog/2018/04/30/How-I-Converted-Profilo-To-Docusaurus':
        'blog-2018-04-30-how-i-converted-profilo-to-docusaurus-4f2',
      '/youtube': 'youtube-429',
      '/users/en/': 'users-en-f7a',
      '/blog': 'blog-c06',
    };
    Object.keys(asserts).forEach(str => {
      expect(genChunkName(str)).toBe(asserts[str]);
    });

    // Don't allow different chunk name for same path.
    expect(genChunkName('path/is/similar', 'oldPrefix')).toEqual(
      genChunkName('path/is/similar', 'newPrefix'),
    );
<<<<<<< HEAD
=======

    // Even with same preferred name, still different chunk name for different path
    asserts = {
      '/blog/1': 'blog-85-f-089',
      '/blog/2': 'blog-353-489',
    };
    Object.keys(asserts).forEach(str => {
      expect(genChunkName(str, undefined, 'blog')).toBe(asserts[str]);
    });
>>>>>>> b4daac96
  });

  test('idx', () => {
    const a = {};
    const b = {hello: 'world'};
    const env = {
      translation: {
        enabled: true,
        enabledLanguages: [
          {
            enabled: true,
            name: 'English',
            tag: 'en',
          },
          {
            enabled: true,
            name: '日本語',
            tag: 'ja',
          },
        ],
      },
      versioning: {
        enabled: false,
        versions: [],
      },
    };
    const test = {arr: [1, 2, 3]};
    const variable = 'enabledLanguages';
    expect(idx(a, [('b', 'c')])).toBeUndefined();
    expect(idx(b, ['hello'])).toEqual('world');
    expect(idx(b, 'hello')).toEqual('world');
    expect(idx(env, 'typo')).toBeUndefined();
    expect(idx(env, 'versioning')).toEqual({
      enabled: false,
      versions: [],
    });
    expect(idx(env, ['translation', 'enabled'])).toEqual(true);
    expect(idx(env, ['translation', variable]).map(lang => lang.tag)).toEqual([
      'en',
      'ja',
    ]);
    expect(idx(test, ['arr', 0])).toEqual(1);
    expect(idx(undefined)).toBeUndefined();
    expect(idx(null)).toBeNull();
  });

  test('getSubFolder', () => {
    const testA = path.join('folder', 'en', 'test.md');
    const testB = path.join('folder', 'ja', 'test.md');
    const testC = path.join('folder', 'ja', 'en', 'test.md');
    const testD = path.join('docs', 'ro', 'test.md');
    const testE = path.join('docs', 'test.md');
    expect(getSubFolder(testA, 'folder')).toBe('en');
    expect(getSubFolder(testB, 'folder')).toBe('ja');
    expect(getSubFolder(testC, 'folder')).toBe('ja');
    expect(getSubFolder(testD, 'docs')).toBe('ro');
    expect(getSubFolder(testE, 'docs')).toBeNull();
  });

  test('normalizeUrl', () => {
    const asserts = [
      {
        input: ['/', '/'],
        output: '/',
      },
      {
        input: ['/', 'docs'],
        output: '/docs',
      },
      {
        input: ['/', 'docs', 'en', 'next', 'blog'],
        output: '/docs/en/next/blog',
      },
      {
        input: ['/test/', '/docs', 'ro', 'doc1'],
        output: '/test/docs/ro/doc1',
      },
      {
        input: ['', '/', 'ko', 'hello'],
        output: '/ko/hello',
      },
      {
        input: ['hello', 'world'],
        output: 'hello/world',
      },
      {
        input: ['http://www.google.com/', 'foo/bar', '?test=123'],
        output: 'http://www.google.com/foo/bar?test=123',
      },
      {
        input: ['http:', 'www.google.com///', 'foo/bar', '?test=123'],
        output: 'http://www.google.com/foo/bar?test=123',
      },
      {
        input: ['http://foobar.com', '', 'test'],
        output: 'http://foobar.com/test',
      },
    ];
    asserts.forEach(testCase => {
      expect(normalizeUrl(testCase.input)).toBe(testCase.output);
    });
  });
});<|MERGE_RESOLUTION|>--- conflicted
+++ resolved
@@ -99,8 +99,6 @@
     expect(genChunkName('path/is/similar', 'oldPrefix')).toEqual(
       genChunkName('path/is/similar', 'newPrefix'),
     );
-<<<<<<< HEAD
-=======
 
     // Even with same preferred name, still different chunk name for different path
     asserts = {
@@ -110,7 +108,6 @@
     Object.keys(asserts).forEach(str => {
       expect(genChunkName(str, undefined, 'blog')).toBe(asserts[str]);
     });
->>>>>>> b4daac96
   });
 
   test('idx', () => {
