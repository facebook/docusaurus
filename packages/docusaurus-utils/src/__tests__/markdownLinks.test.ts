/**
 * Copyright (c) Facebook, Inc. and its affiliates.
 *
 * This source code is licensed under the MIT license found in the
 * LICENSE file in the root directory of this source tree.
 */

import {replaceMarkdownLinks} from '../markdownLinks';

describe('replaceMarkdownLinks', () => {
  it('does basic replace', () => {
    expect(
      replaceMarkdownLinks({
        siteDir: '.',
        filePath: 'docs/intro.md',
        contentPaths: {
          contentPath: 'docs',
          contentPathLocalized: 'i18n/docs-localized',
        },
        sourceToPermalink: {
          '@site/docs/intro.md': '/docs/intro',
          '@site/docs/foo.md': '/doc/foo',
          '@site/docs/bar/baz.md': '/doc/baz',
          '@site/docs/http.foo.md': '/doc/http',
        },
        fileString: `
[foo](./foo.md)
[baz](./bar/baz.md)
[foo](foo.md)
[http](http://github.com/facebook/docusaurus/README.md)
[https](https://github.com/facebook/docusaurus/README.md)
[asset](./foo.js)
[asset as well](@site/docs/_partial.md)
[looks like http...](http.foo.md)
[nonexistent](hmmm.md)
`,
      }),
    ).toMatchSnapshot();
  });

  it('replaces two links on the same line', () => {
    // cSpell:ignore Goooooooooo
    // This is a very arcane bug: if we continue matching using the previous
    // matching index (as is the behavior of RegExp#exec), it will go right over
    // the next Markdown link and fail to match the "Go" link. This only happens
    // when: (1) the replaced link is much shorter than the Markdown path, (2)
    // the next link is very close to the current one (e.g. here if it's not
    // "Go" but "Goooooooooo", or if every link has the /docs/ prefix, the bug
    // will not trigger because it won't overshoot)
    expect(
      replaceMarkdownLinks({
        siteDir: '.',
        filePath: 'docs/intro.md',
        contentPaths: {
          contentPath: 'docs',
          contentPathLocalized: 'i18n/docs-localized',
        },
        sourceToPermalink: {
          '@site/docs/intro.md': '/',
          '@site/docs/programming-languages/typescript/typescript.md':
            '/programming-languages/typescript/',
          '@site/docs/programming-languages/go/go.md':
            '/programming-languages/go/',
        },
        fileString: `[TypeScript](programming-languages/typescript/typescript.md) and [Go](programming-languages/go/go.md)`,
      }),
    ).toMatchSnapshot();
  });

  it('replaces reference style Markdown links', () => {
    expect(
      replaceMarkdownLinks({
        siteDir: '.',
        filePath: 'docs/intro/intro.md',
        contentPaths: {
          contentPath: 'docs',
          contentPathLocalized: 'i18n/docs-localized',
        },

        sourceToPermalink: {
          '@site/docs/intro/intro.md': '/docs/intro',
          '@site/docs/api/classes/divine_uri.URI.md': '/docs/api/classes/uri',
        },

        fileString: `
The following operations are defined for [URI]s:

* [info]: Returns metadata about the resource,
* [list]: Returns metadata about the resource's children (like getting the content of a local directory).

[URI]:    ../api/classes/divine_uri.URI.md
[info]:   ../api/classes/divine_uri.URI.md#info
[list]:   ../api/classes/divine_uri.URI.md#list
      `,
      }),
    ).toMatchSnapshot();
  });

  it('resolves absolute and relative links differently', () => {
    expect(
      replaceMarkdownLinks({
        siteDir: '.',
        filePath: 'docs/intro/intro.md',
        contentPaths: {
          contentPath: 'docs',
          contentPathLocalized: 'i18n/docs-localized',
        },

        sourceToPermalink: {
          '@site/docs/intro/intro.md': '/docs/intro',
          '@site/docs/intro/another.md': '/docs/another',
          '@site/docs/api/classes/divine_uri.URI.md': '/docs/api/classes/uri',
        },

        fileString: `
[Relative link](./another.md)
[Relative link 2](../api/classes/divine_uri.URI.md)
[Relative link that should be absolute](./api/classes/divine_uri.URI.md)
[Absolute link](/api/classes/divine_uri.URI.md)
[Absolute link from site dir](/docs/api/classes/divine_uri.URI.md)
[Absolute link that should be relative](/another.md)
[Relative link that acts as absolute](api/classes/divine_uri.URI.md)
[Relative link that acts as relative](another.md)
`,
      }),
    ).toMatchSnapshot();
  });

  // TODO bad
  it('ignores links in HTML comments', () => {
    expect(
      replaceMarkdownLinks({
        siteDir: '.',
        filePath: 'docs/intro.md',
        contentPaths: {
          contentPath: 'docs',
          contentPathLocalized: 'i18n/docs-localized',
        },
        sourceToPermalink: {
          '@site/docs/intro.md': '/docs/intro',
        },
        fileString: `
<!-- [foo](./foo.md) -->
<!--
[foo](./foo.md)
-->
`,
      }),
    ).toMatchSnapshot();
  });

  it('ignores links in fenced blocks', () => {
    expect(
      replaceMarkdownLinks({
        siteDir: '.',
        filePath: 'docs/intro.md',
        contentPaths: {
          contentPath: 'docs',
          contentPathLocalized: 'i18n/docs-localized',
        },
        sourceToPermalink: {
          '@site/docs/intro.md': '/docs/intro',
        },
        fileString: `
\`\`\`
[foo](foo.md)
\`\`\`

\`\`\`\`js
[foo](foo.md)
\`\`\`
[foo](foo.md)
\`\`\`
[foo](foo.md)
\`\`\`\`

\`\`\`\`js
[foo](foo.md)
\`\`\`
[foo](foo.md)
\`\`\`\`

~~~js
[foo](foo.md)
~~~

~~~js
[foo](foo.md)
\`\`\`
[foo](foo.md)
\`\`\`
[foo](foo.md)
~~~
`,
      }),
    ).toMatchSnapshot();
  });

  // FIXME
  it('ignores links in inline code', () => {
    expect(
      replaceMarkdownLinks({
        siteDir: '.',
        filePath: 'docs/intro.md',
        contentPaths: {
          contentPath: 'docs',
          contentPathLocalized: 'i18n/docs-localized',
        },
        sourceToPermalink: {
          '@site/docs/intro.md': '/docs/intro',
        },
        fileString: `
\`[foo](foo.md)\`
`,
      }),
    ).toMatchSnapshot();
  });

  it('replaces links with same title as URL', () => {
    expect(
      replaceMarkdownLinks({
        siteDir: '.',
        filePath: 'docs/intro.md',
        contentPaths: {
          contentPath: 'docs',
          contentPathLocalized: 'i18n/docs-localized',
        },
        sourceToPermalink: {
          '@site/docs/intro.md': '/docs/intro',
          '@site/docs/foo.md': '/docs/foo',
        },
        fileString: `
[foo.md](foo.md)
[./foo.md](./foo.md)
[foo.md](./foo.md)
[./foo.md](foo.md)
`,
      }),
    ).toMatchSnapshot();
  });

  it('replaces multiple links on same line', () => {
    expect(
      replaceMarkdownLinks({
        siteDir: '.',
        filePath: 'docs/intro.md',
        contentPaths: {
          contentPath: 'docs',
          contentPathLocalized: 'i18n/docs-localized',
        },
        sourceToPermalink: {
          '@site/docs/intro.md': '/docs/intro',
          '@site/docs/a.md': '/docs/a',
          '@site/docs/b.md': '/docs/b',
          '@site/docs/c.md': '/docs/c',
        },
        fileString: `
[a](a.md), [a](a.md), [b](b.md), [c](c.md)
`,
      }),
    ).toMatchSnapshot();
  });
<<<<<<< HEAD
=======

  it('replaces Markdown links with spaces', () => {
    expect(
      replaceMarkdownLinks({
        siteDir: '.',
        filePath: 'docs/intro.md',
        contentPaths: {
          contentPath: 'docs',
          contentPathLocalized: 'i18n/docs-localized',
        },
        sourceToPermalink: {
          '@site/docs/doc a.md': '/docs/doc%20a',
          '@site/docs/my docs/doc b.md': '/docs/my%20docs/doc%20b',
        },
        fileString: `
[doc a](./doc%20a.md)
[doc a](<./doc a.md>)
[doc b](./my%20docs/doc%20b.md)
[doc b](<./my docs/doc b.md>)
[doc]: <./my docs/doc b.md>
`,
      }),
    ).toMatchSnapshot();
  });

  it('does not replace non-Markdown links', () => {
    const input = `
[asset](./file.md_asset/1.png)
[URL](<https://example.com/file_(1).md>)
[not a link]((foo)
[not a link](foo bar)
[not a link]: foo bar
[not a link]: (foo
[not a link]: bar)
`;
    expect(
      replaceMarkdownLinks({
        siteDir: '.',
        filePath: 'docs/file.md',
        contentPaths: {
          contentPath: 'docs',
          contentPathLocalized: 'i18n/docs-localized',
        },
        sourceToPermalink: {
          '@site/docs/file.md': '/docs/file',
        },
        fileString: input,
      }),
    ).toEqual({
      newContent: input,
      brokenMarkdownLinks: [],
    });
  });

  it('handles stray spaces', () => {
    expect(
      replaceMarkdownLinks({
        siteDir: '.',
        filePath: 'docs/file.md',
        contentPaths: {
          contentPath: 'docs',
          contentPathLocalized: 'i18n/docs-localized',
        },
        sourceToPermalink: {
          '@site/docs/file.md': '/docs/file',
        },
        fileString: `
[URL]( ./file.md )
[ref]:  ./file.md
`,
      }),
    ).toMatchSnapshot();
  });

  it('handles link titles', () => {
    expect(
      replaceMarkdownLinks({
        siteDir: '.',
        filePath: 'docs/file.md',
        contentPaths: {
          contentPath: 'docs',
          contentPathLocalized: 'i18n/docs-localized',
        },
        sourceToPermalink: {
          '@site/docs/file.md': '/docs/file',
        },
        fileString: `
[URL](./file.md "title")
[URL](./file.md 'title')
[URL](./file.md (title))
`,
      }),
    ).toMatchSnapshot();
  });

  it('preserves query/hash', () => {
    expect(
      replaceMarkdownLinks({
        siteDir: '.',
        filePath: 'docs/file.md',
        contentPaths: {
          contentPath: 'docs',
          contentPathLocalized: 'i18n/docs-localized',
        },
        sourceToPermalink: {
          '@site/docs/file.md': '/docs/file',
        },
        fileString: `
[URL](./file.md?foo=bar#baz)
[URL](./file.md#a)
[URL](./file.md?c)
`,
      }),
    ).toMatchSnapshot();
  });
>>>>>>> 9af32ae0
});<|MERGE_RESOLUTION|>--- conflicted
+++ resolved
@@ -260,8 +260,6 @@
       }),
     ).toMatchSnapshot();
   });
-<<<<<<< HEAD
-=======
 
   it('replaces Markdown links with spaces', () => {
     expect(
@@ -377,5 +375,4 @@
       }),
     ).toMatchSnapshot();
   });
->>>>>>> 9af32ae0
 });