/**
 * Copyright (c) Facebook, Inc. and its affiliates.
 *
 * This source code is licensed under the MIT license found in the
 * LICENSE file in the root directory of this source tree.
 */

import chalk from 'chalk';
import path from 'path';
import matter from 'gray-matter';
import {createHash} from 'crypto';
import camelCase from 'lodash.camelcase';
import kebabCase from 'lodash.kebabcase';
import escapeStringRegexp from 'escape-string-regexp';
import fs from 'fs-extra';
import {URL} from 'url';
import {ReportingSeverity} from '@docusaurus/types';

// @ts-expect-error: no typedefs :s
import resolvePathnameUnsafe from 'resolve-pathname';

const fileHash = new Map();
export async function generate(
  generatedFilesDir: string,
  file: string,
  content: any,
  skipCache: boolean = process.env.NODE_ENV === 'production',
): Promise<void> {
  const filepath = path.join(generatedFilesDir, file);

  if (skipCache) {
    await fs.ensureDir(path.dirname(filepath));
    await fs.writeFile(filepath, content);
    return;
  }

  let lastHash = fileHash.get(filepath);

  // If file already exists but its not in runtime cache yet,
  // we try to calculate the content hash and then compare
  // This is to avoid unnecessary overwriting and we can reuse old file.
  if (!lastHash && fs.existsSync(filepath)) {
    const lastContent = await fs.readFile(filepath, 'utf8');
    lastHash = createHash('md5').update(lastContent).digest('hex');
    fileHash.set(filepath, lastHash);
  }

  const currentHash = createHash('md5').update(content).digest('hex');

  if (lastHash !== currentHash) {
    await fs.ensureDir(path.dirname(filepath));
    await fs.writeFile(filepath, content);
    fileHash.set(filepath, currentHash);
  }
}

export function objectWithKeySorted(obj: {[index: string]: any}) {
  // https://github.com/lodash/lodash/issues/1459#issuecomment-460941233
  return Object.keys(obj)
    .sort()
    .reduce((acc: any, key: string) => {
      acc[key] = obj[key];
      return acc;
    }, {});
}

const indexRE = /(^|.*\/)index\.(md|mdx|js|jsx|ts|tsx)$/i;
const extRE = /\.(md|mdx|js|jsx|ts|tsx)$/;

/**
 * Convert filepath to url path.
 * Example: 'index.md' -> '/', 'foo/bar.js' -> '/foo/bar',
 */
export function fileToPath(file: string): string {
  if (indexRE.test(file)) {
    return file.replace(indexRE, '/$1');
  }
  return `/${file.replace(extRE, '').replace(/\\/g, '/')}`;
}

export function encodePath(userpath: string): string {
  return userpath
    .split('/')
    .map((item) => encodeURIComponent(item))
    .join('/');
}

export function simpleHash(str: string, length: number): string {
  return createHash('md5').update(str).digest('hex').substr(0, length);
}

/**
 * Given an input string, convert to kebab-case and append a hash.
 * Avoid str collision.
 */
export function docuHash(str: string): string {
  if (str === '/') {
    return 'index';
  }
  const shortHash = simpleHash(str, 3);
  return `${kebabCase(str)}-${shortHash}`;
}

/**
 * Convert first string character to the upper case.
 * E.g: docusaurus -> Docusaurus
 */
export function upperFirst(str: string): string {
  return str ? str.charAt(0).toUpperCase() + str.slice(1) : '';
}

/**
 * Generate unique React Component Name.
 * E.g: /foo-bar -> FooBar096
 */
export function genComponentName(pagePath: string): string {
  if (pagePath === '/') {
    return 'index';
  }
  const pageHash = docuHash(pagePath);
  return upperFirst(camelCase(pageHash));
}

/**
 * Convert Windows backslash paths to posix style paths.
 * E.g: endi\\lie -> endi/lie
 */
export function posixPath(str: string): string {
  const isExtendedLengthPath = /^\\\\\?\\/.test(str);
  const hasNonAscii = /[^\u0000-\u0080]+/.test(str); // eslint-disable-line

  if (isExtendedLengthPath || hasNonAscii) {
    return str;
  }
  return str.replace(/\\/g, '/');
}

const chunkNameCache = new Map();
/**
 * Generate unique chunk name given a module path.
 */
export function genChunkName(
  modulePath: string,
  prefix?: string,
  preferredName?: string,
  shortId: boolean = process.env.NODE_ENV === 'production',
): string {
  let chunkName: string | undefined = chunkNameCache.get(modulePath);
  if (!chunkName) {
    if (shortId) {
      chunkName = simpleHash(modulePath, 8);
    } else {
      let str = modulePath;
      if (preferredName) {
        const shortHash = simpleHash(modulePath, 3);
        str = `${preferredName}${shortHash}`;
      }
      const name = str === '/' ? 'index' : docuHash(str);
      chunkName = prefix ? `${prefix}---${name}` : name;
    }
    chunkNameCache.set(modulePath, chunkName);
  }
  return chunkName;
}

// Too dynamic
// eslint-disable-next-line @typescript-eslint/explicit-module-boundary-types, @typescript-eslint/no-explicit-any
export function idx(target: any, keyPaths?: string | (string | number)[]): any {
  return (
    target &&
    keyPaths &&
    (Array.isArray(keyPaths)
      ? keyPaths.reduce((obj, key) => obj && obj[key], target)
      : target[keyPaths])
  );
}

/**
 * Given a filepath and dirpath, get the first directory.
 */
export function getSubFolder(file: string, refDir: string): string | null {
  const separator = escapeStringRegexp(path.sep);
  const baseDir = escapeStringRegexp(path.basename(refDir));
  const regexSubFolder = new RegExp(
    `${baseDir}${separator}(.*?)${separator}.*`,
  );
  const match = regexSubFolder.exec(file);
  return match && match[1];
}

// Regex for an import statement.
const importRegexString = '^(.*import){1}(.+){0,1}\\s[\'"](.+)[\'"];?';

export function createExcerpt(fileString: string): string | undefined {
  let fileContent = fileString.trimLeft();

  if (RegExp(importRegexString).test(fileContent)) {
    fileContent = fileContent
      .replace(RegExp(importRegexString, 'gm'), '')
      .trimLeft();
  }

  const fileLines = fileContent.split('\n');

  for (const fileLine of fileLines) {
    const cleanedLine = fileLine
      // Remove HTML tags.
      .replace(/<[^>]*>/g, '')
      // Remove ATX-style headers.
      .replace(/^\#{1,6}\s*([^#]*)\s*(\#{1,6})?/gm, '$1')
      // Remove emphasis and strikethroughs.
      .replace(/([\*_~]{1,3})(\S.*?\S{0,1})\1/g, '$2')
      // Remove images.
      .replace(/\!\[(.*?)\][\[\(].*?[\]\)]/g, '$1')
      // Remove footnotes.
      .replace(/\[\^.+?\](\: .*?$)?/g, '')
      // Remove inline links.
      .replace(/\[(.*?)\][\[\(].*?[\]\)]/g, '$1')
      // Remove inline code.
      .replace(/`(.+?)`/g, '$1')
      // Remove blockquotes.
      .replace(/^\s{0,3}>\s?/g, '')
      // Remove admonition definition.
      .replace(/(:{3}.*)/, '')
      // Remove Emoji names within colons include preceding whitespace.
      .replace(/\s?(:(::|[^:\n])+:)/g, '')
      .trim();

    if (cleanedLine) {
      return cleanedLine;
    }
  }

  return undefined;
}

type ParsedMarkdown = {
  frontMatter: {
    // Returned by gray-matter
    // eslint-disable-next-line @typescript-eslint/no-explicit-any
    [key: string]: any;
  };
  content: string;
  excerpt: string | undefined;
};
export function parseMarkdownString(markdownString: string): ParsedMarkdown {
  const options: Record<string, unknown> = {
    excerpt: (file: matter.GrayMatterFile<string>): void => {
      // Hacky way of stripping out import statements from the excerpt
      // TODO: Find a better way to do so, possibly by compiling the Markdown content,
      // stripping out HTML tags and obtaining the first line.
      file.excerpt = createExcerpt(file.content);
    },
  };

  try {
    const {data: frontMatter, content, excerpt} = matter(
      markdownString,
      options,
    );
    return {frontMatter, content, excerpt};
  } catch (e) {
    throw new Error(`Error while parsing markdown front matter.
This can happen if you use special characteres like : in frontmatter values (try using "" around that value)
${e.message}`);
  }
}

export async function parseMarkdownFile(
  source: string,
): Promise<ParsedMarkdown> {
  const markdownString = await fs.readFile(source, 'utf-8');
  try {
    return parseMarkdownString(markdownString);
  } catch (e) {
    throw new Error(
      `Error while parsing markdown file ${source}
${e.message}`,
    );
  }
}

export function normalizeUrl(rawUrls: string[]): string {
  const urls = rawUrls;
  const resultArray = [];

  let hasStartingSlash = false;
  let hasEndingSlash = false;

  // If the first part is a plain protocol, we combine it with the next part.
  if (urls[0].match(/^[^/:]+:\/*$/) && urls.length > 1) {
    const first = urls.shift();
    urls[0] = first + urls[0];
  }

  // There must be two or three slashes in the file protocol,
  // two slashes in anything else.
  const replacement = urls[0].match(/^file:\/\/\//) ? '$1:///' : '$1://';
  urls[0] = urls[0].replace(/^([^/:]+):\/*/, replacement);

  // eslint-disable-next-line
  for (let i = 0; i < urls.length; i++) {
    let component = urls[i];

    if (typeof component !== 'string') {
      throw new TypeError(`Url must be a string. Received ${typeof component}`);
    }

    if (component === '') {
      if (i === urls.length - 1 && hasEndingSlash) {
        resultArray.push('/');
      }
      // eslint-disable-next-line
      continue;
    }

    if (component !== '/') {
      if (i > 0) {
        // Removing the starting slashes for each component but the first.
        component = component.replace(
          /^[/]+/,
          // Special case where the first element of rawUrls is empty ["", "/hello"] => /hello
          component[0] === '/' && !hasStartingSlash ? '/' : '',
        );
      }

      hasEndingSlash = component[component.length - 1] === '/';
      // Removing the ending slashes for each component but the last.
      // For the last component we will combine multiple slashes to a single one.
      component = component.replace(/[/]+$/, i < urls.length - 1 ? '' : '/');
    }

    hasStartingSlash = true;
    resultArray.push(component);
  }

  let str = resultArray.join('/');
  // Each input component is now separated by a single slash
  // except the possible first plain protocol part.

  // Remove trailing slash before parameters or hash.
  str = str.replace(/\/(\?|&|#[^!])/g, '$1');

  // Replace ? in parameters with &.
  const parts = str.split('?');
  str = parts.shift() + (parts.length > 0 ? '?' : '') + parts.join('&');

  // Dedupe forward slashes in the entire path, avoiding protocol slashes.
  str = str.replace(/([^:]\/)\/+/g, '$1');

  // Dedupe forward slashes at the beginning of the path.
  str = str.replace(/^\/+/g, '/');

  return str;
}

/**
 * Alias filepath relative to site directory, very useful so that we
 * don't expose user's site structure.
 * Example: some/path/to/website/docs/foo.md -> @site/docs/foo.md
 */
export function aliasedSitePath(filePath: string, siteDir: string): string {
  const relativePath = path.relative(siteDir, filePath);
  // Cannot use path.join() as it resolves '../' and removes
  // the '@site'. Let webpack loader resolve it.
  return `@site/${relativePath}`;
}

export function getEditUrl(
  fileRelativePath: string,
  editUrl?: string,
): string | undefined {
  return editUrl
    ? normalizeUrl([editUrl, posixPath(fileRelativePath)])
    : undefined;
}

export function isValidPathname(str: string): boolean {
  if (!str.startsWith('/')) {
    return false;
  }
  try {
    // weird, but is there a better way?
    const parsedPathname = new URL(str, 'https://domain.com').pathname;
    return parsedPathname === str || parsedPathname === encodeURI(str);
  } catch (e) {
    return false;
  }
}

// resolve pathname and fail fast if resolution fails
export function resolvePathname(to: string, from?: string) {
  return resolvePathnameUnsafe(to, from);
}
export function addLeadingSlash(str: string): string {
  return str.startsWith('/') ? str : `/${str}`;
}
export function addTrailingSlash(str: string): string {
  return str.endsWith('/') ? str : `${str}/`;
}

export function removeTrailingSlash(str: string): string {
  return removeSuffix(str, '/');
}

export function removeSuffix(str: string, suffix: string): string {
  if (suffix === '') {
    return str; // always returns "" otherwise!
  }
  return str.endsWith(suffix) ? str.slice(0, -suffix.length) : str;
}

export function removePrefix(str: string, prefix: string): string {
  return str.startsWith(prefix) ? str.slice(prefix.length) : str;
}

export function getFilePathForRoutePath(routePath: string): string {
  const fileName = path.basename(routePath);
  const filePath = path.dirname(routePath);
  return path.join(filePath, `${fileName}/index.html`);
}

export function getElementsAround<T extends unknown>(
  array: T[],
  aroundIndex: number,
): {
  next: T | undefined;
  previous: T | undefined;
} {
  const min = 0;
  const max = array.length - 1;
  if (aroundIndex < min || aroundIndex > max) {
    throw new Error(
      `Valid aroundIndex for array (of size ${array.length}) are between ${min} and ${max}, but you provided aroundIndex=${aroundIndex}`,
    );
  }
  const previous = aroundIndex === min ? undefined : array[aroundIndex - 1];
  const next = aroundIndex === max ? undefined : array[aroundIndex + 1];
  return {previous, next};
}

<<<<<<< HEAD
export function getPluginI18nPath({
  siteDir,
  currentLocale,
  pluginFolderName,
  pluginId,
  subPaths = [],
}: {
  siteDir: string;
  currentLocale: string;
  pluginFolderName: string;
  pluginId: string;
  subPaths?: string[];
}) {
  return path.join(
    siteDir,
    'i18n',
    // namespace first by locale: convenient to work in a single folder for a translator
    currentLocale,
    // Make it convenient to use for single-instance
    // ie: return "docs", no "docs-default" nor "docs/default"
    `${pluginFolderName}${
      // TODO duplicate constant :(
      pluginId === 'default' ? '' : `-${pluginId}`
    }`,
    ...subPaths,
  );
}

export async function mapAsyncSequencial<T extends unknown, R extends unknown>(
  array: T[],
  action: (t: T) => Promise<R>,
): Promise<R[]> {
  const results: R[] = [];
  for (const t of array) {
    // eslint-disable-next-line no-await-in-loop
    const result = await action(t);
    results.push(result);
  }
  return results;
}

export async function findAsyncSequential<T>(
  array: T[],
  predicate: (t: T) => Promise<boolean>,
): Promise<T | undefined> {
  for (const t of array) {
    // eslint-disable-next-line no-await-in-loop
    if (await predicate(t)) {
      return t;
    }
  }
  return undefined;
}

export async function getFolderContainingFile(
  folderPaths: string[],
  relativeFilePath: string,
): Promise<string> {
  const maybeFolderPath = await findAsyncSequential(folderPaths, (folderPath) =>
    fs.pathExists(path.join(folderPath, relativeFilePath)),
  );
  // should never happen, as the source was read from the FS anyway...
  if (!maybeFolderPath) {
    throw new Error(
      `relativeFilePath=[${relativeFilePath}] does not exist in any of these folders: \n- ${folderPaths.join(
        '\n- ',
      )}]`,
    );
  }
  return maybeFolderPath;
=======
export function reportMessage(
  message: string,
  reportingSeverity: ReportingSeverity,
): void {
  switch (reportingSeverity) {
    case 'ignore':
      break;
    case 'log':
      console.log(chalk.bold.blue('info ') + chalk.blue(message));
      break;
    case 'warn':
      console.warn(chalk.bold.yellow('warn ') + chalk.yellow(message));
      break;
    case 'error':
      console.error(chalk.bold.red('error ') + chalk.red(message));
      break;
    case 'throw':
      throw new Error(message);
    default:
      throw new Error(
        `unexpected reportingSeverity value: ${reportingSeverity}`,
      );
  }
>>>>>>> 5aca1d73
}<|MERGE_RESOLUTION|>--- conflicted
+++ resolved
@@ -439,7 +439,6 @@
   return {previous, next};
 }
 
-<<<<<<< HEAD
 export function getPluginI18nPath({
   siteDir,
   currentLocale,
@@ -510,7 +509,8 @@
     );
   }
   return maybeFolderPath;
-=======
+}
+
 export function reportMessage(
   message: string,
   reportingSeverity: ReportingSeverity,
@@ -534,5 +534,4 @@
         `unexpected reportingSeverity value: ${reportingSeverity}`,
       );
   }
->>>>>>> 5aca1d73
 }