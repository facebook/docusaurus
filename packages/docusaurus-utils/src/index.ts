/**
 * Copyright (c) Facebook, Inc. and its affiliates.
 *
 * This source code is licensed under the MIT license found in the
 * LICENSE file in the root directory of this source tree.
 */

import path from 'path';
import matter from 'gray-matter';
import {createHash} from 'crypto';
import camelCase from 'lodash.camelcase';
import kebabCase from 'lodash.kebabcase';
import escapeStringRegexp from 'escape-string-regexp';
import fs from 'fs-extra';
import {URL} from 'url';

// @ts-expect-error: no typedefs :s
import resolvePathnameUnsafe from 'resolve-pathname';

const fileHash = new Map();
export async function generate(
  generatedFilesDir: string,
  file: string,
  content: any,
  skipCache: boolean = process.env.NODE_ENV === 'production',
): Promise<void> {
  const filepath = path.join(generatedFilesDir, file);

  if (skipCache) {
    await fs.ensureDir(path.dirname(filepath));
    await fs.writeFile(filepath, content);
    return;
  }

  let lastHash = fileHash.get(filepath);

  // If file already exists but its not in runtime cache yet,
  // we try to calculate the content hash and then compare
  // This is to avoid unnecessary overwriting and we can reuse old file.
  if (!lastHash && fs.existsSync(filepath)) {
    const lastContent = await fs.readFile(filepath, 'utf8');
    lastHash = createHash('md5').update(lastContent).digest('hex');
    fileHash.set(filepath, lastHash);
  }

  const currentHash = createHash('md5').update(content).digest('hex');

  if (lastHash !== currentHash) {
    await fs.ensureDir(path.dirname(filepath));
    await fs.writeFile(filepath, content);
    fileHash.set(filepath, currentHash);
  }
}

export function objectWithKeySorted(obj: {[index: string]: any}) {
  // https://github.com/lodash/lodash/issues/1459#issuecomment-460941233
  return Object.keys(obj)
    .sort()
    .reduce((acc: any, key: string) => {
      acc[key] = obj[key];
      return acc;
    }, {});
}

<<<<<<< HEAD
const indexRE = /(^|.*\/)index\.(md|mdx|js|jsx|ts|tsx)$/i;
const extRE = /\.(md|mdx|js|tsx)$/;
=======
const indexRE = /(^|.*\/)index\.(md|js|jsx|ts|tsx)$/i;
const extRE = /\.(md|js|ts|tsx)$/;
>>>>>>> fc5322d9

/**
 * Convert filepath to url path.
 * Example: 'index.md' -> '/', 'foo/bar.js' -> '/foo/bar',
 */
export function fileToPath(file: string): string {
  if (indexRE.test(file)) {
    return file.replace(indexRE, '/$1');
  }
  return `/${file.replace(extRE, '').replace(/\\/g, '/')}`;
}

export function encodePath(userpath: string): string {
  return userpath
    .split('/')
    .map((item) => encodeURIComponent(item))
    .join('/');
}

export function simpleHash(str: string, length: number): string {
  return createHash('md5').update(str).digest('hex').substr(0, length);
}

/**
 * Given an input string, convert to kebab-case and append a hash.
 * Avoid str collision.
 */
export function docuHash(str: string): string {
  if (str === '/') {
    return 'index';
  }
  const shortHash = simpleHash(str, 3);
  return `${kebabCase(str)}-${shortHash}`;
}

/**
 * Convert first string character to the upper case.
 * E.g: docusaurus -> Docusaurus
 */
export function upperFirst(str: string): string {
  return str ? str.charAt(0).toUpperCase() + str.slice(1) : '';
}

/**
 * Generate unique React Component Name.
 * E.g: /foo-bar -> FooBar096
 */
export function genComponentName(pagePath: string): string {
  if (pagePath === '/') {
    return 'index';
  }
  const pageHash = docuHash(pagePath);
  return upperFirst(camelCase(pageHash));
}

/**
 * Convert Windows backslash paths to posix style paths.
 * E.g: endi\\lie -> endi/lie
 */
export function posixPath(str: string): string {
  const isExtendedLengthPath = /^\\\\\?\\/.test(str);
  const hasNonAscii = /[^\u0000-\u0080]+/.test(str); // eslint-disable-line

  if (isExtendedLengthPath || hasNonAscii) {
    return str;
  }
  return str.replace(/\\/g, '/');
}

const chunkNameCache = new Map();
/**
 * Generate unique chunk name given a module path.
 */
export function genChunkName(
  modulePath: string,
  prefix?: string,
  preferredName?: string,
  shortId: boolean = process.env.NODE_ENV === 'production',
): string {
  let chunkName: string | undefined = chunkNameCache.get(modulePath);
  if (!chunkName) {
    if (shortId) {
      chunkName = simpleHash(modulePath, 8);
    } else {
      let str = modulePath;
      if (preferredName) {
        const shortHash = simpleHash(modulePath, 3);
        str = `${preferredName}${shortHash}`;
      }
      const name = str === '/' ? 'index' : docuHash(str);
      chunkName = prefix ? `${prefix}---${name}` : name;
    }
    chunkNameCache.set(modulePath, chunkName);
  }
  return chunkName;
}

// Too dynamic
// eslint-disable-next-line @typescript-eslint/explicit-module-boundary-types, @typescript-eslint/no-explicit-any
export function idx(target: any, keyPaths?: string | (string | number)[]): any {
  return (
    target &&
    keyPaths &&
    (Array.isArray(keyPaths)
      ? keyPaths.reduce((obj, key) => obj && obj[key], target)
      : target[keyPaths])
  );
}

/**
 * Given a filepath and dirpath, get the first directory.
 */
export function getSubFolder(file: string, refDir: string): string | null {
  const separator = escapeStringRegexp(path.sep);
  const baseDir = escapeStringRegexp(path.basename(refDir));
  const regexSubFolder = new RegExp(
    `${baseDir}${separator}(.*?)${separator}.*`,
  );
  const match = regexSubFolder.exec(file);
  return match && match[1];
}

// Regex for an import statement.
const importRegexString = '^(.*import){1}(.+){0,1}\\s[\'"](.+)[\'"];?';

export function createExcerpt(fileString: string): string | undefined {
  let fileContent = fileString.trimLeft();

  if (RegExp(importRegexString).test(fileContent)) {
    fileContent = fileContent
      .replace(RegExp(importRegexString, 'gm'), '')
      .trimLeft();
  }

  const fileLines = fileContent.split('\n');

  for (const fileLine of fileLines) {
    const cleanedLine = fileLine
      // Remove HTML tags.
      .replace(/<[^>]*>/g, '')
      // Remove ATX-style headers.
      .replace(/^\#{1,6}\s*([^#]*)\s*(\#{1,6})?/gm, '$1')
      // Remove emphasis and strikethroughs.
      .replace(/([\*_~]{1,3})(\S.*?\S{0,1})\1/g, '$2')
      // Remove images.
      .replace(/\!\[(.*?)\][\[\(].*?[\]\)]/g, '$1')
      // Remove footnotes.
      .replace(/\[\^.+?\](\: .*?$)?/g, '')
      // Remove inline links.
      .replace(/\[(.*?)\][\[\(].*?[\]\)]/g, '$1')
      // Remove inline code.
      .replace(/`(.+?)`/g, '$1')
      // Remove blockquotes.
      .replace(/^\s{0,3}>\s?/g, '')
      // Remove admonition definition.
      .replace(/(:{3}.*)/, '')
      // Remove Emoji names within colons include preceding whitespace.
      .replace(/\s?(:(::|[^:\n])+:)/g, '')
      .trim();

    if (cleanedLine) {
      return cleanedLine;
    }
  }

  return undefined;
}

type ParsedMarkdown = {
  frontMatter: {
    // Returned by gray-matter
    // eslint-disable-next-line @typescript-eslint/no-explicit-any
    [key: string]: any;
  };
  content: string;
  excerpt: string | undefined;
};
export function parseMarkdownString(markdownString: string): ParsedMarkdown {
  const options: Record<string, unknown> = {
    excerpt: (file: matter.GrayMatterFile<string>): void => {
      // Hacky way of stripping out import statements from the excerpt
      // TODO: Find a better way to do so, possibly by compiling the Markdown content,
      // stripping out HTML tags and obtaining the first line.
      file.excerpt = createExcerpt(file.content);
    },
  };

  try {
    const {data: frontMatter, content, excerpt} = matter(
      markdownString,
      options,
    );
    return {frontMatter, content, excerpt};
  } catch (e) {
    throw new Error(`Error while parsing markdown front matter.
This can happen if you use special characteres like : in frontmatter values (try using "" around that value)
${e.message}`);
  }
}

export async function parseMarkdownFile(
  source: string,
): Promise<ParsedMarkdown> {
  const markdownString = await fs.readFile(source, 'utf-8');
  try {
    return parseMarkdownString(markdownString);
  } catch (e) {
    throw new Error(
      `Error while parsing markdown file ${source}
${e.message}`,
    );
  }
}

export function normalizeUrl(rawUrls: string[]): string {
  const urls = rawUrls;
  const resultArray = [];

  // If the first part is a plain protocol, we combine it with the next part.
  if (urls[0].match(/^[^/:]+:\/*$/) && urls.length > 1) {
    const first = urls.shift();
    urls[0] = first + urls[0];
  }

  // There must be two or three slashes in the file protocol,
  // two slashes in anything else.
  const replacement = urls[0].match(/^file:\/\/\//) ? '$1:///' : '$1://';
  urls[0] = urls[0].replace(/^([^/:]+):\/*/, replacement);

  // eslint-disable-next-line
  for (let i = 0; i < urls.length; i++) {
    let component = urls[i];

    if (typeof component !== 'string') {
      throw new TypeError(`Url must be a string. Received ${typeof component}`);
    }

    if (component === '') {
      // eslint-disable-next-line
      continue;
    }

    if (i > 0) {
      // Removing the starting slashes for each component but the first.
      component = component.replace(/^[/]+/, '');
    }

    // Removing the ending slashes for each component but the last.
    // For the last component we will combine multiple slashes to a single one.
    component = component.replace(/[/]+$/, i < urls.length - 1 ? '' : '/');

    resultArray.push(component);
  }

  let str = resultArray.join('/');
  // Each input component is now separated by a single slash
  // except the possible first plain protocol part.

  // Remove trailing slash before parameters or hash.
  str = str.replace(/\/(\?|&|#[^!])/g, '$1');

  // Replace ? in parameters with &.
  const parts = str.split('?');
  str = parts.shift() + (parts.length > 0 ? '?' : '') + parts.join('&');

  // Dedupe forward slashes in the entire path, avoiding protocol slashes.
  str = str.replace(/([^:]\/)\/+/g, '$1');

  // Dedupe forward slashes at the beginning of the path.
  str = str.replace(/^\/+/g, '/');

  return str;
}

/**
 * Alias filepath relative to site directory, very useful so that we
 * don't expose user's site structure.
 * Example: some/path/to/website/docs/foo.md -> @site/docs/foo.md
 */
export function aliasedSitePath(filePath: string, siteDir: string): string {
  const relativePath = path.relative(siteDir, filePath);
  // Cannot use path.join() as it resolves '../' and removes
  // the '@site'. Let webpack loader resolve it.
  return `@site/${relativePath}`;
}

export function getEditUrl(
  fileRelativePath: string,
  editUrl?: string,
): string | undefined {
  return editUrl
    ? normalizeUrl([editUrl, posixPath(fileRelativePath)])
    : undefined;
}

export function isValidPathname(str: string): boolean {
  if (!str.startsWith('/')) {
    return false;
  }
  try {
    // weird, but is there a better way?
    return new URL(str, 'https://domain.com').pathname === str;
  } catch (e) {
    return false;
  }
}

// resolve pathname and fail fast if resolution fails
export function resolvePathname(to: string, from?: string) {
  return resolvePathnameUnsafe(to, from);
}
export function addLeadingSlash(str: string): string {
  return str.startsWith('/') ? str : `/${str}`;
}
export function addTrailingSlash(str: string): string {
  return str.endsWith('/') ? str : `${str}/`;
}

export function removeTrailingSlash(str: string): string {
  return removeSuffix(str, '/');
}

export function removeSuffix(str: string, suffix: string): string {
  if (suffix === '') {
    return str; // always returns "" otherwise!
  }
  return str.endsWith(suffix) ? str.slice(0, -suffix.length) : str;
}

export function removePrefix(str: string, prefix: string): string {
  return str.startsWith(prefix) ? str.slice(prefix.length) : str;
}

export function getFilePathForRoutePath(routePath: string): string {
  const fileName = path.basename(routePath);
  const filePath = path.dirname(routePath);
  return path.join(filePath, `${fileName}/index.html`);
}<|MERGE_RESOLUTION|>--- conflicted
+++ resolved
@@ -62,13 +62,8 @@
     }, {});
 }
 
-<<<<<<< HEAD
 const indexRE = /(^|.*\/)index\.(md|mdx|js|jsx|ts|tsx)$/i;
-const extRE = /\.(md|mdx|js|tsx)$/;
-=======
-const indexRE = /(^|.*\/)index\.(md|js|jsx|ts|tsx)$/i;
-const extRE = /\.(md|js|ts|tsx)$/;
->>>>>>> fc5322d9
+const extRE = /\.(md|mdx|js|jsx|ts|tsx)$/;
 
 /**
  * Convert filepath to url path.
