{
  "name": "@docusaurus/utils",
  "version": "2.0.0-beta.13",
  "description": "Node utility functions for Docusaurus packages.",
  "main": "./lib/index.js",
  "types": "./lib/index.d.ts",
  "scripts": {
    "build": "tsc",
    "watch": "tsc --watch"
  },
  "publishConfig": {
    "access": "public"
  },
  "repository": {
    "type": "git",
    "url": "https://github.com/facebook/docusaurus.git",
    "directory": "packages/docusaurus-utils"
  },
  "license": "MIT",
  "dependencies": {
<<<<<<< HEAD
    "@docusaurus/logger": "2.0.0-beta.9",
    "@mdx-js/runtime": "^1.6.22",
=======
    "@mdx-js/runtime": "^1.6.22",
    "@svgr/webpack": "^6.0.0",
    "chalk": "^4.1.2",
>>>>>>> a5d28151
    "escape-string-regexp": "^4.0.0",
    "file-loader": "^6.2.0",
    "fs-extra": "^10.0.0",
    "github-slugger": "^1.4.0",
    "globby": "^11.0.4",
    "gray-matter": "^4.0.3",
    "lodash": "^4.17.20",
    "micromatch": "^4.0.4",
    "remark-mdx-remove-exports": "^1.6.22",
    "remark-mdx-remove-imports": "^1.6.22",
<<<<<<< HEAD
    "resolve-pathname": "^3.0.0"
=======
    "resolve-pathname": "^3.0.0",
    "tslib": "^2.3.1",
    "url-loader": "^4.1.1"
>>>>>>> a5d28151
  },
  "engines": {
    "node": ">=14"
  },
  "devDependencies": {
<<<<<<< HEAD
    "@docusaurus/types": "2.0.0-beta.9",
=======
    "@docusaurus/types": "2.0.0-beta.13",
>>>>>>> a5d28151
    "@types/dedent": "^0.7.0",
    "@types/github-slugger": "^1.3.0",
    "@types/micromatch": "^4.0.2",
    "@types/react-dom": "^17.0.1",
    "dedent": "^0.7.0",
    "tslib": "^2.3.1"
  },
  "peerDependencies": {
    "react": "*",
    "react-dom": "*",
    "webpack": "5.x"
  }
}<|MERGE_RESOLUTION|>--- conflicted
+++ resolved
@@ -18,14 +18,9 @@
   },
   "license": "MIT",
   "dependencies": {
-<<<<<<< HEAD
-    "@docusaurus/logger": "2.0.0-beta.9",
-    "@mdx-js/runtime": "^1.6.22",
-=======
+    "@docusaurus/logger": "2.0.0-beta.13",
     "@mdx-js/runtime": "^1.6.22",
     "@svgr/webpack": "^6.0.0",
-    "chalk": "^4.1.2",
->>>>>>> a5d28151
     "escape-string-regexp": "^4.0.0",
     "file-loader": "^6.2.0",
     "fs-extra": "^10.0.0",
@@ -36,23 +31,15 @@
     "micromatch": "^4.0.4",
     "remark-mdx-remove-exports": "^1.6.22",
     "remark-mdx-remove-imports": "^1.6.22",
-<<<<<<< HEAD
-    "resolve-pathname": "^3.0.0"
-=======
     "resolve-pathname": "^3.0.0",
     "tslib": "^2.3.1",
     "url-loader": "^4.1.1"
->>>>>>> a5d28151
   },
   "engines": {
     "node": ">=14"
   },
   "devDependencies": {
-<<<<<<< HEAD
-    "@docusaurus/types": "2.0.0-beta.9",
-=======
     "@docusaurus/types": "2.0.0-beta.13",
->>>>>>> a5d28151
     "@types/dedent": "^0.7.0",
     "@types/github-slugger": "^1.3.0",
     "@types/micromatch": "^4.0.2",
