--- conflicted
+++ resolved
@@ -447,7 +447,6 @@
   readonly level: number;
 }
 
-<<<<<<< HEAD
 export type FrontMatterParserProps = {
   plugin: {
     name: string;
@@ -469,6 +468,5 @@
   frontMatter: Record<string, unknown>;
   content: string;
 }>;
-=======
-export type RouteChunksTree = {[x: string | number]: string | RouteChunksTree};
->>>>>>> faef7537
+
+export type RouteChunksTree = {[x: string | number]: string | RouteChunksTree};