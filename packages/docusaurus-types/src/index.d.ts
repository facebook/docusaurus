/**
 * Copyright (c) Facebook, Inc. and its affiliates.
 *
 * This source code is licensed under the MIT license found in the
 * LICENSE file in the root directory of this source tree.
 */

// ESLint doesn't understand types dependencies in d.ts
// eslint-disable-next-line import/no-extraneous-dependencies
import {Loader, Configuration} from 'webpack';
import {Command} from 'commander';
import {ParsedUrlQueryInput} from 'querystring';
import {MergeStrategy} from 'webpack-merge';

export type ReportingSeverity = 'ignore' | 'log' | 'warn' | 'error' | 'throw';

export interface DocusaurusConfig {
  baseUrl: string;
  favicon: string;
  tagline?: string;
  title: string;
  url: string;
  onBrokenLinks: ReportingSeverity;
  onDuplicateRoutes: ReportingSeverity;
  noIndex: boolean;
  organizationName?: string;
  projectName?: string;
  githubHost?: string;
  plugins?: PluginConfig[];
  themes?: PluginConfig[];
  presets?: PresetConfig[];
  themeConfig?: {
    [key: string]: unknown;
  };
  customFields?: {
    [key: string]: unknown;
  };
  scripts?: (
    | string
    | {
        src: string;
        [key: string]: unknown;
      }
  )[];
  clientModules?: string[];
  ssrTemplate?: string;
  stylesheets?: (
    | string
    | {
        href: string;
        [key: string]: unknown;
      }
  )[];
  titleDelimiter?: string;
}

/**
 * - `type: 'package'`, plugin is in a different package.
 * - `type: 'project'`, plugin is in the same docusaurus project.
 * - `type: 'local'`, none of plugin's ancestor directory contains any package.json.
 * - `type: 'synthetic'`, docusaurus generated internal plugin.
 */
export type DocusaurusPluginVersionInformation =
  | {
      readonly type: 'package';
      readonly name?: string;
      readonly version?: string;
    }
  | {readonly type: 'project'}
  | {readonly type: 'local'}
  | {readonly type: 'synthetic'};

export interface DocusaurusSiteMetadata {
  readonly docusaurusVersion: string;
  readonly siteVersion?: string;
  readonly pluginVersions: Record<string, DocusaurusPluginVersionInformation>;
}

// pluginName -> pluginId -> translations (type can be different per plugin)
export type DocusaurusI18nPluginTranslations = Record<
  string,
  Record<string, unknown>
>;

// text -> localized text
export type DocusaurusI18nPagesTranslations = Record<string, string>;

export type DocusaurusI18nTranslations = {
  plugins: DocusaurusI18nPluginTranslations;
  pages: DocusaurusI18nPagesTranslations;
};

export type DocusaurusI18n = {
  context: {
    currentLocale: string;
    locales: string[];
    defaultLocale: string;
  };
  translations: DocusaurusI18nTranslations;
};

export interface DocusaurusContext {
  siteConfig: DocusaurusConfig;
  siteMetadata: DocusaurusSiteMetadata;
  globalData: Record<string, any>;
  i18n: DocusaurusI18n;
  isClient: boolean;
}

export interface Preset {
  plugins?: PluginConfig[];
  themes?: PluginConfig[];
}

export type PresetConfig =
  | [string, Record<string, unknown>]
  | [string]
  | string;

export type HostPortCLIOptions = {
  host?: string;
  port?: string;
};

export type StartCLIOptions = HostPortCLIOptions & {
  hotOnly: boolean;
  open: boolean;
<<<<<<< HEAD
  poll: boolean;
  locale?: string;
=======
  poll: boolean | number;
>>>>>>> 92884431
};

export type ServeCLIOptions = HostPortCLIOptions & {
  build: boolean;
  dir: string;
};

export type BuildOptions = {
  bundleAnalyzer: boolean;
  outDir: string;
  minify: boolean;
  skipBuild: boolean;
};

export type BuildCLIOptions = BuildOptions & {
  locale?: string;
};

export type LocalizationFile = {
  locales: [string, ...string[]];
  defaultLocale: string;
};

export type LocalizationContext = LocalizationFile & {
  currentLocale: string;
};

export interface LoadContext {
  siteDir: string;
  generatedFilesDir: string;
  siteConfig: DocusaurusConfig;
  outDir: string;
  baseUrl: string;
  localization: LocalizationContext;
  ssrTemplate?: string;
}

export interface InjectedHtmlTags {
  headTags: string;
  preBodyTags: string;
  postBodyTags: string;
}

export type HtmlTags = string | HtmlTagObject | (string | HtmlTagObject)[];

export interface Props extends LoadContext, InjectedHtmlTags {
  routes: RouteConfig[];
  routesPaths: string[];
  plugins: Plugin<any, unknown>[];
}

export interface PluginContentLoadedActions {
  addRoute(config: RouteConfig): void;
  createData(name: string, data: any): Promise<string>;
  setGlobalData<T = unknown>(data: T): void;
}

export type AllContent = Record<
  string, // plugin name
  Record<
    string, // plugin id
    unknown // plugin data
  >
>;

export interface Plugin<T, U = unknown> {
  name: string;
  loadContent?(): Promise<T>;
  validateOptions?(): ValidationResult<U>;
  validateThemeConfig?(): ValidationResult<any>;
  contentLoaded?({
    content,
    actions,
  }: {
    content: T; // the content loaded by this plugin instance
    allContent: AllContent; // content loaded by ALL the plugins
    actions: PluginContentLoadedActions;
  }): void;
  routesLoaded?(routes: RouteConfig[]): void; // TODO remove soon, deprecated (alpha-60)
  postBuild?(props: Props): void;
  postStart?(props: Props): void;
  configureWebpack?(
    config: Configuration,
    isServer: boolean,
    utils: ConfigureWebpackUtils,
  ): Configuration & {mergeStrategy?: ConfigureWebpackFnMergeStrategy};
  getThemePath?(): string;
  getTypeScriptThemePath?(): string;
  getPathsToWatch?(): string[];
  getClientModules?(): string[];
  getTranslations?(): unknown;
  extendCli?(cli: Command): void;
  injectHtmlTags?(): {
    headTags?: HtmlTags;
    preBodyTags?: HtmlTags;
    postBodyTags?: HtmlTags;
  };
  getSwizzleComponentList?(): string[];
}

export type ConfigureWebpackFn = Plugin<unknown>['configureWebpack'];
export type ConfigureWebpackFnMergeStrategy = Record<string, MergeStrategy>;

export type PluginOptions = {id?: string} & Record<string, unknown>;

export type PluginConfig = [string, PluginOptions] | [string] | string;

export interface ChunkRegistry {
  loader: string;
  modulePath: string;
}

export type Module =
  | {
      path: string;
      __import?: boolean;
      query?: ParsedUrlQueryInput;
    }
  | string;

export interface RouteModule {
  [module: string]: Module | RouteModule | RouteModule[];
}

export interface ChunkNames {
  [name: string]: string | null | ChunkNames | ChunkNames[];
}

export interface RouteConfig {
  path: string;
  component: string;
  modules?: RouteModule;
  routes?: RouteConfig[];
  exact?: boolean;
  priority?: number;
}

export interface ThemeAlias {
  [alias: string]: string;
}

export interface ConfigureWebpackUtils {
  getStyleLoaders: (
    isServer: boolean,
    cssOptions: {
      [key: string]: unknown;
    },
  ) => Loader[];
  getCacheLoader: (
    isServer: boolean,
    cacheOptions?: Record<string, unknown>,
  ) => Loader | null;
  getBabelLoader: (
    isServer: boolean,
    babelOptions?: Record<string, unknown>,
  ) => Loader;
}

interface HtmlTagObject {
  /**
   * Attributes of the html tag
   * E.g. `{'disabled': true, 'value': 'demo', 'rel': 'preconnect'}`
   */
  attributes?: {
    [attributeName: string]: string | boolean;
  };
  /**
   * The tag name e.g. `div`, `script`, `link`, `meta`
   */
  tagName: string;
  /**
   * The inner HTML
   */
  innerHTML?: string;
}

export interface ValidationResult<T, E extends Error = Error> {
  error?: E;
  value: T;
}

export type Validate<T, E extends Error = Error> = (
  validationSchema: ValidationSchema<T>,
  options: Partial<T>,
) => ValidationResult<T, E>;

export interface OptionValidationContext<T, E extends Error = Error> {
  validate: Validate<T, E>;
  options: Partial<T>;
}

export interface ThemeConfigValidationContext<T, E extends Error = Error> {
  validate: Validate<T, E>;
  themeConfig: Partial<T>;
}

// TODO we should use a Joi type here
export interface ValidationSchema<T> {
  validate(options: Partial<T>, opt: object): ValidationResult<T>;
  unknown(): ValidationSchema<T>;
  append(data: any): ValidationSchema<T>;
}

export interface MarkdownRightTableOfContents {
  readonly value: string;
  readonly id: string;
  readonly children: MarkdownRightTableOfContents[];
}<|MERGE_RESOLUTION|>--- conflicted
+++ resolved
@@ -125,12 +125,8 @@
 export type StartCLIOptions = HostPortCLIOptions & {
   hotOnly: boolean;
   open: boolean;
-<<<<<<< HEAD
-  poll: boolean;
+  poll: boolean | number;
   locale?: string;
-=======
-  poll: boolean | number;
->>>>>>> 92884431
 };
 
 export type ServeCLIOptions = HostPortCLIOptions & {
