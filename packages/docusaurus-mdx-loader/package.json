{
  "name": "@docusaurus/mdx-loader",
  "version": "3.0.0-alpha.0",
  "description": "Docusaurus Loader for MDX",
  "main": "lib/index.js",
  "types": "lib/index.d.ts",
  "publishConfig": {
    "access": "public"
  },
  "scripts": {
    "build": "tsc",
    "watch": "tsc --watch"
  },
  "repository": {
    "type": "git",
    "url": "https://github.com/facebook/docusaurus.git",
    "directory": "packages/docusaurus-mdx-loader"
  },
  "license": "MIT",
  "dependencies": {
    "@babel/parser": "^7.20.7",
    "@babel/traverse": "^7.20.12",
    "@docusaurus/logger": "^3.0.0-alpha.0",
    "@docusaurus/utils": "^3.0.0-alpha.0",
    "@docusaurus/utils-validation": "^3.0.0-alpha.0",
    "@mdx-js/mdx": "^2.1.5",
    "escape-html": "^1.0.3",
    "estree-util-value-to-estree": "^2.1.0",
    "file-loader": "^6.2.0",
<<<<<<< HEAD
    "fs-extra": "^10.1.0",
    "hastscript": "^7.1.0",
=======
    "fs-extra": "^11.1.0",
>>>>>>> c32316eb
    "image-size": "^1.0.2",
    "mdast-util-to-string": "^3.0.0",
    "mdast-util-mdx": "^2.0.0",
    "remark-comment": "^1.0.0",
    "remark-gfm": "^3.0.1",
    "remark-directive": "^2.0.1",
    "remark-emoji": "^2.2.0",
    "stringify-object": "^3.3.0",
    "tslib": "^2.4.1",
    "unified": "^9.2.2",
    "unist-util-visit": "^2.0.3",
    "url-loader": "^4.1.1",
    "webpack": "^5.75.0"
  },
  "devDependencies": {
    "@docusaurus/types": "^3.0.0-alpha.0",
    "@types/escape-html": "^1.0.2",
    "@types/mdast": "^3.0.10",
    "@types/stringify-object": "^3.3.1",
    "@types/unist": "^2.0.6",
    "rehype-stringify": "^8.0.0",
    "remark": "^14.0.2",
    "remark-mdx": "^2.1.5",
    "remark-rehype": "^8.1.0",
    "to-vfile": "^6.1.0",
    "unist-builder": "^2.0.3",
    "unist-util-remove-position": "^2.0.0"
  },
  "peerDependencies": {
    "react": "^16.8.4 || ^17.0.0",
    "react-dom": "^16.8.4 || ^17.0.0"
  },
  "engines": {
    "node": ">=16.14"
  }
}<|MERGE_RESOLUTION|>--- conflicted
+++ resolved
@@ -27,12 +27,8 @@
     "escape-html": "^1.0.3",
     "estree-util-value-to-estree": "^2.1.0",
     "file-loader": "^6.2.0",
-<<<<<<< HEAD
-    "fs-extra": "^10.1.0",
+    "fs-extra": "^11.1.0",
     "hastscript": "^7.1.0",
-=======
-    "fs-extra": "^11.1.0",
->>>>>>> c32316eb
     "image-size": "^1.0.2",
     "mdast-util-to-string": "^3.0.0",
     "mdast-util-mdx": "^2.0.0",
@@ -59,7 +55,7 @@
     "remark-rehype": "^8.1.0",
     "to-vfile": "^6.1.0",
     "unist-builder": "^2.0.3",
-    "unist-util-remove-position": "^2.0.0"
+    "unist-util-remove-position": "^3.0.0"
   },
   "peerDependencies": {
     "react": "^16.8.4 || ^17.0.0",
