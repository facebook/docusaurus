--- conflicted
+++ resolved
@@ -18,17 +18,10 @@
   },
   "license": "MIT",
   "dependencies": {
-<<<<<<< HEAD
-    "@babel/parser": "^7.12.16",
-    "@babel/traverse": "^7.12.13",
+    "@babel/parser": "^7.16.4",
+    "@babel/traverse": "^7.16.3",
     "@docusaurus/core": "workspace:*",
     "@docusaurus/utils": "workspace:*",
-=======
-    "@babel/parser": "^7.16.4",
-    "@babel/traverse": "^7.16.3",
-    "@docusaurus/core": "2.0.0-beta.9",
-    "@docusaurus/utils": "2.0.0-beta.9",
->>>>>>> fb6393fd
     "@mdx-js/mdx": "^1.6.21",
     "@mdx-js/react": "^1.6.21",
     "chalk": "^4.1.2",
