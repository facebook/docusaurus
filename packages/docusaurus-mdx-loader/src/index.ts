--- conflicted
+++ resolved
@@ -6,13 +6,8 @@
  */
 
 import {readFile} from 'fs-extra';
-<<<<<<< HEAD
-import {createCompiler, Options as MDXOptions} from '@mdx-js/mdx';
-import chalk from 'chalk';
-=======
-import mdx from '@mdx-js/mdx';
+import {createCompiler, type Options as MDXOptions} from '@mdx-js/mdx';
 import logger from '@docusaurus/logger';
->>>>>>> 19fb3376
 import emoji from 'remark-emoji';
 import {
   parseFrontMatter,
@@ -133,14 +128,20 @@
 
   const hasFrontMatter = Object.keys(frontMatter).length > 0;
 
-<<<<<<< HEAD
   if (!compilerCache.has(this.query)) {
     const options: Options = {
       ...reqOptions,
       remarkPlugins: [
         ...(reqOptions.beforeDefaultRemarkPlugins || []),
         ...DEFAULT_OPTIONS.remarkPlugins,
-        [transformImage, {staticDirs: reqOptions.staticDirs, filePath}],
+        [
+          transformImage,
+          {
+            staticDirs: reqOptions.staticDirs,
+            filePath,
+            siteDir: reqOptions.siteDir,
+          },
+        ],
         [
           transformLinks,
           {
@@ -150,28 +151,6 @@
           },
         ],
         ...(reqOptions.remarkPlugins || []),
-=======
-  const options: Options = {
-    ...reqOptions,
-    remarkPlugins: [
-      ...(reqOptions.beforeDefaultRemarkPlugins || []),
-      ...DEFAULT_OPTIONS.remarkPlugins,
-      [
-        transformImage,
-        {
-          staticDirs: reqOptions.staticDirs,
-          filePath,
-          siteDir: reqOptions.siteDir,
-        },
-      ],
-      [
-        transformLinks,
-        {
-          staticDirs: reqOptions.staticDirs,
-          filePath,
-          siteDir: reqOptions.siteDir,
-        },
->>>>>>> 19fb3376
       ],
       rehypePlugins: [
         ...(reqOptions.beforeDefaultRehypePlugins || []),
