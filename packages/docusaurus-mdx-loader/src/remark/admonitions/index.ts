/**
 * Copyright (c) Facebook, Inc. and its affiliates.
 *
 * This source code is licensed under the MIT license found in the
 * LICENSE file in the root directory of this source tree.
 */
import visit from 'unist-util-visit';
// import toHast from 'mdast-util-to-hast';
import type {Transformer, Processor, Plugin} from 'unified';

// @ts-expect-error: TODO see https://github.com/microsoft/TypeScript/issues/49721
import type {ContainerDirective} from 'mdast-util-directive';

// TODO not ideal option shape
// First let upgrade to MDX 2.0
// Maybe we'll want to provide different tags for different admonition types?
// Also maybe rename "keywords" to "types"?
export type AdmonitionOptions = {
  tag: string;
  keywords: string[];
  extendDefaults: boolean;
};

export const DefaultAdmonitionOptions: AdmonitionOptions = {
  tag: ':::',
  keywords: [
    'secondary',
    'info',
    'success',
    'danger',
    'note',
    'tip',
    'warning',
    'important',
    'caution',
  ],
  extendDefaults: false, // TODO make it true by default: breaking change
};

function escapeRegExp(s: string): string {
  return s.replace(/[-[\]{}()*+?.\\^$|/]/g, '\\$&');
}

function normalizeOptions(
  providedOptions: Partial<AdmonitionOptions>,
): AdmonitionOptions {
  const options = {...DefaultAdmonitionOptions, ...providedOptions};

  // By default it makes more sense to append keywords to the default ones
  // Adding custom keywords is more common than disabling existing ones
  if (options.extendDefaults) {
    options.keywords = [
      ...DefaultAdmonitionOptions.keywords,
      ...options.keywords,
    ];
  }

  return options;
}

// This string value does not matter much
// It is ignored because nodes are using hName/hProperties coming from HAST
// const admonitionNodeType = 'admonitionHTML';

const plugin: Plugin = function plugin(
  this: Processor,
  optionsInput: Partial<AdmonitionOptions> = {},
): Transformer {
  const {keywords} = normalizeOptions(optionsInput);

  // See also:
  // https://talk.commonmark.org/t/generic-directives-plugins-syntax/444
  // https://github.com/remarkjs/remark-directive
  return async (tree, file) => {
    const {h} = await import('hastscript');

    visit(
      tree,
      'containerDirective',
      (containerDirective: ContainerDirective) => {
        //
      },
    );

    visit(tree, (node: any) => {
      if (
        // TODO we only need containerDirective for admonitions?
        node.type === 'containerDirective'
      ) {
        const isAdmonition = keywords.includes(node.name);

        if (!isAdmonition) {
          return;
        }

        /*
        const str = JSON.stringify(node, null, 2);
        if (str.includes('TEST')) {
          console.log('TEST', node.name, JSON.stringify(node, null, 2));
        }

         */

        const data = node.data || (node.data = {});
        const tagName = 'admonition';

        const hasDirectiveLabel =
          node.children?.[0].data?.directiveLabel === true;

        if (hasDirectiveLabel) {
          const dl = node.children[0];
          dl.data.hName = 'mdxAdmonitionTitle';
          dl.data.hProperties = dl.data.hProperties ?? {};
          dl.data.hProperties.mdxType = 'mdxAdmonitionTitle';
          // console.log('dl', dl);
        }

        /*
        const directiveLabel = hasDirectiveLabel
          ? node.children.shift()
          : undefined;

<<<<<<< HEAD
        const directiveLabelHast = directiveLabel
          ? toHast(directiveLabel)
          : undefined;

        if (directiveLabel) {
          console.log('directiveLabel', directiveLabel);
          console.log('directiveLabelHast', directiveLabelHast);
        }

         */

        const title = node.attributes?.title; // ?? directiveLabelHast;
        // file.message('testMessageReason');

        // title && console.log('title', title);

        data.hName = tagName;
        data.hProperties = h(tagName, {
          ...node.attributes,
          type: node.name,
          title,
          // title: 'test hardcoded title',
        }).properties;

        // data.hProperties.title =  h('code', 'hardcoded code value test');
        // data.hProperties.title = title;

        // data.hChildren = [directiveLabelHast].filter(Boolean);

        /*
        data.hChildren = [
          // directiveLabel,
          {
            type: 'text',
            value: 'Hello',
            position: {
              start: {
                line: 1,
                column: 3,
                offset: 2,
              },
              end: {
                line: 1,
                column: 8,
                offset: 7,
              },
            },
          },
        ];

         */
      }
    });
  };

  // TODO markdown directive tag is not configurable?
  // Option to remove
  // const tag = escapeRegExp(options.tag);

  /*
  const regex = new RegExp(`${tag}(${keywords})(?: *(.*))?\n`);
  const escapeTag = new RegExp(escapeRegExp(`\\${options.tag}`), 'g');
=======
  const keywords = Object.values(options.keywords).map(escapeRegExp).join('|');
  const nestingChar = escapeRegExp(options.tag.slice(0, 1));
  const tag = escapeRegExp(options.tag);

  // resolve th nesting level of an opening tag
  // ::: -> 0, :::: -> 1, ::::: -> 2 ...
  const nestingLevelRegex = new RegExp(
    `^${tag}(?<nestingLevel>${nestingChar}*)`,
  );

  const regex = new RegExp(`${tag}${nestingChar}*(${keywords})(?: *(.*))?\n`);
  const escapeTag = new RegExp(
    escapeRegExp(`\\${options.tag}${options.tag.slice(0, 1)}*`),
    'g',
  );
>>>>>>> 1bf05897

  // The tokenizer is called on blocks to determine if there is an admonition
  // present and create tags for it
  function blockTokenizer(this: any, eat: any, value: string, silent: boolean) {
    // Stop if no match or match does not start at beginning of line
    const match = regex.exec(value);
    if (!match || match.index !== 0) {
      return false;
    }
    // If silent return the match
    if (silent) {
      return true;
    }

    const now = eat.now();
    const [opening, keyword, title] = match as string[] as [
      string,
      string,
      string,
    ];
    const food = [];
    const content = [];
    // get the nesting level of the opening tag
    const openingLevel =
      nestingLevelRegex.exec(opening)!.groups!.nestingLevel!.length;
    // used as a stack to keep track of nested admonitions
    const nestingLevels: number[] = [openingLevel];

    let newValue = value;
    // consume lines until a closing tag
    let idx = newValue.indexOf(NEWLINE);
    while (idx !== -1) {
      // grab this line and eat it
      const next = newValue.indexOf(NEWLINE, idx + 1);
      const line =
        next !== -1 ? newValue.slice(idx + 1, next) : newValue.slice(idx + 1);
      food.push(line);
      newValue = newValue.slice(idx + 1);
      const nesting = nestingLevelRegex.exec(line);
      idx = newValue.indexOf(NEWLINE);
      if (!nesting) {
        content.push(line);
        continue;
      }
      const tagLevel = nesting.groups!.nestingLevel!.length;
      // first level
      if (nestingLevels.length === 0) {
        nestingLevels.push(tagLevel);
        content.push(line);
        continue;
      }
      const currentLevel = nestingLevels[nestingLevels.length - 1]!;
      if (tagLevel < currentLevel) {
        // entering a nested admonition block
        nestingLevels.push(tagLevel);
      } else if (tagLevel === currentLevel) {
        // closing a nested admonition block
        nestingLevels.pop();
        // the closing tag is NOT part of the content
        if (nestingLevels.length === 0) {
          break;
        }
      }
      content.push(line);
    }

    // consume the processed tag and replace escape sequences
    const contentString = content.join(NEWLINE).replace(escapeTag, options.tag);
    const add = eat(opening + food.join(NEWLINE));

    // parse the content in block mode
    const exit = this.enterBlock();
    const contentNodes = this.tokenizeBlock(contentString, now);
    exit();

    const titleNodes = this.tokenizeInline(title, now);

    const isSimpleTextTitle =
      titleNodes.length === 1 && titleNodes[0].type === 'text';

    const element = {
      type: admonitionNodeType,
      data: {
        // hName/hProperties come from HAST
        // See https://github.com/syntax-tree/mdast-util-to-hast#fields-on-nodes
        hName: 'admonition',
        hProperties: {
          ...(title && isSimpleTextTitle && {title}),
          type: keyword,
        },
      },
      children: [
        // For titles containing MDX syntax: create a custom element. The theme
        // component will extract it and render it nicely.
        //
        // Temporary workaround, because it's complex in MDX v1 to emit
        // interpolated JSX prop syntax (title={<>my <code>title</code></>}).
        // For this reason, we use children instead of the title prop.
        title &&
          !isSimpleTextTitle && {
            type: admonitionNodeType,
            data: {
              hName: 'mdxAdmonitionTitle',
              hProperties: {},
            },
            children: titleNodes,
          },
        ...contentNodes,
      ].filter(Boolean),
    };

    return add(element);
  }

  // add tokenizer to parser after fenced code blocks
  const Parser = this.Parser!.prototype;
  Parser.blockTokenizers.admonition = blockTokenizer;
  Parser.blockMethods.splice(
    Parser.blockMethods.indexOf('fencedCode') + 1,
    0,
    'admonition',
  );
  Parser.interruptParagraph.splice(
    Parser.interruptParagraph.indexOf('fencedCode') + 1,
    0,
    ['admonition'],
  );
  Parser.interruptList.splice(
    Parser.interruptList.indexOf('fencedCode') + 1,
    0,
    ['admonition'],
  );
  Parser.interruptBlockquote.splice(
    Parser.interruptBlockquote.indexOf('fencedCode') + 1,
    0,
    ['admonition'],
  );
  */

  /*

  return (root) => {
    // escape everything except admonitionHTML nodes
    visit(
      root,
      (node: unknown): node is Literal =>
        (node as Literal | undefined)?.type !== admonitionNodeType,
      (node: Literal) => {
        if (node.value) {
          node.value = node.value.replace(escapeTag, options.tag);
        }
      },
    );
  };

   */
};

export default plugin;<|MERGE_RESOLUTION|>--- conflicted
+++ resolved
@@ -120,7 +120,6 @@
           ? node.children.shift()
           : undefined;
 
-<<<<<<< HEAD
         const directiveLabelHast = directiveLabel
           ? toHast(directiveLabel)
           : undefined;
@@ -183,7 +182,6 @@
   /*
   const regex = new RegExp(`${tag}(${keywords})(?: *(.*))?\n`);
   const escapeTag = new RegExp(escapeRegExp(`\\${options.tag}`), 'g');
-=======
   const keywords = Object.values(options.keywords).map(escapeRegExp).join('|');
   const nestingChar = escapeRegExp(options.tag.slice(0, 1));
   const tag = escapeRegExp(options.tag);
@@ -199,7 +197,6 @@
     escapeRegExp(`\\${options.tag}${options.tag.slice(0, 1)}*`),
     'g',
   );
->>>>>>> 1bf05897
 
   // The tokenizer is called on blocks to determine if there is an admonition
   // present and create tags for it
