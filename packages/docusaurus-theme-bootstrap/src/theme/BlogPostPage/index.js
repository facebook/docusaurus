--- conflicted
+++ resolved
@@ -12,8 +12,8 @@
 
 function BlogPostPage(props) {
   const {content: BlogPostContents} = props;
-<<<<<<< HEAD
   const {title, description, frontMatter, metadata} = BlogPostContents;
+  const {nextItem, prevItem} = metadata;
 
   return (
     <Layout title={title} description={description}>
@@ -21,34 +21,17 @@
         <div className="row row-cols-1 row-cols-sm-1">
           <div
             key={metadata.permalink}
-            className="col col-md-6 offset-md-3 col-xs-6 mb-5">
+            className="col col-xl-4 offset-xl-4 col-xs-6 mb-5">
             <BlogPostItem
               frontMatter={frontMatter}
               metadata={metadata}
               isBlogPostPage>
               <BlogPostContents />
             </BlogPostItem>
+            {(nextItem || prevItem) && (
+              <BlogPostPaginator nextItem={nextItem} prevItem={prevItem} />
+            )}
           </div>
-=======
-  const {frontMatter, metadata} = BlogPostContents;
-  const {nextItem, prevItem} = metadata;
-
-  return (
-    <div className="container-fluid my-5">
-      <div className="row row-cols-1 row-cols-sm-1">
-        <div
-          key={metadata.permalink}
-          className="col col-xl-4 offset-xl-4 col-xs-6 mb-5">
-          <BlogPostItem
-            frontMatter={frontMatter}
-            metadata={metadata}
-            isBlogPostPage>
-            <BlogPostContents />
-          </BlogPostItem>
-          {(nextItem || prevItem) && (
-            <BlogPostPaginator nextItem={nextItem} prevItem={prevItem} />
-          )}
->>>>>>> 52b20826
         </div>
       </div>
     </Layout>
