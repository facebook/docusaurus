/**
 * Copyright (c) Facebook, Inc. and its affiliates.
 *
 * This source code is licensed under the MIT license found in the
 * LICENSE file in the root directory of this source tree.
 */

import React from 'react';
import useDocusaurusContext from '@docusaurus/useDocusaurusContext';
import BlogPostCard from '@theme/BlogPostItem';
import BlogListPaginator from '@theme/BlogListPaginator';
import Layout from '@theme/Layout';

function BlogListPage(props) {
  const {items, metadata} = props;
  const {
    siteConfig: {title: siteTitle},
  } = useDocusaurusContext();
  const isBlogOnlyMode = metadata.permalink === '/';
  const title = isBlogOnlyMode ? siteTitle : 'Blog';

  return (
<<<<<<< HEAD
    <Layout title={title} description="Blog">
      <div className="container-fluid">
        <div className="row row-cols-1 row-cols-sm-1">
          {items.map(({content: BlogPostContent}) => (
            <div
              key={BlogPostContent.metadata.permalink}
              className="col col-xl-4 offset-xl-4 col-xs-6 mb-5">
              <BlogPostCard
                frontMatter={BlogPostContent.frontMatter}
                metadata={BlogPostContent.metadata}
                truncated={BlogPostContent.metadata.truncated}>
                <BlogPostContent />
              </BlogPostCard>
            </div>
          ))}
          <BlogListPaginator metadata={metadata} />
        </div>
=======
    <div className="container-fluid">
      <div className="row row-cols-1 row-cols-sm-1">
        {items.map(({content: BlogPostContent}) => (
          <div
            key={BlogPostContent.metadata.permalink}
            className="col col-xl-4 offset-xl-4 col-xs-6 mb-5">
            <BlogPostCard
              frontMatter={BlogPostContent.frontMatter}
              metadata={BlogPostContent.metadata}
              truncated={BlogPostContent.metadata.truncated}>
              <BlogPostContent />
            </BlogPostCard>
          </div>
        ))}
        <BlogListPaginator metadata={metadata} />
>>>>>>> dd1ad5d9
      </div>
    </Layout>
  );
}

export default BlogListPage;<|MERGE_RESOLUTION|>--- conflicted
+++ resolved
@@ -20,9 +20,8 @@
   const title = isBlogOnlyMode ? siteTitle : 'Blog';
 
   return (
-<<<<<<< HEAD
     <Layout title={title} description="Blog">
-      <div className="container-fluid">
+      <div className="container-fluid mt-4">
         <div className="row row-cols-1 row-cols-sm-1">
           {items.map(({content: BlogPostContent}) => (
             <div
@@ -38,23 +37,6 @@
           ))}
           <BlogListPaginator metadata={metadata} />
         </div>
-=======
-    <div className="container-fluid">
-      <div className="row row-cols-1 row-cols-sm-1">
-        {items.map(({content: BlogPostContent}) => (
-          <div
-            key={BlogPostContent.metadata.permalink}
-            className="col col-xl-4 offset-xl-4 col-xs-6 mb-5">
-            <BlogPostCard
-              frontMatter={BlogPostContent.frontMatter}
-              metadata={BlogPostContent.metadata}
-              truncated={BlogPostContent.metadata.truncated}>
-              <BlogPostContent />
-            </BlogPostCard>
-          </div>
-        ))}
-        <BlogListPaginator metadata={metadata} />
->>>>>>> dd1ad5d9
       </div>
     </Layout>
   );
