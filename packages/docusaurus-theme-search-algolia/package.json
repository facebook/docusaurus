--- conflicted
+++ resolved
@@ -11,12 +11,7 @@
     "@docsearch/react": "^1.0.0-alpha.17",
     "algoliasearch": "^3.24.5",
     "algoliasearch-helper": "^3.1.1",
-<<<<<<< HEAD
-    "classnames": "^2.2.6",
-=======
     "clsx": "^1.1.1",
-    "docsearch.js": "^2.6.3",
->>>>>>> 66716d16
     "eta": "^1.1.1"
   },
   "peerDependencies": {
