/**
 * Copyright (c) Facebook, Inc. and its affiliates.
 *
 * This source code is licensed under the MIT license found in the
 * LICENSE file in the root directory of this source tree.
 */

import {useHistory, useLocation} from '@docusaurus/router';
import ExecutionEnvironment from '@docusaurus/ExecutionEnvironment';
import useDocusaurusContext from '@docusaurus/useDocusaurusContext';

const SEARCH_PARAM_QUERY = 'q';

function useSearchQuery() {
  const history = useHistory();
  const location = useLocation();
  const {siteConfig: {baseUrl} = {}} = useDocusaurusContext();

  return {
    searchValue:
      (ExecutionEnvironment.canUseDOM &&
        new URLSearchParams(location.search).get(SEARCH_PARAM_QUERY)) ||
      '',
    updateSearchPath: (searchValue) => {
      const searchParams = new URLSearchParams(location.search);

      if (searchValue) {
        searchParams.set(SEARCH_PARAM_QUERY, searchValue);
      } else {
        searchParams.delete(SEARCH_PARAM_QUERY);
      }

      history.replace({
        search: searchParams.toString(),
      });
    },
<<<<<<< HEAD
    generateSearchPageHref: (searchValue) => {
      return `/search?q=${searchValue}`;
=======
    navigateToSearchPage: (searchValue) => {
      // Refer to https://github.com/facebook/docusaurus/pull/2838
      history.push(`${baseUrl}search?q=${searchValue}`);
>>>>>>> 66716d16
    },
  };
}

export default useSearchQuery;<|MERGE_RESOLUTION|>--- conflicted
+++ resolved
@@ -34,14 +34,8 @@
         search: searchParams.toString(),
       });
     },
-<<<<<<< HEAD
     generateSearchPageHref: (searchValue) => {
       return `/search?q=${searchValue}`;
-=======
-    navigateToSearchPage: (searchValue) => {
-      // Refer to https://github.com/facebook/docusaurus/pull/2838
-      history.push(`${baseUrl}search?q=${searchValue}`);
->>>>>>> 66716d16
     },
   };
 }
