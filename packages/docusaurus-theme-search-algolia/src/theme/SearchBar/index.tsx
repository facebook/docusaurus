--- conflicted
+++ resolved
@@ -173,31 +173,15 @@
   }).current;
 
   const transformItems = useRef<DocSearchModalProps['transformItems']>(
-<<<<<<< HEAD
-    props.transformItems
-      ? props.transformItems
-      : (items) =>
-          items.map((item) => {
-            // If Algolia contains a external domain, we should navigate without
-            // relative URL
-            if (isRegexpStringMatch(externalUrlRegex, item.url)) {
-              return item;
-            }
-
-            // We transform the absolute URL into a relative URL.
-            const url = new URL(item.url);
-            return {
-              ...item,
-              url: withBaseUrl(`${url.pathname}${url.hash}`),
-            };
-          }),
-=======
     (items) =>
-      items.map((item) => ({
-        ...item,
-        url: processSearchResultUrl(item.url),
-      })),
->>>>>>> 9c860ce4
+      props.transformItems
+        ? // Custom transformItems
+          props.transformItems(items)
+        : // Default transformItems
+          items.map((item) => ({
+            ...item,
+            url: processSearchResultUrl(item.url),
+          })),
   ).current;
 
   const resultsFooterComponent: DocSearchProps['resultsFooterComponent'] =
