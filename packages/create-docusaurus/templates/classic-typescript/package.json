--- conflicted
+++ resolved
@@ -24,17 +24,10 @@
     "react-dom": "^18.0.0"
   },
   "devDependencies": {
-<<<<<<< HEAD
-    "@docusaurus/module-type-aliases": "3.3.2",
-    "@docusaurus/tsconfig": "3.3.2",
-    "@docusaurus/types": "3.3.2",
-    "typescript": "~5.4.5"
-=======
     "@docusaurus/module-type-aliases": "3.4.0",
     "@docusaurus/tsconfig": "3.4.0",
     "@docusaurus/types": "3.4.0",
-    "typescript": "~5.2.2"
->>>>>>> 3a0a2a74
+    "typescript": "~5.5.2"
   },
   "browserslist": {
     "production": [
