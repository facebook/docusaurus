/**
 * Copyright (c) Facebook, Inc. and its affiliates.
 *
 * This source code is licensed under the MIT license found in the
 * LICENSE file in the root directory of this source tree.
 */

import logger from '@docusaurus/logger';
import fs from 'fs-extra';
import prompts, {type Choice} from 'prompts';
import path from 'path';
import shell from 'shelljs';
import _ from 'lodash';
import supportsColor from 'supports-color';
import {fileURLToPath} from 'url';

const RecommendedTemplate = 'classic';
const TypeScriptTemplateSuffix = '-typescript';

<<<<<<< HEAD
const DefaultPackageManager = 'npm';
const SupportedPackageManagers = {
  npm: 'package-lock.json',
  yarn: 'yarn.lock',
  pnpm: 'pnpm-lock.yaml',
};

type SupportedPackageManager = keyof typeof SupportedPackageManagers;

function getPackageManagerForUse(
  forceUseNpm?: boolean,
): SupportedPackageManager {
  if (forceUseNpm) {
    return 'npm';
  }

  const packageManagers = Object.keys(
    SupportedPackageManagers,
  ) as SupportedPackageManager[];
  const packageManagerFromLockFile = packageManagers.find((packageManager) =>
    fs.existsSync(
      path.resolve(process.cwd(), SupportedPackageManagers[packageManager]),
    ),
  );

  if (packageManagerFromLockFile) {
    return packageManagerFromLockFile;
=======
function hasYarn() {
  try {
    return shell.exec('yarnpkg --version', {silent: true}).code === 0;
  } catch (e) {
    return false;
>>>>>>> 397915fc
  }

  const packageManagerFromUserAgent = packageManagers.find((packageManager) =>
    process.env.npm_config_user_agent?.startsWith(packageManager),
  );

  return packageManagerFromUserAgent || DefaultPackageManager;
}

function isValidGitRepoUrl(gitRepoUrl: string) {
  return ['https://', 'git@'].some((item) => gitRepoUrl.startsWith(item));
}

async function updatePkg(pkgPath: string, obj: Record<string, unknown>) {
  const content = await fs.readFile(pkgPath, 'utf-8');
  const pkg = JSON.parse(content);
  const newPkg = Object.assign(pkg, obj);

  await fs.outputFile(pkgPath, `${JSON.stringify(newPkg, null, 2)}\n`);
}

function readTemplates(templatesDir: string) {
  const templates = fs
    .readdirSync(templatesDir)
    .filter(
      (d) =>
        !d.startsWith('.') &&
        !d.startsWith('README') &&
        !d.endsWith(TypeScriptTemplateSuffix) &&
        d !== 'shared',
    );

  // Classic should be first in list!
  return _.sortBy(templates, (t) => t !== RecommendedTemplate);
}

function createTemplateChoices(templates: string[]) {
  function makeNameAndValueChoice(value: string): Choice {
    const title =
      value === RecommendedTemplate ? `${value} (recommended)` : value;
    return {title, value};
  }

  return [
    ...templates.map((template) => makeNameAndValueChoice(template)),
    makeNameAndValueChoice('Git repository'),
    makeNameAndValueChoice('Local template'),
  ];
}

function getTypeScriptBaseTemplate(template: string): string | undefined {
  if (template.endsWith(TypeScriptTemplateSuffix)) {
    return template.replace(TypeScriptTemplateSuffix, '');
  }
  return undefined;
}

async function copyTemplate(
  templatesDir: string,
  template: string,
  dest: string,
) {
  await fs.copy(path.resolve(templatesDir, 'shared'), dest);

  // TypeScript variants will copy duplicate resources like CSS & config from
  // base template
  const tsBaseTemplate = getTypeScriptBaseTemplate(template);
  if (tsBaseTemplate) {
    const tsBaseTemplatePath = path.resolve(templatesDir, tsBaseTemplate);
    await fs.copy(tsBaseTemplatePath, dest, {
      filter: (filePath) =>
        fs.statSync(filePath).isDirectory() ||
        path.extname(filePath) === '.css' ||
        path.basename(filePath) === 'docusaurus.config.js',
    });
  }

  await fs.copy(path.resolve(templatesDir, template), dest, {
    // Symlinks don't exist in published NPM packages anymore, so this is only
    // to prevent errors during local testing
    filter: (filePath) => !fs.lstatSync(filePath).isSymbolicLink(),
  });
}

const gitStrategies = ['deep', 'shallow', 'copy', 'custom'] as const;

async function getGitCommand(gitStrategy: typeof gitStrategies[number]) {
  switch (gitStrategy) {
    case 'shallow':
    case 'copy':
      return 'git clone --recursive --depth 1';
    case 'custom': {
      const {command} = await prompts({
        type: 'text',
        name: 'command',
        message:
          'Write your own git clone command. The repository URL and destination directory will be supplied. E.g. "git clone --depth 10"',
      });
      return command;
    }
    case 'deep':
    default:
      return 'git clone';
  }
}

export default async function init(
  rootDir: string,
  siteName?: string,
  reqTemplate?: string,
  cliOptions: Partial<{
    useNpm: boolean;
    skipInstall: boolean;
    typescript: boolean;
    gitStrategy: typeof gitStrategies[number];
  }> = {},
): Promise<void> {
<<<<<<< HEAD
  const pkgManager = getPackageManagerForUse(cliOptions.useNpm);
  const templatesDir = path.resolve(__dirname, '../templates');
=======
  const useYarn = cliOptions.useNpm ? false : hasYarn();
  const templatesDir = fileURLToPath(new URL('../templates', import.meta.url));
>>>>>>> 397915fc
  const templates = readTemplates(templatesDir);
  const hasTS = (templateName: string) =>
    fs.pathExistsSync(
      path.resolve(templatesDir, `${templateName}${TypeScriptTemplateSuffix}`),
    );
  let name = siteName;

  // Prompt if siteName is not passed from CLI.
  if (!name) {
    const prompt = await prompts({
      type: 'text',
      name: 'name',
      message: 'What should we name this site?',
      initial: 'website',
    });
    name = prompt.name;
  }

  if (!name) {
    logger.error('A website name is required.');
    process.exit(1);
  }

  const dest = path.resolve(rootDir, name);
  if (fs.existsSync(dest)) {
    logger.error`Directory already exists at path=${dest}!`;
    process.exit(1);
  }

  let template = reqTemplate;
  let useTS = cliOptions.typescript;
  // Prompt if template is not provided from CLI.
  if (!template) {
    const templatePrompt = await prompts({
      type: 'select',
      name: 'template',
      message: 'Select a template below...',
      choices: createTemplateChoices(templates),
    });
    template = templatePrompt.template;
    if (template && !useTS && hasTS(template)) {
      const tsPrompt = await prompts({
        type: 'confirm',
        name: 'useTS',
        message:
          'This template is available in TypeScript. Do you want to use the TS variant?',
        initial: false,
      });
      useTS = tsPrompt.useTS;
    }
  }

  let gitStrategy = cliOptions.gitStrategy ?? 'deep';

  // If user choose Git repository, we'll prompt for the url.
  if (template === 'Git repository') {
    const repoPrompt = await prompts({
      type: 'text',
      name: 'gitRepoUrl',
      validate: (url?: string) => {
        if (url && isValidGitRepoUrl(url)) {
          return true;
        }
        return logger.red('Invalid repository URL');
      },
      message: logger.interpolate`Enter a repository URL from GitHub, Bitbucket, GitLab, or any other public repo.
(e.g: path=${'https://github.com/ownerName/repoName.git'})`,
    });
    ({gitStrategy} = await prompts({
      type: 'select',
      name: 'gitStrategy',
      message: 'How should we clone this repo?',
      choices: [
        {title: 'Deep clone: preserve full history', value: 'deep'},
        {title: 'Shallow clone: clone with --depth=1', value: 'shallow'},
        {
          title: 'Copy: do a shallow clone, but do not create a git repo',
          value: 'copy',
        },
        {title: 'Custom: enter your custom git clone command', value: 'custom'},
      ],
    }));
    template = repoPrompt.gitRepoUrl;
  } else if (template === 'Local template') {
    const dirPrompt = await prompts({
      type: 'text',
      name: 'templateDir',
      validate: (dir?: string) => {
        if (dir) {
          const fullDir = path.resolve(process.cwd(), dir);
          if (fs.existsSync(fullDir)) {
            return true;
          }
          return logger.red(
            logger.interpolate`path=${fullDir} does not exist.`,
          );
        }
        return logger.red('Please enter a valid path.');
      },
      message:
        'Enter a local folder path, relative to the current working directory.',
    });
    template = dirPrompt.templateDir;
  }

  if (!template) {
    logger.error('Template should not be empty');
    process.exit(1);
  }

  logger.info('Creating new Docusaurus project...');

  if (isValidGitRepoUrl(template)) {
    logger.info`Cloning Git template path=${template}...`;
    if (!gitStrategies.includes(gitStrategy)) {
      logger.error`Invalid git strategy: name=${gitStrategy}. Value must be one of ${gitStrategies.join(
        ', ',
      )}.`;
      process.exit(1);
    }
    const command = await getGitCommand(gitStrategy);
    if (shell.exec(`${command} ${template} ${dest}`).code !== 0) {
      logger.error`Cloning Git template name=${template} failed!`;
      process.exit(1);
    }
    if (gitStrategy === 'copy') {
      await fs.remove(path.join(dest, '.git'));
    }
  } else if (templates.includes(template)) {
    // Docusaurus templates.
    if (useTS) {
      if (!hasTS(template)) {
        logger.error`Template name=${template} doesn't provide the Typescript variant.`;
        process.exit(1);
      }
      template = `${template}${TypeScriptTemplateSuffix}`;
    }
    try {
      await copyTemplate(templatesDir, template, dest);
    } catch (err) {
      logger.error`Copying Docusaurus template name=${template} failed!`;
      throw err;
    }
  } else if (fs.existsSync(path.resolve(process.cwd(), template))) {
    const templateDir = path.resolve(process.cwd(), template);
    try {
      await fs.copy(templateDir, dest);
    } catch (err) {
      logger.error`Copying local template path=${templateDir} failed!`;
      throw err;
    }
  } else {
    logger.error('Invalid template.');
    process.exit(1);
  }

  // Update package.json info.
  try {
    await updatePkg(path.join(dest, 'package.json'), {
      name: _.kebabCase(name),
      version: '0.0.0',
      private: true,
    });
  } catch (err) {
    logger.error('Failed to update package.json.');
    throw err;
  }

  // We need to rename the gitignore file to .gitignore
  if (
    !fs.pathExistsSync(path.join(dest, '.gitignore')) &&
    fs.pathExistsSync(path.join(dest, 'gitignore'))
  ) {
    await fs.move(path.join(dest, 'gitignore'), path.join(dest, '.gitignore'));
  }
  if (fs.pathExistsSync(path.join(dest, 'gitignore'))) {
    fs.removeSync(path.join(dest, 'gitignore'));
  }

  // Display the most elegant way to cd.
  const cdpath = path.relative('.', dest);
  if (!cliOptions.skipInstall) {
    shell.cd(dest);
    logger.info`Installing dependencies with name=${pkgManager}...`;
    if (
      shell.exec(
        pkgManager === 'yarn' ? 'yarn' : `${pkgManager} install --color always`,
        {
          env: {
            ...process.env,
            // Force coloring the output, since the command is invoked,
            // by shelljs which is not the interactive shell
            ...(supportsColor.stdout ? {FORCE_COLOR: '1'} : {}),
          },
        },
      ).code !== 0
    ) {
      logger.error('Dependency installation failed.');
      logger.info`The site directory has already been created, and you can retry by typing:

  code=${`cd ${cdpath}`}
  code=${`${pkgManager} install`}`;
      process.exit(0);
    }
  }

  const useNpm = pkgManager === 'npm';
  logger.success`Created path=${cdpath}.`;
  logger.info`Inside that directory, you can run several commands:

  code=${`${pkgManager} start`}
    Starts the development server.

  code=${`${pkgManager} ${useNpm ? 'run ' : ''}build`}
    Bundles your website into static files for production.

  code=${`${pkgManager} ${useNpm ? 'run ' : ''}serve`}
    Serves the built website locally.

  code=${`${pkgManager} deploy`}
    Publishes the website to GitHub pages.

We recommend that you begin by typing:

  code=${`cd ${cdpath}`}
  code=${`${pkgManager} start`}

Happy building awesome websites!
`;
}<|MERGE_RESOLUTION|>--- conflicted
+++ resolved
@@ -17,7 +17,6 @@
 const RecommendedTemplate = 'classic';
 const TypeScriptTemplateSuffix = '-typescript';
 
-<<<<<<< HEAD
 const DefaultPackageManager = 'npm';
 const SupportedPackageManagers = {
   npm: 'package-lock.json',
@@ -45,13 +44,6 @@
 
   if (packageManagerFromLockFile) {
     return packageManagerFromLockFile;
-=======
-function hasYarn() {
-  try {
-    return shell.exec('yarnpkg --version', {silent: true}).code === 0;
-  } catch (e) {
-    return false;
->>>>>>> 397915fc
   }
 
   const packageManagerFromUserAgent = packageManagers.find((packageManager) =>
@@ -169,13 +161,8 @@
     gitStrategy: typeof gitStrategies[number];
   }> = {},
 ): Promise<void> {
-<<<<<<< HEAD
   const pkgManager = getPackageManagerForUse(cliOptions.useNpm);
-  const templatesDir = path.resolve(__dirname, '../templates');
-=======
-  const useYarn = cliOptions.useNpm ? false : hasYarn();
   const templatesDir = fileURLToPath(new URL('../templates', import.meta.url));
->>>>>>> 397915fc
   const templates = readTemplates(templatesDir);
   const hasTS = (templateName: string) =>
     fs.pathExistsSync(
