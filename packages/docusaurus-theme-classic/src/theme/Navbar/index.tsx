/**
 * Copyright (c) Facebook, Inc. and its affiliates.
 *
 * This source code is licensed under the MIT license found in the
 * LICENSE file in the root directory of this source tree.
 */

import React, {useCallback, useState, useEffect} from 'react';
import clsx from 'clsx';
import Translate from '@docusaurus/Translate';
import SearchBar from '@theme/SearchBar';
import Toggle from '@theme/Toggle';
import useThemeContext from '@theme/hooks/useThemeContext';
import {
  useThemeConfig,
  useMobileSecondaryMenuRenderer,
  usePrevious,
} from '@docusaurus/theme-common';
import useHideableNavbar from '@theme/hooks/useHideableNavbar';
import useLockBodyScroll from '@theme/hooks/useLockBodyScroll';
import useWindowSize from '@theme/hooks/useWindowSize';
import {useActivePlugin} from '@theme/hooks/useDocs';
import NavbarItem, {Props as NavbarItemConfig} from '@theme/NavbarItem';
import Logo from '@theme/Logo';
import IconMenu from '@theme/IconMenu';

import styles from './styles.module.css';

// retrocompatible with v1
const DefaultNavItemPosition = 'right';

function useNavbarItems() {
  // TODO temporary casting until ThemeConfig type is improved
  return useThemeConfig().navbar.items as NavbarItemConfig[];
}

// If split links by left/right
// if position is unspecified, fallback to right (as v1)
function splitNavItemsByPosition(items: NavbarItemConfig[]) {
  const leftItems = items.filter(
    (item) => (item.position ?? DefaultNavItemPosition) === 'left',
  );
  const rightItems = items.filter(
    (item) => (item.position ?? DefaultNavItemPosition) === 'right',
  );
  return {
    leftItems,
    rightItems,
  };
}

function useMobileSidebar() {
  const windowSize = useWindowSize();

  // Mobile sidebar not visible on hydration: can avoid SSR rendering
  const shouldRender = windowSize === 'mobile'; // || windowSize === 'ssr';

  const [shown, setShown] = useState(false);

  const toggle = useCallback(() => {
    setShown((s) => !s);
  }, []);

  useEffect(() => {
    if (windowSize === 'desktop') {
      setShown(false);
    }
  }, [windowSize]);

  return {shouldRender, toggle, shown};
}

function useColorModeToggle() {
  const {
    colorMode: {disableSwitch},
  } = useThemeConfig();
  const {isDarkTheme, setLightTheme, setDarkTheme} = useThemeContext();
  const toggle = useCallback(
    (e) => (e.target.checked ? setDarkTheme() : setLightTheme()),
    [setLightTheme, setDarkTheme],
  );
  return {isDarkTheme, toggle, disabled: disableSwitch};
}

function useSecondaryMenu({
  sidebarShown,
  toggleSidebar,
}: NavbarMobileSidebarProps) {
  const content = useMobileSecondaryMenuRenderer()?.({
    toggleSidebar,
  });
  const previousContent = usePrevious(content);

  const [shown, setShown] = useState<boolean>(() => {
    // /!\ content is set with useEffect,
    // so it's not available on mount anyway
    // "return !!content" => always returns false
    return false;
  });

  // When content is become available for the first time (set in useEffect)
  // we set this content to be shown!
  useEffect(() => {
    const contentBecameAvailable = content && !previousContent;
    if (contentBecameAvailable) {
      setShown(true);
    }
  }, [content, previousContent]);

  const hasContent = !!content;

  // On sidebar close, secondary menu is set to be shown on next re-opening
  // (if any secondary menu content available)
  useEffect(() => {
    if (!hasContent) {
      setShown(false);
      return;
    }
    if (!sidebarShown) {
      setShown(true);
    }
  }, [sidebarShown, hasContent]);

  const hide = useCallback(() => {
    setShown(false);
  }, []);

  return {shown, hide, content};
}

type NavbarMobileSidebarProps = {
  sidebarShown: boolean;
  toggleSidebar: () => void;
};

function NavbarMobileSidebar({
  sidebarShown,
  toggleSidebar,
}: NavbarMobileSidebarProps) {
  useLockBodyScroll(sidebarShown);
  const items = useNavbarItems();

  const colorModeToggle = useColorModeToggle();

  const secondaryMenu = useSecondaryMenu({
    sidebarShown,
    toggleSidebar,
  });

  return (
    <div className="navbar-sidebar">
      <div className="navbar-sidebar__brand">
        <Logo
          className="navbar__brand"
          imageClassName="navbar__logo"
          titleClassName="navbar__title"
        />
        {!colorModeToggle.disabled && sidebarShown && (
          <Toggle
            checked={colorModeToggle.isDarkTheme}
            onChange={colorModeToggle.toggle}
          />
        )}
      </div>

      <div
        className={clsx('navbar-sidebar__items', {
          'navbar-sidebar__items--show-secondary': secondaryMenu.shown,
        })}>
        <div className="navbar-sidebar__item menu">
          <ul className="menu__list">
            {items.map((item, i) => (
              <NavbarItem mobile {...item} onClick={toggleSidebar} key={i} />
            ))}
          </ul>
        </div>

<<<<<<< HEAD
        <div className="navbar-sidebar__item menu">
          <button
            type="button"
            className="clean-btn navbar-sidebar__back"
            onClick={secondaryMenu.hide}>
            <Translate
              id="theme.navbar.mobileSidebarSecondaryMenu.backButtonLabel"
              description="The label of the back button to return to main menu, inside the mobile navbar sidebar secondary menu (notably used to display the docs sidebar)">
              ← Back to main menu
            </Translate>
          </button>
=======
        <div className="navbar-sidebar__item navbar-sidebar__item--secondary menu">
          {items.length > 0 && (
            <button
              type="button"
              className="clean-btn navbar-sidebar__back"
              onClick={secondaryMenu.hide}>
              <Translate
                id="theme.navbar.mobileSidebarSecondaryMenu.backButtonLabel"
                description="The label of the back button to return to main menu, inside the mobile navbar sidebar secondary menu (notably used to display the docs sidebar)">
                ← Back to main menu
              </Translate>
            </button>
          )}
>>>>>>> 0c73afd1
          {secondaryMenu.content}
        </div>
      </div>
    </div>
  );
}

function Navbar(): JSX.Element {
  const {
    navbar: {hideOnScroll, style},
  } = useThemeConfig();

  const mobileSidebar = useMobileSidebar();
  const colorModeToggle = useColorModeToggle();
  const activeDocPlugin = useActivePlugin();
  const {navbarRef, isNavbarVisible} = useHideableNavbar(hideOnScroll);

  const items = useNavbarItems();
  const hasSearchNavbarItem = items.some((item) => item.type === 'search');
  const {leftItems, rightItems} = splitNavItemsByPosition(items);

  return (
    <nav
      ref={navbarRef}
      className={clsx('navbar', 'navbar--fixed-top', {
        'navbar--dark': style === 'dark',
        'navbar--primary': style === 'primary',
        'navbar-sidebar--show': mobileSidebar.shown,
        [styles.navbarHideable]: hideOnScroll,
        [styles.navbarHidden]: hideOnScroll && !isNavbarVisible,
      })}>
      <div className="navbar__inner">
        <div className="navbar__items">
          {(items?.length > 0 || activeDocPlugin) && (
            <button
              aria-label="Navigation bar toggle"
              className="navbar__toggle clean-btn"
              type="button"
              tabIndex={0}
              onClick={mobileSidebar.toggle}
              onKeyDown={mobileSidebar.toggle}>
              <IconMenu />
            </button>
          )}
          <Logo
            className="navbar__brand"
            imageClassName="navbar__logo"
            titleClassName="navbar__title"
          />
          {leftItems.map((item, i) => (
            <NavbarItem {...item} key={i} />
          ))}
        </div>
        <div className="navbar__items navbar__items--right">
          {rightItems.map((item, i) => (
            <NavbarItem {...item} key={i} />
          ))}
          {!colorModeToggle.disabled && (
            <Toggle
              className={styles.toggle}
              checked={colorModeToggle.isDarkTheme}
              onChange={colorModeToggle.toggle}
            />
          )}
          {!hasSearchNavbarItem && <SearchBar />}
        </div>
      </div>

      <div
        role="presentation"
        className="navbar-sidebar__backdrop"
        onClick={mobileSidebar.toggle}
      />

      {mobileSidebar.shouldRender && (
        <NavbarMobileSidebar
          sidebarShown={mobileSidebar.shown}
          toggleSidebar={mobileSidebar.toggle}
        />
      )}
    </nav>
  );
}

export default Navbar;<|MERGE_RESOLUTION|>--- conflicted
+++ resolved
@@ -175,20 +175,7 @@
           </ul>
         </div>
 
-<<<<<<< HEAD
-        <div className="navbar-sidebar__item menu">
-          <button
-            type="button"
-            className="clean-btn navbar-sidebar__back"
-            onClick={secondaryMenu.hide}>
-            <Translate
-              id="theme.navbar.mobileSidebarSecondaryMenu.backButtonLabel"
-              description="The label of the back button to return to main menu, inside the mobile navbar sidebar secondary menu (notably used to display the docs sidebar)">
-              ← Back to main menu
-            </Translate>
-          </button>
-=======
-        <div className="navbar-sidebar__item navbar-sidebar__item--secondary menu">
+        <div className="navbar-sidebar__item">
           {items.length > 0 && (
             <button
               type="button"
@@ -201,7 +188,6 @@
               </Translate>
             </button>
           )}
->>>>>>> 0c73afd1
           {secondaryMenu.content}
         </div>
       </div>
