--- conflicted
+++ resolved
@@ -50,12 +50,6 @@
 }
 
 function Navbar() {
-<<<<<<< HEAD
-  const {siteConfig = {}, isClient} = useDocusaurusContext();
-  const {baseUrl, themeConfig = {}} = siteConfig;
-  const {navbar = {}, disableDarkMode = false} = themeConfig;
-  const {title, logo = {}, links = [], hideOnScroll = false} = navbar;
-=======
   const {
     siteConfig: {
       themeConfig: {
@@ -67,14 +61,12 @@
   } = useDocusaurusContext();
   const [sidebarShown, setSidebarShown] = useState(false);
   const [isSearchBarExpanded, setIsSearchBarExpanded] = useState(false);
->>>>>>> 36ea7450
 
   const {isDarkTheme, setLightTheme, setDarkTheme} = useThemeContext();
   const {navbarRef, isNavbarVisible} = useHideableNavbar(hideOnScroll);
   const {logoLink, logoLinkProps, logoImageUrl, logoAlt} = useLogo();
 
-  const [sidebarShown, setSidebarShown] = useState(false);
-  const [isSearchBarExpanded, setIsSearchBarExpanded] = useState(false);
+  useLockBodyScroll(sidebarShown);
 
   const showSidebar = useCallback(() => {
     setSidebarShown(true);
@@ -82,31 +74,12 @@
   const hideSidebar = useCallback(() => {
     setSidebarShown(false);
   }, [setSidebarShown]);
+
   const onToggleChange = useCallback(
     e => (e.target.checked ? setDarkTheme() : setLightTheme()),
     [setLightTheme, setDarkTheme],
   );
 
-<<<<<<< HEAD
-  useLockBodyScroll(sidebarShown);
-
-  const logoLink = logo.href || baseUrl;
-  let logoLinkProps = {};
-
-  if (logo.target) {
-    logoLinkProps = {target: logo.target};
-  } else if (!isInternalUrl(logoLink)) {
-    logoLinkProps = {
-      rel: 'noopener noreferrer',
-      target: '_blank',
-    };
-  }
-
-  const logoSrc = logo.srcDark && isDarkTheme ? logo.srcDark : logo.src;
-  const logoImageUrl = useBaseUrl(logoSrc);
-
-=======
->>>>>>> 36ea7450
   return (
     <nav
       ref={navbarRef}
