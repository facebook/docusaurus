--- conflicted
+++ resolved
@@ -49,14 +49,9 @@
   );
 }
 
-<<<<<<< HEAD
 const Navbar = ({forwardedRef}) => {
   const context = useDocusaurusContext();
-  const {siteConfig = {}} = context;
-=======
-function Navbar() {
-  const {siteConfig = {}, isClient} = useDocusaurusContext();
->>>>>>> 6670c53d
+  const {siteConfig = {}, isClient} = context;
   const {baseUrl, themeConfig = {}} = siteConfig;
   const {navbar = {}, disableDarkMode = false} = themeConfig;
   const {title, logo = {}, links = [], hideOnScroll = false} = navbar;
