/**
 * Copyright (c) Facebook, Inc. and its affiliates.
 *
 * This source code is licensed under the MIT license found in the
 * LICENSE file in the root directory of this source tree.
 */

import React from 'react';

import Layout from '@theme/Layout';
import BlogPostItem from '@theme/BlogPostItem';
import Link from '@docusaurus/Link';
import type {Props} from '@theme/BlogTagsPostsPage';
import BlogSidebar from '@theme/BlogSidebar';
import Translate, {translate} from '@docusaurus/Translate';
<<<<<<< HEAD
import {ThemeClassnames} from '@docusaurus/theme-common';
=======
import {usePluralForm} from '@docusaurus/theme-common';
>>>>>>> f7614081

// Very simple pluralization: probably good enough for now
function useBlogPostsPlural() {
  const {selectMessage} = usePluralForm();
  return (count: number) =>
    selectMessage(
      count,
      translate(
        {
          id: 'theme.blog.post.plurals',
          description:
            'Pluralized label for "{count} posts". Use as much plural forms (separated by "|") as your language support (see https://www.unicode.org/cldr/cldr-aux/charts/34/supplemental/language_plural_rules.html)',
          message: 'One post|{count} posts',
        },
        {count},
      ),
    );
}

function BlogTagsPostPageTitle({
  tagName,
  count,
}: {
  tagName: string;
  count: number;
}) {
  const blogPostsPlural = useBlogPostsPlural();
  return (
    <Translate
      id="theme.blog.tagTitle"
      description="The title of the page for a blog tag"
      values={{nPosts: blogPostsPlural(count), tagName}}>
      {'{nPosts} tagged with "{tagName}"'}
    </Translate>
  );
}

function BlogTagsPostPage(props: Props): JSX.Element {
  const {metadata, items, sidebar} = props;
  const {allTagsPath, name: tagName, count} = metadata;

  return (
    <Layout
      title={`Posts tagged "${tagName}"`}
      description={`Blog | Tagged "${tagName}"`}
      wrapperClassName="blog-wrapper"
<<<<<<< HEAD
      pageClassName={ThemeClassnames.page.blogTagsPostPage}>
=======
      searchMetadatas={{
        // assign unique search tag to exclude this page from search results!
        tag: 'blog_tags_posts',
      }}>
>>>>>>> f7614081
      <div className="container margin-vert--lg">
        <div className="row">
          <div className="col col--3">
            <BlogSidebar sidebar={sidebar} />
          </div>
          <main className="col col--7">
            <h1>
              <BlogTagsPostPageTitle count={count} tagName={tagName} />
            </h1>
            <Link href={allTagsPath}>
              <Translate
                id="theme.tags.tagsPageLink"
                description="The label of the link targeting the tag list page">
                View All Tags
              </Translate>
            </Link>
            <div className="margin-vert--xl">
              {items.map(({content: BlogPostContent}) => (
                <BlogPostItem
                  key={BlogPostContent.metadata.permalink}
                  frontMatter={BlogPostContent.frontMatter}
                  metadata={BlogPostContent.metadata}
                  truncated>
                  <BlogPostContent />
                </BlogPostItem>
              ))}
            </div>
          </main>
        </div>
      </div>
    </Layout>
  );
}

export default BlogTagsPostPage;<|MERGE_RESOLUTION|>--- conflicted
+++ resolved
@@ -13,11 +13,8 @@
 import type {Props} from '@theme/BlogTagsPostsPage';
 import BlogSidebar from '@theme/BlogSidebar';
 import Translate, {translate} from '@docusaurus/Translate';
-<<<<<<< HEAD
 import {ThemeClassnames} from '@docusaurus/theme-common';
-=======
 import {usePluralForm} from '@docusaurus/theme-common';
->>>>>>> f7614081
 
 // Very simple pluralization: probably good enough for now
 function useBlogPostsPlural() {
@@ -64,14 +61,11 @@
       title={`Posts tagged "${tagName}"`}
       description={`Blog | Tagged "${tagName}"`}
       wrapperClassName="blog-wrapper"
-<<<<<<< HEAD
       pageClassName={ThemeClassnames.page.blogTagsPostPage}>
-=======
       searchMetadatas={{
         // assign unique search tag to exclude this page from search results!
         tag: 'blog_tags_posts',
       }}>
->>>>>>> f7614081
       <div className="container margin-vert--lg">
         <div className="row">
           <div className="col col--3">
