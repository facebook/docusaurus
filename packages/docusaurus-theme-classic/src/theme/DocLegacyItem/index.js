--- conflicted
+++ resolved
@@ -74,31 +74,25 @@
                     <DocContent />
                   </div>
                 </article>
-                <div className="margin-top--xl margin-bottom--lg">
+                {editUrl && (
+                  <div className="margin-vert--xl">
+                    <div className="row">
+                      <div className="col">
+                        {editUrl && (
+                          <a
+                            href={editUrl}
+                            target="_blank"
+                            rel="noreferrer noopener">
+                            Edit this page
+                          </a>
+                        )}
+                      </div>
+                    </div>
+                  </div>
+                )}
+                <div className="margin-vert--lg">
                   <DocLegacyPaginator metadata={metadata} />
                 </div>
-<<<<<<< HEAD
-              </article>
-              {editUrl && (
-                <div className="margin-vert--xl">
-                  <div className="row">
-                    <div className="col">
-                      {editUrl && (
-                        <a
-                          href={editUrl}
-                          target="_blank"
-                          rel="noreferrer noopener">
-                          Edit this page
-                        </a>
-                      )}
-                    </div>
-                  </div>
-                </div>
-              )}
-              <div className="margin-vert--lg">
-                <DocLegacyPaginator metadata={metadata} />
-=======
->>>>>>> aba9edc1
               </div>
             </div>
             {DocContent.rightToc && (
