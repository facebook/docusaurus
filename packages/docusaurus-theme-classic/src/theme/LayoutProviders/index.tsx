/**
 * Copyright (c) Facebook, Inc. and its affiliates.
 *
 * This source code is licensed under the MIT license found in the
 * LICENSE file in the root directory of this source tree.
 */

import React from 'react';
import {
  ColorModeProvider,
  TabGroupChoiceProvider,
  AnnouncementBarProvider,
  DocsPreferredVersionContextProvider,
  NavbarProvider,
  ScrollControllerProvider,
  PluginHtmlClassNameProvider,
} from '@docusaurus/theme-common';
import type {Props} from '@theme/LayoutProviders';

export default function LayoutProviders({children}: Props): JSX.Element {
  return (
    <ColorModeProvider>
      <AnnouncementBarProvider>
        <TabGroupChoiceProvider>
          <ScrollControllerProvider>
            <DocsPreferredVersionContextProvider>
<<<<<<< HEAD
              <NavbarProvider>{children}</NavbarProvider>
=======
              <MobileSecondaryMenuProvider>
                <PluginHtmlClassNameProvider>
                  {children}
                </PluginHtmlClassNameProvider>
              </MobileSecondaryMenuProvider>
>>>>>>> ecbe0b26
            </DocsPreferredVersionContextProvider>
          </ScrollControllerProvider>
        </TabGroupChoiceProvider>
      </AnnouncementBarProvider>
    </ColorModeProvider>
  );
}<|MERGE_RESOLUTION|>--- conflicted
+++ resolved
@@ -11,8 +11,8 @@
   TabGroupChoiceProvider,
   AnnouncementBarProvider,
   DocsPreferredVersionContextProvider,
+  ScrollControllerProvider,
   NavbarProvider,
-  ScrollControllerProvider,
   PluginHtmlClassNameProvider,
 } from '@docusaurus/theme-common';
 import type {Props} from '@theme/LayoutProviders';
@@ -24,15 +24,9 @@
         <TabGroupChoiceProvider>
           <ScrollControllerProvider>
             <DocsPreferredVersionContextProvider>
-<<<<<<< HEAD
-              <NavbarProvider>{children}</NavbarProvider>
-=======
-              <MobileSecondaryMenuProvider>
-                <PluginHtmlClassNameProvider>
-                  {children}
-                </PluginHtmlClassNameProvider>
-              </MobileSecondaryMenuProvider>
->>>>>>> ecbe0b26
+              <PluginHtmlClassNameProvider>
+                <NavbarProvider>{children}</NavbarProvider>
+              </PluginHtmlClassNameProvider>
             </DocsPreferredVersionContextProvider>
           </ScrollControllerProvider>
         </TabGroupChoiceProvider>
