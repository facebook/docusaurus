--- conflicted
+++ resolved
@@ -7,20 +7,13 @@
 
 import React, {useState, useCallback, useEffect, useRef, memo} from 'react';
 import clsx from 'clsx';
-<<<<<<< HEAD
-import {useThemeConfig, isSamePath} from '@docusaurus/theme-common';
-import useUserPreferencesContext from '@theme/hooks/useUserPreferencesContext';
-import useWindowSize from '@theme/hooks/useWindowSize';
-=======
 import {
   useThemeConfig,
   isSamePath,
   usePrevious,
   useAnnouncementBar,
 } from '@docusaurus/theme-common';
-import useLockBodyScroll from '@theme/hooks/useLockBodyScroll';
-import useWindowSize, {windowSizes} from '@theme/hooks/useWindowSize';
->>>>>>> 8e386e02
+import useWindowSize from '@theme/hooks/useWindowSize';
 import useScrollPosition from '@theme/hooks/useScrollPosition';
 import Link from '@docusaurus/Link';
 import isInternalUrl from '@docusaurus/isInternalUrl';
@@ -31,18 +24,6 @@
 import {translate} from '@docusaurus/Translate';
 
 import styles from './styles.module.css';
-
-<<<<<<< HEAD
-function usePrevious(value) {
-  const ref = useRef(value);
-  useEffect(() => {
-    ref.current = value;
-  }, [value]);
-  return ref.current;
-}
-=======
-const MOBILE_TOGGLE_SIZE = 24;
->>>>>>> 8e386e02
 
 const isActiveSidebarItem = (item, activePath) => {
   if (item.type === 'link') {
@@ -259,18 +240,8 @@
     navbar: {hideOnScroll},
     hideableSidebar,
   } = useThemeConfig();
-<<<<<<< HEAD
-  const {isAnnouncementBarClosed} = useUserPreferencesContext();
+  const {isClosed: isAnnouncementBarClosed} = useAnnouncementBar();
   const {isDesktop} = useWindowSize();
-=======
-  const {isClosed: isAnnouncementBarClosed} = useAnnouncementBar();
-
-  const {
-    showResponsiveSidebar,
-    closeResponsiveSidebar,
-    toggleResponsiveSidebar,
-  } = useResponsiveSidebar();
->>>>>>> 8e386e02
 
   return (
     <div
@@ -279,13 +250,18 @@
         [styles.sidebarHidden]: isHidden,
       })}>
       {hideOnScroll && <Logo tabIndex={-1} className={styles.sidebarLogo} />}
-<<<<<<< HEAD
       {isDesktop && (
-        <div
-          className={clsx('menu', 'thin-scrollbar', styles.menu, {
-            [styles.menuWithAnnouncementBar]:
-              !isAnnouncementBarClosed && showAnnouncementBar,
-          })}>
+        <nav
+          className={clsx(
+            'menu',
+            'menu--responsive',
+            'thin-scrollbar',
+            styles.menu,
+            {
+              [styles.menuWithAnnouncementBar]:
+                !isAnnouncementBarClosed && showAnnouncementBar,
+            },
+          )}>
           <ul className="menu__list">
             <DocSidebarItems
               items={sidebar}
@@ -293,41 +269,9 @@
               activePath={path}
             />
           </ul>
-        </div>
+        </nav>
       )}
-=======
-      <nav
-        className={clsx(
-          'menu',
-          'menu--responsive',
-          'thin-scrollbar',
-          styles.menu,
-          {
-            'menu--show': showResponsiveSidebar,
-            [styles.menuWithAnnouncementBar]:
-              !isAnnouncementBarClosed && showAnnouncementBar,
-          },
-        )}
-        aria-label={translate({
-          id: 'theme.docs.sidebar.navAriaLabel',
-          message: 'Sidebar navigation',
-          description: 'The ARIA label for documentation menu',
-        })}>
-        <ResponsiveSidebarButton
-          responsiveSidebarOpened={showResponsiveSidebar}
-          onClick={toggleResponsiveSidebar}
-        />
-
-        <ul className="menu__list">
-          <DocSidebarItems
-            items={sidebar}
-            onItemClick={closeResponsiveSidebar}
-            collapsible={sidebarCollapsible}
-            activePath={path}
-          />
-        </ul>
-      </nav>
->>>>>>> 8e386e02
+
       {hideableSidebar && <HideableSidebarButton onClick={onCollapse} />}
     </div>
   );
