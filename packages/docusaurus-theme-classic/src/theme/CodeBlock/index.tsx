/**
 * Copyright (c) Facebook, Inc. and its affiliates.
 *
 * This source code is licensed under the MIT license found in the
 * LICENSE file in the root directory of this source tree.
 */

<<<<<<< HEAD
import React, {isValidElement, useEffect, useState, useRef} from 'react';
import clsx from 'clsx';
import Highlight, {defaultProps, type Language} from 'prism-react-renderer';
import {
  useThemeConfig,
  parseCodeBlockTitle,
  parseLanguage,
  parseLines,
  ThemeClassNames,
  usePrismTheme,
} from '@docusaurus/theme-common';
import CopyButton from '@theme/CodeBlock/CopyButton';
import WordWrapButton from '@theme/CodeBlock/WordWrapButton';
=======
import React, {isValidElement, type ReactNode} from 'react';
import useIsBrowser from '@docusaurus/useIsBrowser';
>>>>>>> 44966e19
import type {Props} from '@theme/CodeBlock';
import ElementContent from '@theme/CodeBlock/Content/Element';
import StringContent from '@theme/CodeBlock/Content/String';

<<<<<<< HEAD
import styles from './styles.module.css';

export default function CodeBlock({
  children,
  className: blockClassName = '',
  metastring,
  title,
  language: languageProp,
}: Props): JSX.Element {
  const {prism} = useThemeConfig();
  const codeBlockRef = useRef<HTMLPreElement>(null);

  const [mounted, setMounted] = useState(false);
  // The Prism theme on SSR is always the default theme but the site theme
  // can be in a different mode. React hydration doesn't update DOM styles
  // that come from SSR. Hence force a re-render after mounting to apply the
  // current relevant styles. There will be a flash seen of the original
  // styles seen using this current approach but that's probably ok. Fixing
  // the flash will require changing the theming approach and is not worth it
  // at this point.
  useEffect(() => {
    setMounted(true);
  }, []);

  // We still parse the metastring in case we want to support more syntax in the
  // future. Note that MDX doesn't strip quotes when parsing metastring:
  // "title=\"xyz\"" => title: "\"xyz\""
  const codeBlockTitle = parseCodeBlockTitle(metastring) || title;
  const prismTheme = usePrismTheme();

  // <pre> tags in markdown map to CodeBlocks and they may contain JSX children.
  // When the children is not a simple string, we just return a styled block
  // without actually highlighting.
=======
/**
 * Best attempt to make the children a plain string so it is copyable. If there
 * are react elements, we will not be able to copy the content, and it will
 * return `children` as-is; otherwise, it concatenates the string children
 * together.
 */
function maybeStringifyChildren(children: ReactNode): ReactNode {
>>>>>>> 44966e19
  if (React.Children.toArray(children).some((el) => isValidElement(el))) {
    return children;
  }
  // The children is now guaranteed to be one/more plain strings
  return Array.isArray(children) ? children.join('') : (children as string);
}

export default function CodeBlock({
  children: rawChildren,
  ...props
}: Props): JSX.Element {
  // The Prism theme on SSR is always the default theme but the site theme can
  // be in a different mode. React hydration doesn't update DOM styles that come
  // from SSR. Hence force a re-render after mounting to apply the current
  // relevant styles.
  const isBrowser = useIsBrowser();
  const children = maybeStringifyChildren(rawChildren);
  const CodeBlockComp =
    typeof children === 'string' ? StringContent : ElementContent;
  return (
<<<<<<< HEAD
    <Highlight
      {...defaultProps}
      key={String(mounted)}
      theme={prismTheme}
      code={code}
      language={(language ?? 'text') as Language}>
      {({className, style, tokens, getLineProps, getTokenProps}) => (
        <div
          className={clsx(
            styles.codeBlockContainer,
            blockClassName,
            {
              [`language-${language}`]:
                language && !blockClassName.includes(`language-${language}`),
            },
            ThemeClassNames.common.codeBlock,
          )}>
          {codeBlockTitle && (
            <div style={style} className={styles.codeBlockTitle}>
              {codeBlockTitle}
            </div>
          )}
          <div className={styles.codeBlockContent} style={style}>
            <pre
              /* eslint-disable-next-line jsx-a11y/no-noninteractive-tabindex */
              tabIndex={0}
              className={clsx(className, styles.codeBlock, 'thin-scrollbar')}
              ref={codeBlockRef}>
              <code className={clsx(styles.codeBlockLines)}>
                {tokens.map((line, i) => {
                  if (line.length === 1 && line[0]!.content === '\n') {
                    line[0]!.content = '';
                  }

                  const lineProps = getLineProps({line, key: i});

                  if (highlightLines.includes(i)) {
                    lineProps.className += ' docusaurus-highlight-code-line';
                  }

                  return (
                    <span key={i} {...lineProps}>
                      {line.map((token, key) => (
                        <span key={key} {...getTokenProps({token, key})} />
                      ))}
                      <br />
                    </span>
                  );
                })}
              </code>
            </pre>

            <WordWrapButton
              className={styles.codeButton}
              codeBlockRef={codeBlockRef}
            />

            <CopyButton className={styles.codeButton} code={code} />
          </div>
        </div>
      )}
    </Highlight>
=======
    <CodeBlockComp key={String(isBrowser)} {...props}>
      {children as string}
    </CodeBlockComp>
>>>>>>> 44966e19
  );
}<|MERGE_RESOLUTION|>--- conflicted
+++ resolved
@@ -5,63 +5,12 @@
  * LICENSE file in the root directory of this source tree.
  */
 
-<<<<<<< HEAD
-import React, {isValidElement, useEffect, useState, useRef} from 'react';
-import clsx from 'clsx';
-import Highlight, {defaultProps, type Language} from 'prism-react-renderer';
-import {
-  useThemeConfig,
-  parseCodeBlockTitle,
-  parseLanguage,
-  parseLines,
-  ThemeClassNames,
-  usePrismTheme,
-} from '@docusaurus/theme-common';
-import CopyButton from '@theme/CodeBlock/CopyButton';
-import WordWrapButton from '@theme/CodeBlock/WordWrapButton';
-=======
 import React, {isValidElement, type ReactNode} from 'react';
 import useIsBrowser from '@docusaurus/useIsBrowser';
->>>>>>> 44966e19
 import type {Props} from '@theme/CodeBlock';
 import ElementContent from '@theme/CodeBlock/Content/Element';
 import StringContent from '@theme/CodeBlock/Content/String';
 
-<<<<<<< HEAD
-import styles from './styles.module.css';
-
-export default function CodeBlock({
-  children,
-  className: blockClassName = '',
-  metastring,
-  title,
-  language: languageProp,
-}: Props): JSX.Element {
-  const {prism} = useThemeConfig();
-  const codeBlockRef = useRef<HTMLPreElement>(null);
-
-  const [mounted, setMounted] = useState(false);
-  // The Prism theme on SSR is always the default theme but the site theme
-  // can be in a different mode. React hydration doesn't update DOM styles
-  // that come from SSR. Hence force a re-render after mounting to apply the
-  // current relevant styles. There will be a flash seen of the original
-  // styles seen using this current approach but that's probably ok. Fixing
-  // the flash will require changing the theming approach and is not worth it
-  // at this point.
-  useEffect(() => {
-    setMounted(true);
-  }, []);
-
-  // We still parse the metastring in case we want to support more syntax in the
-  // future. Note that MDX doesn't strip quotes when parsing metastring:
-  // "title=\"xyz\"" => title: "\"xyz\""
-  const codeBlockTitle = parseCodeBlockTitle(metastring) || title;
-  const prismTheme = usePrismTheme();
-
-  // <pre> tags in markdown map to CodeBlocks and they may contain JSX children.
-  // When the children is not a simple string, we just return a styled block
-  // without actually highlighting.
-=======
 /**
  * Best attempt to make the children a plain string so it is copyable. If there
  * are react elements, we will not be able to copy the content, and it will
@@ -69,7 +18,6 @@
  * together.
  */
 function maybeStringifyChildren(children: ReactNode): ReactNode {
->>>>>>> 44966e19
   if (React.Children.toArray(children).some((el) => isValidElement(el))) {
     return children;
   }
@@ -90,73 +38,8 @@
   const CodeBlockComp =
     typeof children === 'string' ? StringContent : ElementContent;
   return (
-<<<<<<< HEAD
-    <Highlight
-      {...defaultProps}
-      key={String(mounted)}
-      theme={prismTheme}
-      code={code}
-      language={(language ?? 'text') as Language}>
-      {({className, style, tokens, getLineProps, getTokenProps}) => (
-        <div
-          className={clsx(
-            styles.codeBlockContainer,
-            blockClassName,
-            {
-              [`language-${language}`]:
-                language && !blockClassName.includes(`language-${language}`),
-            },
-            ThemeClassNames.common.codeBlock,
-          )}>
-          {codeBlockTitle && (
-            <div style={style} className={styles.codeBlockTitle}>
-              {codeBlockTitle}
-            </div>
-          )}
-          <div className={styles.codeBlockContent} style={style}>
-            <pre
-              /* eslint-disable-next-line jsx-a11y/no-noninteractive-tabindex */
-              tabIndex={0}
-              className={clsx(className, styles.codeBlock, 'thin-scrollbar')}
-              ref={codeBlockRef}>
-              <code className={clsx(styles.codeBlockLines)}>
-                {tokens.map((line, i) => {
-                  if (line.length === 1 && line[0]!.content === '\n') {
-                    line[0]!.content = '';
-                  }
-
-                  const lineProps = getLineProps({line, key: i});
-
-                  if (highlightLines.includes(i)) {
-                    lineProps.className += ' docusaurus-highlight-code-line';
-                  }
-
-                  return (
-                    <span key={i} {...lineProps}>
-                      {line.map((token, key) => (
-                        <span key={key} {...getTokenProps({token, key})} />
-                      ))}
-                      <br />
-                    </span>
-                  );
-                })}
-              </code>
-            </pre>
-
-            <WordWrapButton
-              className={styles.codeButton}
-              codeBlockRef={codeBlockRef}
-            />
-
-            <CopyButton className={styles.codeButton} code={code} />
-          </div>
-        </div>
-      )}
-    </Highlight>
-=======
     <CodeBlockComp key={String(isBrowser)} {...props}>
       {children as string}
     </CodeBlockComp>
->>>>>>> 44966e19
   );
 }