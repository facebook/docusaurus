--- conflicted
+++ resolved
@@ -208,18 +208,6 @@
             </div>
           )}
           <div className={styles.codeBlockContent}>
-<<<<<<< HEAD
-            <button
-              tabIndex={0}
-              ref={button}
-              type="button"
-              aria-label="Copy code to clipboard"
-              className={clsx(styles.copyButton)}
-              onClick={handleCopyCode}>
-              {showCopied ? 'Copied' : 'Copy'}
-            </button>
-=======
->>>>>>> f085560b
             <div
               /* eslint-disable-next-line jsx-a11y/no-noninteractive-tabindex */
               tabIndex={0}
@@ -253,9 +241,7 @@
               ref={button}
               type="button"
               aria-label="Copy code to clipboard"
-              className={clsx(styles.copyButton, {
-                [styles.copyButtonWithTitle]: codeBlockTitle,
-              })}
+              className={clsx(styles.copyButton)}
               onClick={handleCopyCode}>
               {showCopied ? 'Copied' : 'Copy'}
             </button>
