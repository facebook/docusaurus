--- conflicted
+++ resolved
@@ -52,7 +52,10 @@
   // See https://github.com/facebook/docusaurus/issues/3362
   const showVersionBadge = versions.length > 1;
 
-<<<<<<< HEAD
+  // For meta title, using frontMatter.title in priority over a potential # title found in markdown
+  // See https://github.com/facebook/docusaurus/issues/4665#issuecomment-825831367
+  const metaTitle = frontMatter.title || title;
+
   const showToc = !hideTableOfContents && DocContent.toc;
   const [showMobileToc, setShowMobileToc] = useState(false);
   const toggleMobileToc = useCallback(() => {
@@ -60,11 +63,6 @@
   }, [showMobileToc]);
 
   useLockBodyScroll(showMobileToc);
-=======
-  // For meta title, using frontMatter.title in priority over a potential # title found in markdown
-  // See https://github.com/facebook/docusaurus/issues/4665#issuecomment-825831367
-  const metaTitle = frontMatter.title || title;
->>>>>>> 69be003e
 
   return (
     <>
