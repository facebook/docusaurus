/**
 * Copyright (c) Facebook, Inc. and its affiliates.
 *
 * This source code is licensed under the MIT license found in the
 * LICENSE file in the root directory of this source tree.
 */

import React, {useRef} from 'react';
import clsx from 'clsx';

import {
  useActivePlugin,
  useVersions,
  useActiveVersion,
} from '@theme/hooks/useDocs';
import useCollapse from '@theme/hooks/useCollapse';
import useWindowSize from '@theme/hooks/useWindowSize';
import DocPaginator from '@theme/DocPaginator';
import DocVersionBanner from '@theme/DocVersionBanner';
import Seo from '@theme/Seo';
import LastUpdated from '@theme/LastUpdated';
import type {Props} from '@theme/DocItem';
import TOC, {Headings} from '@theme/TOC';
import EditThisPage from '@theme/EditThisPage';
import {MainHeading} from '@theme/Heading';

import styles from './styles.module.css';
<<<<<<< HEAD
=======
import {useActivePlugin, useVersions} from '@theme/hooks/useDocs';
>>>>>>> 8e386e02

function DocItem(props: Props): JSX.Element {
  const {content: DocContent, versionMetadata} = props;
  const {metadata, frontMatter} = DocContent;
  const {
    image,
    keywords,
    hide_title: hideTitle,
    hide_table_of_contents: hideTableOfContents,
  } = frontMatter;
  const {
    description,
    title,
    editUrl,
    lastUpdatedAt,
    formattedLastUpdatedAt,
    lastUpdatedBy,
  } = metadata;

  const {pluginId} = useActivePlugin({failfast: true});
  const versions = useVersions(pluginId);

  // If site is not versioned or only one version is included
  // we don't show the version badge
  // See https://github.com/facebook/docusaurus/issues/3362
  const showVersionBadge = versions.length > 1;

  // We only add a title if:
  // - user asks to hide it with frontmatter
  // - the markdown content does not already contain a top-level h1 heading
  const shouldAddTitle =
    !hideTitle && typeof DocContent.contentTitle === 'undefined';

  const showToc = !hideTableOfContents && DocContent.toc;

  const {isDesktop} = useWindowSize();
  const mobileTocRef = useRef(null);
  const [collapsed, setCollapsed] = useCollapse(true, mobileTocRef);

  return (
    <>
      <Seo {...{title, description, keywords, image}} />

      <div className="row">
        <div
          className={clsx('col', {
            [styles.docItemCol]: !hideTableOfContents,
          })}>
          <DocVersionBanner versionMetadata={versionMetadata} />
          <div className={styles.docItemContainer}>
            <article>
              {showVersionBadge && (
                <span className="badge badge--secondary">
                  Version: {versionMetadata.label}
                </span>
              )}

              {!isDesktop && showToc && (
                <div
                  className={clsx('margin-vert--md', styles.mobileToc, {
                    [styles.mobileTocExpanded]: !collapsed,
                  })}>
                  <button
                    type="button"
                    className={styles.mobileTocButton}
                    onClick={() => setCollapsed(!collapsed)}>
                    Contents of this page
                  </button>

                  <div
                    ref={mobileTocRef}
                    className={clsx(styles.mobileTocContent)}>
                    <Headings toc={DocContent.toc} />
                  </div>
                </div>
              )}

              <div className="markdown">
                {/*
                Title can be declared inside md content or declared through frontmatter and added manually
                To make both cases consistent, the added title is added under the same div.markdown block
                See https://github.com/facebook/docusaurus/pull/4882#issuecomment-853021120
                */}
                {shouldAddTitle && <MainHeading>{title}</MainHeading>}

                <DocContent />
              </div>

              {(editUrl || lastUpdatedAt || lastUpdatedBy) && (
                <footer className="row docusaurus-mt-lg">
                  <div className="col">
                    {editUrl && <EditThisPage editUrl={editUrl} />}
                  </div>

                  <div className={clsx('col', styles.lastUpdated)}>
                    {(lastUpdatedAt || lastUpdatedBy) && (
                      <LastUpdated
                        lastUpdatedAt={lastUpdatedAt}
                        formattedLastUpdatedAt={formattedLastUpdatedAt}
                        lastUpdatedBy={lastUpdatedBy}
                      />
                    )}
                  </div>
                </footer>
              )}
            </article>

            <DocPaginator metadata={metadata} />
          </div>
        </div>
        {showToc && isDesktop && (
          <div className="col col--3">
            <TOC toc={DocContent.toc} />
          </div>
        )}
      </div>
    </>
  );
}

export default DocItem;<|MERGE_RESOLUTION|>--- conflicted
+++ resolved
@@ -8,11 +8,7 @@
 import React, {useRef} from 'react';
 import clsx from 'clsx';
 
-import {
-  useActivePlugin,
-  useVersions,
-  useActiveVersion,
-} from '@theme/hooks/useDocs';
+import {useActivePlugin, useVersions} from '@theme/hooks/useDocs';
 import useCollapse from '@theme/hooks/useCollapse';
 import useWindowSize from '@theme/hooks/useWindowSize';
 import DocPaginator from '@theme/DocPaginator';
@@ -25,10 +21,6 @@
 import {MainHeading} from '@theme/Heading';
 
 import styles from './styles.module.css';
-<<<<<<< HEAD
-=======
-import {useActivePlugin, useVersions} from '@theme/hooks/useDocs';
->>>>>>> 8e386e02
 
 function DocItem(props: Props): JSX.Element {
   const {content: DocContent, versionMetadata} = props;
