/**
 * Copyright (c) Facebook, Inc. and its affiliates.
 *
 * This source code is licensed under the MIT license found in the
 * LICENSE file in the root directory of this source tree.
 */

import React, {type ReactNode} from 'react';
import {
  ThemeClassNames,
  useSidebarBreadcrumbs,
  useHomePageRoute,
} from '@docusaurus/theme-common';
import styles from './styles.module.css';
import clsx from 'clsx';
import Link from '@docusaurus/Link';
import useBaseUrl from '@docusaurus/useBaseUrl';

// TODO move to design system folder
function BreadcrumbsItemLink({
  children,
  href,
}: {
  children: ReactNode;
  href?: string;
}): JSX.Element {
  const className = clsx('breadcrumbs__link', styles.breadcrumbsItemLink);
  return href ? (
    <Link className={className} href={href} itemProp="item">
      <span itemProp="name">{children}</span>
    </Link>
  ) : (
    <span className={className} itemProp="item name">
      {children}
    </span>
  );
}

// TODO move to design system folder
function BreadcrumbsItem({
  children,
  active,
}: {
  children: ReactNode;
  active?: boolean;
}): JSX.Element {
  return (
    <li
      itemScope
      itemProp="itemListElement"
      itemType="https://schema.org/ListItem"
      className={clsx('breadcrumbs__item', {
        'breadcrumbs__item--active': active,
      })}>
      {children}
    </li>
  );
}

function HomeBreadcrumbItem() {
  return (
    <li className="breadcrumbs__item">
      <Link
        className={clsx('breadcrumbs__link', styles.breadcrumbsItemLink)}
        href={useBaseUrl('/')}>
        🏠
      </Link>
    </li>
  );
}

export default function DocBreadcrumbs(): JSX.Element | null {
  const breadcrumbs = useSidebarBreadcrumbs();
  const homePageRoute = useHomePageRoute();

  if (!breadcrumbs) {
    return null;
  }

  return (
    <nav
      className={clsx(
        ThemeClassNames.docs.docBreadcrumbs,
        styles.breadcrumbsContainer,
      )}
      aria-label="breadcrumbs">
<<<<<<< HEAD
      <ul
        className="breadcrumbs"
        itemScope
        itemType="https://schema.org/BreadcrumbList">
        <HomeBreadcrumbItem />
=======
      <ul className="breadcrumbs">
        {homePageRoute && <HomeBreadcrumbItem />}
>>>>>>> 7fc134ba
        {breadcrumbs.map((item, idx) => (
          <BreadcrumbsItem key={idx} active={idx === breadcrumbs.length - 1}>
            <BreadcrumbsItemLink href={item.href}>
              {item.label}
            </BreadcrumbsItemLink>
            <meta itemProp="position" content={String(idx + 1)} />
          </BreadcrumbsItem>
        ))}
      </ul>
    </nav>
  );
}<|MERGE_RESOLUTION|>--- conflicted
+++ resolved
@@ -84,16 +84,11 @@
         styles.breadcrumbsContainer,
       )}
       aria-label="breadcrumbs">
-<<<<<<< HEAD
       <ul
         className="breadcrumbs"
         itemScope
         itemType="https://schema.org/BreadcrumbList">
-        <HomeBreadcrumbItem />
-=======
-      <ul className="breadcrumbs">
         {homePageRoute && <HomeBreadcrumbItem />}
->>>>>>> 7fc134ba
         {breadcrumbs.map((item, idx) => (
           <BreadcrumbsItem key={idx} active={idx === breadcrumbs.length - 1}>
             <BreadcrumbsItemLink href={item.href}>
