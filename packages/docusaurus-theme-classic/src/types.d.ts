--- conflicted
+++ resolved
@@ -128,11 +128,8 @@
   export interface Props {
     readonly path: string;
     readonly sidebar: readonly PropSidebarItem[];
-<<<<<<< HEAD
     readonly sidebarCollapsible?: boolean;
     readonly autoCollapseSidebar?: boolean;
-=======
->>>>>>> 7a6607cf
     readonly onCollapse: () => void;
     readonly isHidden: boolean;
     // MobileSecondaryFilter expects Record<string, unknown>
