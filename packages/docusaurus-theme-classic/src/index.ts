/**
 * Copyright (c) Facebook, Inc. and its affiliates.
 *
 * This source code is licensed under the MIT license found in the
 * LICENSE file in the root directory of this source tree.
 */

import type {LoadContext, Plugin, PostCssOptions} from '@docusaurus/types';
import type {ThemeConfig} from '@docusaurus/theme-common';
import {getTranslationFiles, translateThemeConfig} from './translations';
import path from 'path';
import {createRequire} from 'module';
import type {Plugin as PostCssPlugin} from 'postcss';
import rtlcss from 'rtlcss';
import {readDefaultCodeTranslationMessages} from '@docusaurus/theme-translations';
import type {Options} from '@docusaurus/theme-classic';
import type webpack from 'webpack';

const requireFromDocusaurusCore = createRequire(
  require.resolve('@docusaurus/core/package.json'),
);
const ContextReplacementPlugin: typeof webpack.ContextReplacementPlugin =
  requireFromDocusaurusCore('webpack/lib/ContextReplacementPlugin');

// Need to be inlined to prevent dark mode FOUC
// Make sure that the 'storageKey' is the same as the one in `/theme/hooks/useTheme.js`
const ThemeStorageKey = 'theme';
const noFlashColorMode = ({
  defaultMode,
  respectPrefersColorScheme,
}: ThemeConfig['colorMode']) => `(function() {
  var defaultMode = '${defaultMode}';
  var respectPrefersColorScheme = ${respectPrefersColorScheme};

  function setDataThemeAttribute(theme) {
    document.documentElement.setAttribute('data-theme', theme);
  }

  function getStoredTheme() {
    var theme = null;
    try {
      theme = localStorage.getItem('${ThemeStorageKey}');
    } catch (err) {}
    return theme;
  }

  var storedTheme = getStoredTheme();
  if (storedTheme !== null) {
    setDataThemeAttribute(storedTheme);
  } else {
    if (
      respectPrefersColorScheme &&
      window.matchMedia('(prefers-color-scheme: dark)').matches
    ) {
      setDataThemeAttribute('dark');
    } else if (
      respectPrefersColorScheme &&
      window.matchMedia('(prefers-color-scheme: light)').matches
    ) {
      setDataThemeAttribute('light');
    } else {
      setDataThemeAttribute(defaultMode === 'dark' ? 'dark' : 'light');
    }
  }
})();`;

// Duplicated constant. Unfortunately we can't import it from theme-common, as we need to support older nodejs versions without ESM support
// TODO: import from theme-common once we only support Node.js with ESM support
// + move all those announcementBar stuff there too
export const AnnouncementBarDismissStorageKey =
  'docusaurus.announcement.dismiss';
const AnnouncementBarDismissDataAttribute =
  'data-announcement-bar-initially-dismissed';
// We always render the announcement bar html on the server, to prevent layout shifts on React hydration
// The theme can use CSS + the data attribute to hide the announcement bar asap (before React hydration)
const AnnouncementBarInlineJavaScript = `
(function() {
  function isDismissed() {
    try {
      return localStorage.getItem('${AnnouncementBarDismissStorageKey}') === 'true';
    } catch (err) {}
    return false;
  }
  document.documentElement.setAttribute('${AnnouncementBarDismissDataAttribute}', isDismissed());
})();`;

function getInfimaCSSFile(direction: string) {
  return `infima/dist/css/default/default${
    direction === 'rtl' ? '-rtl' : ''
  }.css`;
}

export default function docusaurusThemeClassic(
  context: LoadContext,
  options: Options,
): Plugin<void> {
  const {
    siteConfig: {themeConfig: roughlyTypedThemeConfig},
    i18n: {currentLocale, localeConfigs},
  } = context;
  const themeConfig = (roughlyTypedThemeConfig || {}) as ThemeConfig;
  const {
    announcementBar,
    colorMode,
    prism: {additionalLanguages = []} = {},
  } = themeConfig;
  const {customCss} = options || {};
  const {direction} = localeConfigs[currentLocale];

  return {
    name: 'docusaurus-theme-classic',

    getThemePath() {
<<<<<<< HEAD
      return path.join(__dirname, 'theme');
=======
      return path.join(__dirname, '../lib-next/theme');
>>>>>>> 83fb3a82
    },

    getTypeScriptThemePath() {
      return path.resolve(__dirname, '../src/theme');
    },

    getTranslationFiles: async () => getTranslationFiles({themeConfig}),

    translateThemeConfig: (params) =>
      translateThemeConfig({
        themeConfig: params.themeConfig as ThemeConfig,
        translationFiles: params.translationFiles,
      }),

    getDefaultCodeTranslationMessages() {
      return readDefaultCodeTranslationMessages({
        locale: currentLocale,
        name: 'theme-common',
      });
    },

    getClientModules() {
      const modules = [
        require.resolve(getInfimaCSSFile(direction)),
        path.resolve(__dirname, './prism-include-languages'),
        path.resolve(__dirname, './admonitions.css'),
      ];

      if (customCss) {
        if (Array.isArray(customCss)) {
          modules.push(...customCss);
        } else {
          modules.push(customCss);
        }
      }

      return modules;
    },

    configureWebpack() {
      const prismLanguages = additionalLanguages
        .map((lang) => `prism-${lang}`)
        .join('|');

      return {
        plugins: [
          // This allows better optimization by only bundling those components
          // that the user actually needs, because the modules are dynamically
          // required and can't be known during compile time.
          new ContextReplacementPlugin(
            /prismjs[\\/]components$/,
            new RegExp(`^./(${prismLanguages})$`),
          ),
        ],
      };
    },

    configurePostCss(postCssOptions: PostCssOptions) {
      if (direction === 'rtl') {
        const resolvedInfimaFile = require.resolve(getInfimaCSSFile(direction));
        const plugin: PostCssPlugin = {
          postcssPlugin: 'RtlCssPlugin',
          prepare: (result) => {
            const file = result.root?.source?.input?.file;
            // Skip Infima as we are using the its RTL version.
            if (file === resolvedInfimaFile) {
              return {};
            }
            return rtlcss(result.root as unknown as rtlcss.ConfigOptions);
          },
        };
        postCssOptions.plugins.push(plugin);
      }

      return postCssOptions;
    },

    injectHtmlTags() {
      return {
        preBodyTags: [
          {
            tagName: 'script',
            innerHTML: `
${noFlashColorMode(colorMode)}
${announcementBar ? AnnouncementBarInlineJavaScript : ''}
            `,
          },
        ],
      };
    },
  };
}

const swizzleAllowedComponents = [
  'CodeBlock',
  'DocSidebar',
  'Footer',
  'NotFound',
  'SearchBar',
  'IconArrow',
  'IconEdit',
  'IconMenu',
  'hooks/useTheme',
  'prism-include-languages',
];

export function getSwizzleComponentList(): string[] {
  return swizzleAllowedComponents;
}

export {validateThemeConfig} from './validateThemeConfig';<|MERGE_RESOLUTION|>--- conflicted
+++ resolved
@@ -111,11 +111,7 @@
     name: 'docusaurus-theme-classic',
 
     getThemePath() {
-<<<<<<< HEAD
-      return path.join(__dirname, 'theme');
-=======
-      return path.join(__dirname, '../lib-next/theme');
->>>>>>> 83fb3a82
+      return path.join(__dirname, '../lib/theme');
     },
 
     getTypeScriptThemePath() {
