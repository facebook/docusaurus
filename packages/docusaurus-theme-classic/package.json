{
  "name": "@docusaurus/theme-classic",
  "version": "2.0.0-beta.14",
  "description": "Classic theme for Docusaurus",
  "main": "lib/index.js",
  "types": "src/theme-classic.d.ts",
  "publishConfig": {
    "access": "public"
  },
  "repository": {
    "type": "git",
    "url": "https://github.com/facebook/docusaurus.git",
    "directory": "packages/docusaurus-theme-classic"
  },
  "license": "MIT",
  "scripts": {
<<<<<<< HEAD
    "build": "docusaurus-plugin build",
    "watch": "docusaurus-plugin watch"
=======
    "build": "tsc --noEmit && yarn babel:lib && yarn babel:lib-next && yarn format:lib-next",
    "watch": "concurrently --names \"lib,lib-next,tsc\" --kill-others \"yarn babel:lib --watch\" \"yarn babel:lib-next --watch\" \"yarn tsc --watch\"",
    "babel:lib": "cross-env BABEL_ENV=lib babel src -d lib --extensions \".tsx,.ts\" --ignore \"**/*.d.ts\" --copy-files",
    "babel:lib-next": "cross-env BABEL_ENV=lib-next babel src -d lib-next --extensions \".tsx,.ts\" --ignore \"**/*.d.ts\" --copy-files",
    "format:lib-next": "prettier --config ../../.prettierrc --write \"lib-next/**/*.{js,ts,jsx,tsc}\""
>>>>>>> 83fb3a82
  },
  "dependencies": {
    "@docusaurus/core": "2.0.0-beta.14",
    "@docusaurus/plugin-content-blog": "2.0.0-beta.14",
    "@docusaurus/plugin-content-docs": "2.0.0-beta.14",
    "@docusaurus/plugin-content-pages": "2.0.0-beta.14",
    "@docusaurus/theme-common": "2.0.0-beta.14",
    "@docusaurus/theme-translations": "2.0.0-beta.14",
    "@docusaurus/utils": "2.0.0-beta.14",
    "@docusaurus/utils-validation": "2.0.0-beta.14",
    "@mdx-js/react": "^1.6.21",
    "clsx": "^1.1.1",
    "copy-text-to-clipboard": "^3.0.1",
    "infima": "0.2.0-alpha.37",
    "lodash": "^4.17.20",
    "postcss": "^8.3.7",
    "prism-react-renderer": "^1.2.1",
    "prismjs": "^1.23.0",
    "react-router-dom": "^5.2.0",
    "rtlcss": "^3.3.0"
  },
  "devDependencies": {
    "@docusaurus/module-type-aliases": "2.0.0-beta.14",
    "@docusaurus/types": "2.0.0-beta.14",
    "@types/mdx-js__react": "^1.5.4",
    "@types/parse-numeric-range": "^0.0.1",
    "@types/prismjs": "^1.16.2",
    "@types/rtlcss": "^3.1.1",
    "fs-extra": "^10.0.0",
    "react-test-renderer": "^17.0.2",
    "utility-types": "^3.10.0"
  },
  "peerDependencies": {
    "react": "^16.8.4 || ^17.0.0",
    "react-dom": "^16.8.4 || ^17.0.0"
  },
  "engines": {
    "node": ">=14"
  }
}<|MERGE_RESOLUTION|>--- conflicted
+++ resolved
@@ -14,16 +14,8 @@
   },
   "license": "MIT",
   "scripts": {
-<<<<<<< HEAD
     "build": "docusaurus-plugin build",
     "watch": "docusaurus-plugin watch"
-=======
-    "build": "tsc --noEmit && yarn babel:lib && yarn babel:lib-next && yarn format:lib-next",
-    "watch": "concurrently --names \"lib,lib-next,tsc\" --kill-others \"yarn babel:lib --watch\" \"yarn babel:lib-next --watch\" \"yarn tsc --watch\"",
-    "babel:lib": "cross-env BABEL_ENV=lib babel src -d lib --extensions \".tsx,.ts\" --ignore \"**/*.d.ts\" --copy-files",
-    "babel:lib-next": "cross-env BABEL_ENV=lib-next babel src -d lib-next --extensions \".tsx,.ts\" --ignore \"**/*.d.ts\" --copy-files",
-    "format:lib-next": "prettier --config ../../.prettierrc --write \"lib-next/**/*.{js,ts,jsx,tsc}\""
->>>>>>> 83fb3a82
   },
   "dependencies": {
     "@docusaurus/core": "2.0.0-beta.14",
