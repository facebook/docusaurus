{
  "name": "@docusaurus/theme-classic",
  "version": "2.0.0-alpha.31",
  "description": "Classic theme for Docusaurus",
  "main": "src/index.js",
  "publishConfig": {
    "access": "public"
  },
  "license": "MIT",
  "dependencies": {
    "@mdx-js/mdx": "^1.5.1",
    "@mdx-js/react": "^1.5.1",
    "classnames": "^2.2.6",
    "clipboard": "^2.0.4",
<<<<<<< HEAD
    "infima": "0.2.0-alpha.3",
=======
    "infima": "0.2.0-alpha.2",
    "parse-numeric-range": "^0.0.2",
>>>>>>> 2b0cc9bc
    "prism-react-renderer": "^1.0.2",
    "react-toggle": "^4.1.1"
  },
  "peerDependencies": {
    "@docusaurus/core": "^2.0.0",
    "react": "^16.8.4",
    "react-dom": "^16.8.4"
  },
  "engines": {
    "node": ">=8"
  }
}<|MERGE_RESOLUTION|>--- conflicted
+++ resolved
@@ -12,12 +12,8 @@
     "@mdx-js/react": "^1.5.1",
     "classnames": "^2.2.6",
     "clipboard": "^2.0.4",
-<<<<<<< HEAD
     "infima": "0.2.0-alpha.3",
-=======
-    "infima": "0.2.0-alpha.2",
     "parse-numeric-range": "^0.0.2",
->>>>>>> 2b0cc9bc
     "prism-react-renderer": "^1.0.2",
     "react-toggle": "^4.1.1"
   },
