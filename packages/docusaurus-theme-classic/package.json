--- conflicted
+++ resolved
@@ -12,12 +12,9 @@
     "@mdx-js/react": "^1.0.20",
     "classnames": "^2.2.6",
     "docsearch.js": "^2.5.2",
-<<<<<<< HEAD
     "prism-react-renderer": "^0.1.6",
     "react-live": "^2.1.2",
-=======
     "infima": "0.2.0-alpha.1",
->>>>>>> 246c1814
     "react-toggle": "^4.0.2"
   },
   "peerDependencies": {
