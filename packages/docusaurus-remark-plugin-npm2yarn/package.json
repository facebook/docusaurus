--- conflicted
+++ resolved
@@ -17,14 +17,9 @@
   },
   "license": "MIT",
   "dependencies": {
-<<<<<<< HEAD
     "@armano/npm-to-yarn": "^1.1.2",
-    "unist-util-visit": "^2.0.2"
-=======
-    "npm-to-yarn": "^1.0.1",
     "tslib": "^2.4.0",
     "unist-util-visit": "^2.0.3"
->>>>>>> f29bb733
   },
   "devDependencies": {
     "@types/mdast": "^3.0.10",
