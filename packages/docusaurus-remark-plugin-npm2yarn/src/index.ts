--- conflicted
+++ resolved
@@ -172,12 +172,7 @@
 }
 
 const plugin: Plugin<[PluginOptions?]> = (options = {}): Transformer => {
-<<<<<<< HEAD
-  // @ts-expect-error: todo temporary
   const {sync = false, converters = ['yarn', 'pnpm', 'bun']} = options;
-=======
-  const {sync = false, converters = ['yarn', 'pnpm']} = options;
->>>>>>> 15b0ef6d
   return async (root) => {
     const {visit} = await import('unist-util-visit');
 
