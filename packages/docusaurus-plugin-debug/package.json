--- conflicted
+++ resolved
@@ -5,13 +5,8 @@
   "main": "lib/index.js",
   "types": "src/plugin-debug.d.ts",
   "scripts": {
-<<<<<<< HEAD
     "build": "docusaurus-plugin build",
     "watch": "docusaurus-plugin watch"
-=======
-    "build": "tsc && node copyUntypedFiles.mjs",
-    "watch": "node copyUntypedFiles.mjs && tsc --watch"
->>>>>>> d0fc31c8
   },
   "publishConfig": {
     "access": "public"
@@ -30,11 +25,8 @@
     "tslib": "^2.3.1"
   },
   "devDependencies": {
-<<<<<<< HEAD
-    "@docusaurus/utils-build": "2.0.0-beta.7"
-=======
-    "@docusaurus/types": "2.0.0-beta.14"
->>>>>>> d0fc31c8
+    "@docusaurus/types": "2.0.0-beta.14",
+    "@docusaurus/utils-build": "2.0.0-beta.14"
   },
   "peerDependencies": {
     "react": "^16.8.4 || ^17.0.0",
