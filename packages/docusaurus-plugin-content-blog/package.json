--- conflicted
+++ resolved
@@ -18,20 +18,11 @@
   },
   "license": "MIT",
   "dependencies": {
-<<<<<<< HEAD
-    "@docusaurus/core": "2.0.0-beta.9",
-    "@docusaurus/logger": "2.0.0-beta.9",
-    "@docusaurus/mdx-loader": "2.0.0-beta.9",
-    "@docusaurus/types": "2.0.0-beta.9",
-    "@docusaurus/utils": "2.0.0-beta.9",
-    "@docusaurus/utils-validation": "2.0.0-beta.9",
-=======
     "@docusaurus/core": "2.0.0-beta.13",
+    "@docusaurus/logger": "2.0.0-beta.13",
     "@docusaurus/mdx-loader": "2.0.0-beta.13",
     "@docusaurus/utils": "2.0.0-beta.13",
     "@docusaurus/utils-validation": "2.0.0-beta.13",
-    "chalk": "^4.1.2",
->>>>>>> a5d28151
     "escape-string-regexp": "^4.0.0",
     "feed": "^4.2.2",
     "fs-extra": "^10.0.0",
