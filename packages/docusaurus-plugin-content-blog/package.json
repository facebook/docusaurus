--- conflicted
+++ resolved
@@ -20,11 +20,8 @@
     "loader-utils": "^1.2.3",
     "lodash.kebabcase": "^4.1.1",
     "reading-time": "^1.2.0",
-<<<<<<< HEAD
+    "remark-admonitions": "^1.2.1",
     "webpack": "^4.41.2"
-=======
-    "remark-admonitions": "^1.2.1"
->>>>>>> c0e531e5
   },
   "peerDependencies": {
     "@docusaurus/core": "^2.0.0",
