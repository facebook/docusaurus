--- conflicted
+++ resolved
@@ -10,19 +10,10 @@
     "access": "public"
   },
   "license": "MIT",
-<<<<<<< HEAD
-  "dependencies": {
-    "@docusaurus/mdx-loader": "^2.0.0-alpha.50",
-    "@docusaurus/utils": "^2.0.0-alpha.50",
-    "@docusaurus/types": "^2.0.0-alpha.50",
-=======
-  "devDependencies": {
-    "@docusaurus/types": "^2.0.0-alpha.51"
-  },
   "dependencies": {
     "@docusaurus/mdx-loader": "^2.0.0-alpha.51",
     "@docusaurus/utils": "^2.0.0-alpha.51",
->>>>>>> c9c5aedc
+    "@docusaurus/types": "^2.0.0-alpha.51",
     "feed": "^4.1.0",
     "fs-extra": "^8.1.0",
     "globby": "^10.0.1",
