{
  "name": "@docusaurus/plugin-content-blog",
  "version": "2.0.0-beta.14",
  "description": "Blog plugin for Docusaurus.",
  "main": "lib/index.js",
  "types": "src/plugin-content-blog.d.ts",
  "scripts": {
    "build": "docusaurus-plugin build",
    "watch": "docusaurus-plugin watch"
  },
  "repository": {
    "type": "git",
    "url": "https://github.com/facebook/docusaurus.git",
    "directory": "packages/docusaurus-plugin-content-blog"
  },
  "publishConfig": {
    "access": "public"
  },
  "license": "MIT",
  "dependencies": {
<<<<<<< HEAD
    "@docusaurus/core": "2.0.0-beta.7",
    "@docusaurus/mdx-loader": "2.0.0-beta.7",
    "@docusaurus/utils": "2.0.0-beta.7",
    "@docusaurus/utils-validation": "2.0.0-beta.7",
    "chalk": "^4.1.2",
    "escape-string-regexp": "^4.0.0",
=======
    "@docusaurus/core": "2.0.0-beta.14",
    "@docusaurus/logger": "2.0.0-beta.14",
    "@docusaurus/mdx-loader": "2.0.0-beta.14",
    "@docusaurus/utils": "2.0.0-beta.14",
    "@docusaurus/utils-validation": "2.0.0-beta.14",
>>>>>>> d0fc31c8
    "feed": "^4.2.2",
    "fs-extra": "^10.0.0",
    "lodash": "^4.17.20",
    "reading-time": "^1.5.0",
    "remark-admonitions": "^1.2.1",
    "tslib": "^2.3.1",
    "utility-types": "^3.10.0",
    "webpack": "^5.61.0"
  },
  "devDependencies": {
    "@docusaurus/types": "2.0.0-beta.14",
    "escape-string-regexp": "^4.0.0"
  },
  "devDependencies": {
    "@docusaurus/types": "2.0.0-beta.7",
    "@docusaurus/utils-build": "2.0.0-beta.7"
  },
  "peerDependencies": {
    "react": "^16.8.4 || ^17.0.0",
    "react-dom": "^16.8.4 || ^17.0.0"
  },
  "engines": {
    "node": ">=14"
  }
}<|MERGE_RESOLUTION|>--- conflicted
+++ resolved
@@ -18,20 +18,11 @@
   },
   "license": "MIT",
   "dependencies": {
-<<<<<<< HEAD
-    "@docusaurus/core": "2.0.0-beta.7",
-    "@docusaurus/mdx-loader": "2.0.0-beta.7",
-    "@docusaurus/utils": "2.0.0-beta.7",
-    "@docusaurus/utils-validation": "2.0.0-beta.7",
-    "chalk": "^4.1.2",
-    "escape-string-regexp": "^4.0.0",
-=======
     "@docusaurus/core": "2.0.0-beta.14",
     "@docusaurus/logger": "2.0.0-beta.14",
     "@docusaurus/mdx-loader": "2.0.0-beta.14",
     "@docusaurus/utils": "2.0.0-beta.14",
     "@docusaurus/utils-validation": "2.0.0-beta.14",
->>>>>>> d0fc31c8
     "feed": "^4.2.2",
     "fs-extra": "^10.0.0",
     "lodash": "^4.17.20",
@@ -43,11 +34,8 @@
   },
   "devDependencies": {
     "@docusaurus/types": "2.0.0-beta.14",
+    "@docusaurus/utils-build": "2.0.0-beta.14",
     "escape-string-regexp": "^4.0.0"
-  },
-  "devDependencies": {
-    "@docusaurus/types": "2.0.0-beta.7",
-    "@docusaurus/utils-build": "2.0.0-beta.7"
   },
   "peerDependencies": {
     "react": "^16.8.4 || ^17.0.0",
