--- conflicted
+++ resolved
@@ -32,12 +32,8 @@
     "lodash": "^4.17.20",
     "reading-time": "^1.3.0",
     "remark-admonitions": "^1.2.1",
-<<<<<<< HEAD
+    "tslib": "^2.1.0",
     "webpack": "^5.24.2"
-=======
-    "tslib": "^2.1.0",
-    "webpack": "^4.44.1"
->>>>>>> 5e73c72f
   },
   "peerDependencies": {
     "react": "^16.8.4 || ^17.0.0",
