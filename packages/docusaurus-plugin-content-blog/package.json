--- conflicted
+++ resolved
@@ -35,12 +35,8 @@
     "webpack": "^5.69.1"
   },
   "devDependencies": {
-<<<<<<< HEAD
-    "@docusaurus/types": "2.0.0-beta.14",
-    "@docusaurus/utils-build": "2.0.0-beta.14",
-=======
     "@docusaurus/types": "2.0.0-beta.15",
->>>>>>> 47c9a37c
+    "@docusaurus/utils-build": "2.0.0-beta.15",
     "escape-string-regexp": "^4.0.0"
   },
   "peerDependencies": {
