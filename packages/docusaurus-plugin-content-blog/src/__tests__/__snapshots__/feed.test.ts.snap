// Jest Snapshot v1, https://goo.gl/fbAQLP

exports[`atom filters to the first two entries 1`] = `
[
  "<?xml version="1.0" encoding="utf-8"?>
<feed xmlns="http://www.w3.org/2005/Atom">
    <id>https://docusaurus.io/myBaseUrl/blog</id>
    <title>Hello Blog</title>
    <updated>2023-07-23T00:00:00.000Z</updated>
    <generator>https://github.com/jpmonette/feed</generator>
    <link rel="alternate" href="https://docusaurus.io/myBaseUrl/blog"/>
    <subtitle>Hello Blog</subtitle>
    <icon>https://docusaurus.io/myBaseUrl/image/favicon.ico</icon>
    <rights>Copyright</rights>
    <entry>
        <title type="html"><![CDATA[test links]]></title>
        <id>https://docusaurus.io/myBaseUrl/blog/blog-with-links</id>
        <link href="https://docusaurus.io/myBaseUrl/blog/blog-with-links"/>
        <updated>2023-07-23T00:00:00.000Z</updated>
        <summary type="html"><![CDATA[absolute full url]]></summary>
        <content type="html"><![CDATA[<p><a href="https://github.com/facebook/docusaurus" target="_blank" rel="noopener noreferrer">absolute full url</a></p>
<p><a href="https://docusaurus.io/blog/heading-as-title">absolute pathname</a></p>
<p><a href="https://docusaurus.io/blog/heading-as-title">relative pathname</a></p>
<p><a href="https://docusaurus.io/blog/heading-as-title">md link</a></p>
<p><a href="https://docusaurus.io/myBaseUrl/blog/blog-with-links#title">anchor</a></p>
<p><a href="https://docusaurus.io/blog/heading-as-title#title">relative pathname + anchor</a></p>
<p><img loading="lazy" src="https://docusaurus.io/assets/images/test-image-742d39e51f41482e8132e79c09ad4eea.png" width="760" height="160" class="img_yGFe"></p>
<p><img loading="lazy" src="https://docusaurus.io/assets/images/slash-introducing-411a16dd05086935b8e9ddae38ae9b45.svg" alt="" class="img_yGFe"></p>
<img srcset="https://docusaurus.io/img/test-image.png 300w, https://docusaurus.io/img/docusaurus-social-card.png 500w">
<img src="https://docusaurus.io/img/test-image.png">]]></content>
    </entry>
    <entry>
        <title type="html"><![CDATA[MDX Blog Sample with require calls]]></title>
        <id>https://docusaurus.io/myBaseUrl/blog/mdx-require-blog-post</id>
        <link href="https://docusaurus.io/myBaseUrl/blog/mdx-require-blog-post"/>
        <updated>2021-03-06T00:00:00.000Z</updated>
        <summary type="html"><![CDATA[Test MDX with require calls]]></summary>
        <content type="html"><![CDATA[<p>Test MDX with require calls</p>
<!-- -->
<!-- -->
<img src="https://docusaurus.io/img/test-image.png">
<img src="https://docusaurus.io/assets/images/test-image-742d39e51f41482e8132e79c09ad4eea.png">
<img src="https://docusaurus.io/assets/images/test-image-742d39e51f41482e8132e79c09ad4eea.png">]]></content>
    </entry>
</feed>",
]
`;

exports[`atom filters to the first two entries using limit 1`] = `
[
  "<?xml version="1.0" encoding="utf-8"?>
<feed xmlns="http://www.w3.org/2005/Atom">
    <id>https://docusaurus.io/myBaseUrl/blog</id>
    <title>Hello Blog</title>
    <updated>2023-07-23T00:00:00.000Z</updated>
    <generator>https://github.com/jpmonette/feed</generator>
    <link rel="alternate" href="https://docusaurus.io/myBaseUrl/blog"/>
    <subtitle>Hello Blog</subtitle>
    <icon>https://docusaurus.io/myBaseUrl/image/favicon.ico</icon>
    <rights>Copyright</rights>
    <entry>
        <title type="html"><![CDATA[test links]]></title>
        <id>https://docusaurus.io/myBaseUrl/blog/blog-with-links</id>
        <link href="https://docusaurus.io/myBaseUrl/blog/blog-with-links"/>
        <updated>2023-07-23T00:00:00.000Z</updated>
        <summary type="html"><![CDATA[absolute full url]]></summary>
        <content type="html"><![CDATA[<p><a href="https://github.com/facebook/docusaurus" target="_blank" rel="noopener noreferrer">absolute full url</a></p>
<p><a href="https://docusaurus.io/blog/heading-as-title">absolute pathname</a></p>
<p><a href="https://docusaurus.io/blog/heading-as-title">relative pathname</a></p>
<p><a href="https://docusaurus.io/blog/heading-as-title">md link</a></p>
<p><a href="https://docusaurus.io/myBaseUrl/blog/blog-with-links#title">anchor</a></p>
<p><a href="https://docusaurus.io/blog/heading-as-title#title">relative pathname + anchor</a></p>
<p><img loading="lazy" src="https://docusaurus.io/assets/images/test-image-742d39e51f41482e8132e79c09ad4eea.png" width="760" height="160" class="img_yGFe"></p>
<p><img loading="lazy" src="https://docusaurus.io/assets/images/slash-introducing-411a16dd05086935b8e9ddae38ae9b45.svg" alt="" class="img_yGFe"></p>
<img srcset="https://docusaurus.io/img/test-image.png 300w, https://docusaurus.io/img/docusaurus-social-card.png 500w">
<img src="https://docusaurus.io/img/test-image.png">]]></content>
    </entry>
    <entry>
        <title type="html"><![CDATA[MDX Blog Sample with require calls]]></title>
        <id>https://docusaurus.io/myBaseUrl/blog/mdx-require-blog-post</id>
        <link href="https://docusaurus.io/myBaseUrl/blog/mdx-require-blog-post"/>
        <updated>2021-03-06T00:00:00.000Z</updated>
        <summary type="html"><![CDATA[Test MDX with require calls]]></summary>
        <content type="html"><![CDATA[<p>Test MDX with require calls</p>
<!-- -->
<!-- -->
<img src="https://docusaurus.io/img/test-image.png">
<img src="https://docusaurus.io/assets/images/test-image-742d39e51f41482e8132e79c09ad4eea.png">
<img src="https://docusaurus.io/assets/images/test-image-742d39e51f41482e8132e79c09ad4eea.png">]]></content>
    </entry>
</feed>",
]
`;

exports[`atom has feed item for each post 1`] = `
[
  "<?xml version="1.0" encoding="utf-8"?>
<feed xmlns="http://www.w3.org/2005/Atom">
    <id>https://docusaurus.io/myBaseUrl/blog</id>
    <title>Hello Blog</title>
    <updated>2023-07-23T00:00:00.000Z</updated>
    <generator>https://github.com/jpmonette/feed</generator>
    <link rel="alternate" href="https://docusaurus.io/myBaseUrl/blog"/>
    <subtitle>Hello Blog</subtitle>
    <icon>https://docusaurus.io/myBaseUrl/image/favicon.ico</icon>
    <rights>Copyright</rights>
    <entry>
        <title type="html"><![CDATA[test links]]></title>
        <id>https://docusaurus.io/myBaseUrl/blog/blog-with-links</id>
        <link href="https://docusaurus.io/myBaseUrl/blog/blog-with-links"/>
        <updated>2023-07-23T00:00:00.000Z</updated>
        <summary type="html"><![CDATA[absolute full url]]></summary>
        <content type="html"><![CDATA[<p><a href="https://github.com/facebook/docusaurus" target="_blank" rel="noopener noreferrer">absolute full url</a></p>
<p><a href="https://docusaurus.io/blog/heading-as-title">absolute pathname</a></p>
<p><a href="https://docusaurus.io/blog/heading-as-title">relative pathname</a></p>
<p><a href="https://docusaurus.io/blog/heading-as-title">md link</a></p>
<p><a href="https://docusaurus.io/myBaseUrl/blog/blog-with-links#title">anchor</a></p>
<p><a href="https://docusaurus.io/blog/heading-as-title#title">relative pathname + anchor</a></p>
<p><img loading="lazy" src="https://docusaurus.io/assets/images/test-image-742d39e51f41482e8132e79c09ad4eea.png" width="760" height="160" class="img_yGFe"></p>
<p><img loading="lazy" src="https://docusaurus.io/assets/images/slash-introducing-411a16dd05086935b8e9ddae38ae9b45.svg" alt="" class="img_yGFe"></p>
<img srcset="https://docusaurus.io/img/test-image.png 300w, https://docusaurus.io/img/docusaurus-social-card.png 500w">
<img src="https://docusaurus.io/img/test-image.png">]]></content>
    </entry>
    <entry>
        <title type="html"><![CDATA[MDX Blog Sample with require calls]]></title>
        <id>https://docusaurus.io/myBaseUrl/blog/mdx-require-blog-post</id>
        <link href="https://docusaurus.io/myBaseUrl/blog/mdx-require-blog-post"/>
        <updated>2021-03-06T00:00:00.000Z</updated>
        <summary type="html"><![CDATA[Test MDX with require calls]]></summary>
        <content type="html"><![CDATA[<p>Test MDX with require calls</p>
<!-- -->
<!-- -->
<img src="https://docusaurus.io/img/test-image.png">
<img src="https://docusaurus.io/assets/images/test-image-742d39e51f41482e8132e79c09ad4eea.png">
<img src="https://docusaurus.io/assets/images/test-image-742d39e51f41482e8132e79c09ad4eea.png">]]></content>
    </entry>
    <entry>
        <title type="html"><![CDATA[Full Blog Sample]]></title>
        <id>https://docusaurus.io/myBaseUrl/blog/mdx-blog-post</id>
        <link href="https://docusaurus.io/myBaseUrl/blog/mdx-blog-post"/>
        <updated>2021-03-05T00:00:00.000Z</updated>
        <summary type="html"><![CDATA[HTML Heading 1]]></summary>
        <content type="html"><![CDATA[<h1>HTML Heading 1</h1>
<h2>HTML Heading 2</h2>
<p>HTML Paragraph</p>
<!-- -->
<!-- -->
<p>Import DOM</p>
<h1>Heading 1</h1>
<h2 class="anchor anchorWithHideOnScrollNavbar_G5V2" id="heading-2">Heading 2<a href="https://docusaurus.io/myBaseUrl/blog/mdx-blog-post#heading-2" class="hash-link" aria-label="Direct link to Heading 2" title="Direct link to Heading 2">​</a></h2>
<h3 class="anchor anchorWithHideOnScrollNavbar_G5V2" id="heading-3">Heading 3<a href="https://docusaurus.io/myBaseUrl/blog/mdx-blog-post#heading-3" class="hash-link" aria-label="Direct link to Heading 3" title="Direct link to Heading 3">​</a></h3>
<h4 class="anchor anchorWithHideOnScrollNavbar_G5V2" id="heading-4">Heading 4<a href="https://docusaurus.io/myBaseUrl/blog/mdx-blog-post#heading-4" class="hash-link" aria-label="Direct link to Heading 4" title="Direct link to Heading 4">​</a></h4>
<h5 class="anchor anchorWithHideOnScrollNavbar_G5V2" id="heading-5">Heading 5<a href="https://docusaurus.io/myBaseUrl/blog/mdx-blog-post#heading-5" class="hash-link" aria-label="Direct link to Heading 5" title="Direct link to Heading 5">​</a></h5>
<ul>
<li>list1</li>
<li>list2</li>
<li>list3</li>
</ul>
<ul>
<li>list1</li>
<li>list2</li>
<li>list3</li>
</ul>
<p>Normal Text <em>Italics Text</em> <strong>Bold Text</strong></p>
<p><a href="https://v2.docusaurus.io/" target="_blank" rel="noopener noreferrer">link</a> <img loading="lazy" src="https://v2.docusaurus.io/" alt="image" class="img_yGFe"></p>]]></content>
    </entry>
    <entry>
        <title type="html"><![CDATA[Complex Slug]]></title>
        <id>https://docusaurus.io/myBaseUrl/blog/hey/my super path/héllô</id>
        <link href="https://docusaurus.io/myBaseUrl/blog/hey/my super path/héllô"/>
        <updated>2020-08-16T00:00:00.000Z</updated>
        <summary type="html"><![CDATA[complex url slug]]></summary>
        <content type="html"><![CDATA[<p>complex url slug</p>]]></content>
        <category label="date" term="date"/>
        <category label="complex" term="complex"/>
    </entry>
    <entry>
        <title type="html"><![CDATA[Simple Slug]]></title>
        <id>https://docusaurus.io/myBaseUrl/blog/simple/slug</id>
        <link href="https://docusaurus.io/myBaseUrl/blog/simple/slug"/>
        <updated>2020-08-15T00:00:00.000Z</updated>
        <summary type="html"><![CDATA[simple url slug]]></summary>
        <content type="html"><![CDATA[<p>simple url slug</p>]]></content>
        <author>
            <name>Sébastien Lorber</name>
            <uri>https://sebastienlorber.com</uri>
        </author>
    </entry>
    <entry>
        <title type="html"><![CDATA[some heading]]></title>
        <id>https://docusaurus.io/myBaseUrl/blog/heading-as-title</id>
        <link href="https://docusaurus.io/myBaseUrl/blog/heading-as-title"/>
        <updated>2019-01-02T00:00:00.000Z</updated>
    </entry>
    <entry>
        <title type="html"><![CDATA[date-matter]]></title>
        <id>https://docusaurus.io/myBaseUrl/blog/date-matter</id>
        <link href="https://docusaurus.io/myBaseUrl/blog/date-matter"/>
        <updated>2019-01-01T00:00:00.000Z</updated>
        <summary type="html"><![CDATA[date inside front matter]]></summary>
        <content type="html"><![CDATA[<p>date inside front matter</p>]]></content>
        <category label="date" term="date"/>
    </entry>
    <entry>
        <title type="html"><![CDATA[Happy 1st Birthday Slash! (translated)]]></title>
        <id>https://docusaurus.io/myBaseUrl/blog/2018/12/14/Happy-First-Birthday-Slash</id>
        <link href="https://docusaurus.io/myBaseUrl/blog/2018/12/14/Happy-First-Birthday-Slash"/>
        <updated>2018-12-14T00:00:00.000Z</updated>
        <summary type="html"><![CDATA[Happy birthday! (translated)]]></summary>
        <content type="html"><![CDATA[<p>Happy birthday! (translated)</p>]]></content>
        <author>
            <name>Yangshun Tay (translated)</name>
        </author>
        <author>
            <name>Sébastien Lorber (translated)</name>
            <email>lorber.sebastien@gmail.com</email>
        </author>
    </entry>
</feed>",
]
`;

<<<<<<< HEAD
exports[`atom has feed item for each post using hash router 1`] = `
[
  "<?xml version="1.0" encoding="utf-8"?>
<feed xmlns="http://www.w3.org/2005/Atom">
    <id>https://docusaurus.io/myBaseUrl/blog</id>
    <title>Hello Blog</title>
    <updated>2023-07-23T00:00:00.000Z</updated>
    <generator>https://github.com/jpmonette/feed</generator>
    <link rel="alternate" href="https://docusaurus.io/myBaseUrl/blog"/>
=======
exports[`atom has feed item for each post - with trailing slash 1`] = `
[
  "<?xml version="1.0" encoding="utf-8"?>
<feed xmlns="http://www.w3.org/2005/Atom">
    <id>https://docusaurus.io/myBaseUrl/blog/</id>
    <title>Hello Blog</title>
    <updated>2023-07-23T00:00:00.000Z</updated>
    <generator>https://github.com/jpmonette/feed</generator>
    <link rel="alternate" href="https://docusaurus.io/myBaseUrl/blog/"/>
>>>>>>> b73ad1ec
    <subtitle>Hello Blog</subtitle>
    <icon>https://docusaurus.io/myBaseUrl/image/favicon.ico</icon>
    <rights>Copyright</rights>
    <entry>
        <title type="html"><![CDATA[test links]]></title>
<<<<<<< HEAD
        <id>https://docusaurus.io/#/myBaseUrl/blog/blog-with-links</id>
        <link href="https://docusaurus.io/#/myBaseUrl/blog/blog-with-links"/>
        <updated>2023-07-23T00:00:00.000Z</updated>
        <summary type="html"><![CDATA[absolute full url]]></summary>
    </entry>
    <entry>
        <title type="html"><![CDATA[MDX Blog Sample with require calls]]></title>
        <id>https://docusaurus.io/#/myBaseUrl/blog/mdx-require-blog-post</id>
        <link href="https://docusaurus.io/#/myBaseUrl/blog/mdx-require-blog-post"/>
        <updated>2021-03-06T00:00:00.000Z</updated>
        <summary type="html"><![CDATA[Test MDX with require calls]]></summary>
    </entry>
    <entry>
        <title type="html"><![CDATA[Full Blog Sample]]></title>
        <id>https://docusaurus.io/#/myBaseUrl/blog/mdx-blog-post</id>
        <link href="https://docusaurus.io/#/myBaseUrl/blog/mdx-blog-post"/>
        <updated>2021-03-05T00:00:00.000Z</updated>
        <summary type="html"><![CDATA[HTML Heading 1]]></summary>
    </entry>
    <entry>
        <title type="html"><![CDATA[Complex Slug]]></title>
        <id>https://docusaurus.io/#/myBaseUrl/blog/hey/my super path/héllô</id>
        <link href="https://docusaurus.io/#/myBaseUrl/blog/hey/my super path/héllô"/>
        <updated>2020-08-16T00:00:00.000Z</updated>
        <summary type="html"><![CDATA[complex url slug]]></summary>
=======
        <id>https://docusaurus.io/myBaseUrl/blog/blog-with-links/</id>
        <link href="https://docusaurus.io/myBaseUrl/blog/blog-with-links/"/>
        <updated>2023-07-23T00:00:00.000Z</updated>
        <summary type="html"><![CDATA[absolute full url]]></summary>
        <content type="html"><![CDATA[<p><a href="https://github.com/facebook/docusaurus" target="_blank" rel="noopener noreferrer">absolute full url</a></p>
<p><a href="https://docusaurus.io/blog/heading-as-title">absolute pathname</a></p>
<p><a href="https://docusaurus.io/blog/heading-as-title">relative pathname</a></p>
<p><a href="https://docusaurus.io/blog/heading-as-title">md link</a></p>
<p><a href="https://docusaurus.io/myBaseUrl/blog/blog-with-links/#title">anchor</a></p>
<p><a href="https://docusaurus.io/blog/heading-as-title#title">relative pathname + anchor</a></p>
<p><img loading="lazy" src="https://docusaurus.io/assets/images/test-image-742d39e51f41482e8132e79c09ad4eea.png" width="760" height="160" class="img_yGFe"></p>
<p><img loading="lazy" src="https://docusaurus.io/assets/images/slash-introducing-411a16dd05086935b8e9ddae38ae9b45.svg" alt="" class="img_yGFe"></p>
<img srcset="https://docusaurus.io/img/test-image.png 300w, https://docusaurus.io/img/docusaurus-social-card.png 500w">
<img src="https://docusaurus.io/img/test-image.png">]]></content>
    </entry>
    <entry>
        <title type="html"><![CDATA[MDX Blog Sample with require calls]]></title>
        <id>https://docusaurus.io/myBaseUrl/blog/mdx-require-blog-post/</id>
        <link href="https://docusaurus.io/myBaseUrl/blog/mdx-require-blog-post/"/>
        <updated>2021-03-06T00:00:00.000Z</updated>
        <summary type="html"><![CDATA[Test MDX with require calls]]></summary>
        <content type="html"><![CDATA[<p>Test MDX with require calls</p>
<!-- -->
<!-- -->
<img src="https://docusaurus.io/img/test-image.png">
<img src="https://docusaurus.io/assets/images/test-image-742d39e51f41482e8132e79c09ad4eea.png">
<img src="https://docusaurus.io/assets/images/test-image-742d39e51f41482e8132e79c09ad4eea.png">]]></content>
    </entry>
    <entry>
        <title type="html"><![CDATA[Full Blog Sample]]></title>
        <id>https://docusaurus.io/myBaseUrl/blog/mdx-blog-post/</id>
        <link href="https://docusaurus.io/myBaseUrl/blog/mdx-blog-post/"/>
        <updated>2021-03-05T00:00:00.000Z</updated>
        <summary type="html"><![CDATA[HTML Heading 1]]></summary>
        <content type="html"><![CDATA[<h1>HTML Heading 1</h1>
<h2>HTML Heading 2</h2>
<p>HTML Paragraph</p>
<!-- -->
<!-- -->
<p>Import DOM</p>
<h1>Heading 1</h1>
<h2 class="anchor anchorWithHideOnScrollNavbar_G5V2" id="heading-2">Heading 2<a href="https://docusaurus.io/myBaseUrl/blog/mdx-blog-post/#heading-2" class="hash-link" aria-label="Direct link to Heading 2" title="Direct link to Heading 2">​</a></h2>
<h3 class="anchor anchorWithHideOnScrollNavbar_G5V2" id="heading-3">Heading 3<a href="https://docusaurus.io/myBaseUrl/blog/mdx-blog-post/#heading-3" class="hash-link" aria-label="Direct link to Heading 3" title="Direct link to Heading 3">​</a></h3>
<h4 class="anchor anchorWithHideOnScrollNavbar_G5V2" id="heading-4">Heading 4<a href="https://docusaurus.io/myBaseUrl/blog/mdx-blog-post/#heading-4" class="hash-link" aria-label="Direct link to Heading 4" title="Direct link to Heading 4">​</a></h4>
<h5 class="anchor anchorWithHideOnScrollNavbar_G5V2" id="heading-5">Heading 5<a href="https://docusaurus.io/myBaseUrl/blog/mdx-blog-post/#heading-5" class="hash-link" aria-label="Direct link to Heading 5" title="Direct link to Heading 5">​</a></h5>
<ul>
<li>list1</li>
<li>list2</li>
<li>list3</li>
</ul>
<ul>
<li>list1</li>
<li>list2</li>
<li>list3</li>
</ul>
<p>Normal Text <em>Italics Text</em> <strong>Bold Text</strong></p>
<p><a href="https://v2.docusaurus.io/" target="_blank" rel="noopener noreferrer">link</a> <img loading="lazy" src="https://v2.docusaurus.io/" alt="image" class="img_yGFe"></p>]]></content>
    </entry>
    <entry>
        <title type="html"><![CDATA[Complex Slug]]></title>
        <id>https://docusaurus.io/myBaseUrl/blog/hey/my super path/héllô/</id>
        <link href="https://docusaurus.io/myBaseUrl/blog/hey/my super path/héllô/"/>
        <updated>2020-08-16T00:00:00.000Z</updated>
        <summary type="html"><![CDATA[complex url slug]]></summary>
        <content type="html"><![CDATA[<p>complex url slug</p>]]></content>
>>>>>>> b73ad1ec
        <category label="date" term="date"/>
        <category label="complex" term="complex"/>
    </entry>
    <entry>
        <title type="html"><![CDATA[Simple Slug]]></title>
<<<<<<< HEAD
        <id>https://docusaurus.io/#/myBaseUrl/blog/simple/slug</id>
        <link href="https://docusaurus.io/#/myBaseUrl/blog/simple/slug"/>
        <updated>2020-08-15T00:00:00.000Z</updated>
        <summary type="html"><![CDATA[simple url slug]]></summary>
=======
        <id>https://docusaurus.io/myBaseUrl/blog/simple/slug/</id>
        <link href="https://docusaurus.io/myBaseUrl/blog/simple/slug/"/>
        <updated>2020-08-15T00:00:00.000Z</updated>
        <summary type="html"><![CDATA[simple url slug]]></summary>
        <content type="html"><![CDATA[<p>simple url slug</p>]]></content>
>>>>>>> b73ad1ec
        <author>
            <name>Sébastien Lorber</name>
            <uri>https://sebastienlorber.com</uri>
        </author>
    </entry>
    <entry>
        <title type="html"><![CDATA[some heading]]></title>
<<<<<<< HEAD
        <id>https://docusaurus.io/#/myBaseUrl/blog/heading-as-title</id>
        <link href="https://docusaurus.io/#/myBaseUrl/blog/heading-as-title"/>
=======
        <id>https://docusaurus.io/myBaseUrl/blog/heading-as-title/</id>
        <link href="https://docusaurus.io/myBaseUrl/blog/heading-as-title/"/>
>>>>>>> b73ad1ec
        <updated>2019-01-02T00:00:00.000Z</updated>
    </entry>
    <entry>
        <title type="html"><![CDATA[date-matter]]></title>
<<<<<<< HEAD
        <id>https://docusaurus.io/#/myBaseUrl/blog/date-matter</id>
        <link href="https://docusaurus.io/#/myBaseUrl/blog/date-matter"/>
        <updated>2019-01-01T00:00:00.000Z</updated>
        <summary type="html"><![CDATA[date inside front matter]]></summary>
=======
        <id>https://docusaurus.io/myBaseUrl/blog/date-matter/</id>
        <link href="https://docusaurus.io/myBaseUrl/blog/date-matter/"/>
        <updated>2019-01-01T00:00:00.000Z</updated>
        <summary type="html"><![CDATA[date inside front matter]]></summary>
        <content type="html"><![CDATA[<p>date inside front matter</p>]]></content>
>>>>>>> b73ad1ec
        <category label="date" term="date"/>
    </entry>
    <entry>
        <title type="html"><![CDATA[Happy 1st Birthday Slash! (translated)]]></title>
<<<<<<< HEAD
        <id>https://docusaurus.io/#/myBaseUrl/blog/2018/12/14/Happy-First-Birthday-Slash</id>
        <link href="https://docusaurus.io/#/myBaseUrl/blog/2018/12/14/Happy-First-Birthday-Slash"/>
        <updated>2018-12-14T00:00:00.000Z</updated>
        <summary type="html"><![CDATA[Happy birthday! (translated)]]></summary>
=======
        <id>https://docusaurus.io/myBaseUrl/blog/2018/12/14/Happy-First-Birthday-Slash/</id>
        <link href="https://docusaurus.io/myBaseUrl/blog/2018/12/14/Happy-First-Birthday-Slash/"/>
        <updated>2018-12-14T00:00:00.000Z</updated>
        <summary type="html"><![CDATA[Happy birthday! (translated)]]></summary>
        <content type="html"><![CDATA[<p>Happy birthday! (translated)</p>]]></content>
>>>>>>> b73ad1ec
        <author>
            <name>Yangshun Tay (translated)</name>
        </author>
        <author>
            <name>Sébastien Lorber (translated)</name>
            <email>lorber.sebastien@gmail.com</email>
        </author>
    </entry>
</feed>",
]
`;

exports[`json filters to the first two entries 1`] = `
[
  "{
    "version": "https://jsonfeed.org/version/1",
    "title": "Hello Blog",
    "home_page_url": "https://docusaurus.io/myBaseUrl/blog",
    "description": "Hello Blog",
    "items": [
        {
            "id": "https://docusaurus.io/myBaseUrl/blog/blog-with-links",
            "content_html": "<p><a href=\\"https://github.com/facebook/docusaurus\\" target=\\"_blank\\" rel=\\"noopener noreferrer\\">absolute full url</a></p>/n<p><a href=\\"https://docusaurus.io/blog/heading-as-title\\">absolute pathname</a></p>/n<p><a href=\\"https://docusaurus.io/blog/heading-as-title\\">relative pathname</a></p>/n<p><a href=\\"https://docusaurus.io/blog/heading-as-title\\">md link</a></p>/n<p><a href=\\"https://docusaurus.io/myBaseUrl/blog/blog-with-links#title\\">anchor</a></p>/n<p><a href=\\"https://docusaurus.io/blog/heading-as-title#title\\">relative pathname + anchor</a></p>/n<p><img loading=\\"lazy\\" src=\\"https://docusaurus.io/assets/images/test-image-742d39e51f41482e8132e79c09ad4eea.png\\" width=\\"760\\" height=\\"160\\" class=\\"img_yGFe\\"></p>/n<p><img loading=\\"lazy\\" src=\\"https://docusaurus.io/assets/images/slash-introducing-411a16dd05086935b8e9ddae38ae9b45.svg\\" alt=\\"\\" class=\\"img_yGFe\\"></p>/n<img srcset=\\"https://docusaurus.io/img/test-image.png 300w, https://docusaurus.io/img/docusaurus-social-card.png 500w\\">/n<img src=\\"https://docusaurus.io/img/test-image.png\\">",
            "url": "https://docusaurus.io/myBaseUrl/blog/blog-with-links",
            "title": "test links",
            "summary": "absolute full url",
            "date_modified": "2023-07-23T00:00:00.000Z",
            "tags": []
        },
        {
            "id": "https://docusaurus.io/myBaseUrl/blog/mdx-require-blog-post",
            "content_html": "<p>Test MDX with require calls</p>/n<!-- -->/n<!-- -->/n<img src=\\"https://docusaurus.io/img/test-image.png\\">/n<img src=\\"https://docusaurus.io/assets/images/test-image-742d39e51f41482e8132e79c09ad4eea.png\\">/n<img src=\\"https://docusaurus.io/assets/images/test-image-742d39e51f41482e8132e79c09ad4eea.png\\">",
            "url": "https://docusaurus.io/myBaseUrl/blog/mdx-require-blog-post",
            "title": "MDX Blog Sample with require calls",
            "summary": "Test MDX with require calls",
            "date_modified": "2021-03-06T00:00:00.000Z",
            "tags": []
        }
    ]
}",
]
`;

exports[`json filters to the first two entries using limit 1`] = `
[
  "{
    "version": "https://jsonfeed.org/version/1",
    "title": "Hello Blog",
    "home_page_url": "https://docusaurus.io/myBaseUrl/blog",
    "description": "Hello Blog",
    "items": [
        {
            "id": "https://docusaurus.io/myBaseUrl/blog/blog-with-links",
            "content_html": "<p><a href=\\"https://github.com/facebook/docusaurus\\" target=\\"_blank\\" rel=\\"noopener noreferrer\\">absolute full url</a></p>/n<p><a href=\\"https://docusaurus.io/blog/heading-as-title\\">absolute pathname</a></p>/n<p><a href=\\"https://docusaurus.io/blog/heading-as-title\\">relative pathname</a></p>/n<p><a href=\\"https://docusaurus.io/blog/heading-as-title\\">md link</a></p>/n<p><a href=\\"https://docusaurus.io/myBaseUrl/blog/blog-with-links#title\\">anchor</a></p>/n<p><a href=\\"https://docusaurus.io/blog/heading-as-title#title\\">relative pathname + anchor</a></p>/n<p><img loading=\\"lazy\\" src=\\"https://docusaurus.io/assets/images/test-image-742d39e51f41482e8132e79c09ad4eea.png\\" width=\\"760\\" height=\\"160\\" class=\\"img_yGFe\\"></p>/n<p><img loading=\\"lazy\\" src=\\"https://docusaurus.io/assets/images/slash-introducing-411a16dd05086935b8e9ddae38ae9b45.svg\\" alt=\\"\\" class=\\"img_yGFe\\"></p>/n<img srcset=\\"https://docusaurus.io/img/test-image.png 300w, https://docusaurus.io/img/docusaurus-social-card.png 500w\\">/n<img src=\\"https://docusaurus.io/img/test-image.png\\">",
            "url": "https://docusaurus.io/myBaseUrl/blog/blog-with-links",
            "title": "test links",
            "summary": "absolute full url",
            "date_modified": "2023-07-23T00:00:00.000Z",
            "tags": []
        },
        {
            "id": "https://docusaurus.io/myBaseUrl/blog/mdx-require-blog-post",
            "content_html": "<p>Test MDX with require calls</p>/n<!-- -->/n<!-- -->/n<img src=\\"https://docusaurus.io/img/test-image.png\\">/n<img src=\\"https://docusaurus.io/assets/images/test-image-742d39e51f41482e8132e79c09ad4eea.png\\">/n<img src=\\"https://docusaurus.io/assets/images/test-image-742d39e51f41482e8132e79c09ad4eea.png\\">",
            "url": "https://docusaurus.io/myBaseUrl/blog/mdx-require-blog-post",
            "title": "MDX Blog Sample with require calls",
            "summary": "Test MDX with require calls",
            "date_modified": "2021-03-06T00:00:00.000Z",
            "tags": []
        }
    ]
}",
]
`;

exports[`json has feed item for each post 1`] = `
[
  "{
    "version": "https://jsonfeed.org/version/1",
    "title": "Hello Blog",
    "home_page_url": "https://docusaurus.io/myBaseUrl/blog",
    "description": "Hello Blog",
    "items": [
        {
            "id": "https://docusaurus.io/myBaseUrl/blog/blog-with-links",
            "content_html": "<p><a href=\\"https://github.com/facebook/docusaurus\\" target=\\"_blank\\" rel=\\"noopener noreferrer\\">absolute full url</a></p>/n<p><a href=\\"https://docusaurus.io/blog/heading-as-title\\">absolute pathname</a></p>/n<p><a href=\\"https://docusaurus.io/blog/heading-as-title\\">relative pathname</a></p>/n<p><a href=\\"https://docusaurus.io/blog/heading-as-title\\">md link</a></p>/n<p><a href=\\"https://docusaurus.io/myBaseUrl/blog/blog-with-links#title\\">anchor</a></p>/n<p><a href=\\"https://docusaurus.io/blog/heading-as-title#title\\">relative pathname + anchor</a></p>/n<p><img loading=\\"lazy\\" src=\\"https://docusaurus.io/assets/images/test-image-742d39e51f41482e8132e79c09ad4eea.png\\" width=\\"760\\" height=\\"160\\" class=\\"img_yGFe\\"></p>/n<p><img loading=\\"lazy\\" src=\\"https://docusaurus.io/assets/images/slash-introducing-411a16dd05086935b8e9ddae38ae9b45.svg\\" alt=\\"\\" class=\\"img_yGFe\\"></p>/n<img srcset=\\"https://docusaurus.io/img/test-image.png 300w, https://docusaurus.io/img/docusaurus-social-card.png 500w\\">/n<img src=\\"https://docusaurus.io/img/test-image.png\\">",
            "url": "https://docusaurus.io/myBaseUrl/blog/blog-with-links",
            "title": "test links",
            "summary": "absolute full url",
            "date_modified": "2023-07-23T00:00:00.000Z",
            "tags": []
        },
        {
            "id": "https://docusaurus.io/myBaseUrl/blog/mdx-require-blog-post",
            "content_html": "<p>Test MDX with require calls</p>/n<!-- -->/n<!-- -->/n<img src=\\"https://docusaurus.io/img/test-image.png\\">/n<img src=\\"https://docusaurus.io/assets/images/test-image-742d39e51f41482e8132e79c09ad4eea.png\\">/n<img src=\\"https://docusaurus.io/assets/images/test-image-742d39e51f41482e8132e79c09ad4eea.png\\">",
            "url": "https://docusaurus.io/myBaseUrl/blog/mdx-require-blog-post",
            "title": "MDX Blog Sample with require calls",
            "summary": "Test MDX with require calls",
            "date_modified": "2021-03-06T00:00:00.000Z",
            "tags": []
        },
        {
            "id": "https://docusaurus.io/myBaseUrl/blog/mdx-blog-post",
            "content_html": "<h1>HTML Heading 1</h1>/n<h2>HTML Heading 2</h2>/n<p>HTML Paragraph</p>/n<!-- -->/n<!-- -->/n<p>Import DOM</p>/n<h1>Heading 1</h1>/n<h2 class=\\"anchor anchorWithHideOnScrollNavbar_G5V2\\" id=\\"heading-2\\">Heading 2<a href=\\"https://docusaurus.io/myBaseUrl/blog/mdx-blog-post#heading-2\\" class=\\"hash-link\\" aria-label=\\"Direct link to Heading 2\\" title=\\"Direct link to Heading 2\\">​</a></h2>/n<h3 class=\\"anchor anchorWithHideOnScrollNavbar_G5V2\\" id=\\"heading-3\\">Heading 3<a href=\\"https://docusaurus.io/myBaseUrl/blog/mdx-blog-post#heading-3\\" class=\\"hash-link\\" aria-label=\\"Direct link to Heading 3\\" title=\\"Direct link to Heading 3\\">​</a></h3>/n<h4 class=\\"anchor anchorWithHideOnScrollNavbar_G5V2\\" id=\\"heading-4\\">Heading 4<a href=\\"https://docusaurus.io/myBaseUrl/blog/mdx-blog-post#heading-4\\" class=\\"hash-link\\" aria-label=\\"Direct link to Heading 4\\" title=\\"Direct link to Heading 4\\">​</a></h4>/n<h5 class=\\"anchor anchorWithHideOnScrollNavbar_G5V2\\" id=\\"heading-5\\">Heading 5<a href=\\"https://docusaurus.io/myBaseUrl/blog/mdx-blog-post#heading-5\\" class=\\"hash-link\\" aria-label=\\"Direct link to Heading 5\\" title=\\"Direct link to Heading 5\\">​</a></h5>/n<ul>/n<li>list1</li>/n<li>list2</li>/n<li>list3</li>/n</ul>/n<ul>/n<li>list1</li>/n<li>list2</li>/n<li>list3</li>/n</ul>/n<p>Normal Text <em>Italics Text</em> <strong>Bold Text</strong></p>/n<p><a href=\\"https://v2.docusaurus.io/\\" target=\\"_blank\\" rel=\\"noopener noreferrer\\">link</a> <img loading=\\"lazy\\" src=\\"https://v2.docusaurus.io/\\" alt=\\"image\\" class=\\"img_yGFe\\"></p>",
            "url": "https://docusaurus.io/myBaseUrl/blog/mdx-blog-post",
            "title": "Full Blog Sample",
            "summary": "HTML Heading 1",
            "date_modified": "2021-03-05T00:00:00.000Z",
            "tags": []
        },
        {
            "id": "https://docusaurus.io/myBaseUrl/blog/hey/my super path/héllô",
            "content_html": "<p>complex url slug</p>",
            "url": "https://docusaurus.io/myBaseUrl/blog/hey/my super path/héllô",
            "title": "Complex Slug",
            "summary": "complex url slug",
            "date_modified": "2020-08-16T00:00:00.000Z",
            "tags": [
                "date",
                "complex"
            ]
        },
        {
            "id": "https://docusaurus.io/myBaseUrl/blog/simple/slug",
            "content_html": "<p>simple url slug</p>",
            "url": "https://docusaurus.io/myBaseUrl/blog/simple/slug",
            "title": "Simple Slug",
            "summary": "simple url slug",
            "date_modified": "2020-08-15T00:00:00.000Z",
            "author": {
                "name": "Sébastien Lorber",
                "url": "https://sebastienlorber.com"
            },
            "tags": []
        },
        {
            "id": "https://docusaurus.io/myBaseUrl/blog/heading-as-title",
            "content_html": "",
            "url": "https://docusaurus.io/myBaseUrl/blog/heading-as-title",
            "title": "some heading",
            "date_modified": "2019-01-02T00:00:00.000Z",
            "tags": []
        },
        {
            "id": "https://docusaurus.io/myBaseUrl/blog/date-matter",
            "content_html": "<p>date inside front matter</p>",
            "url": "https://docusaurus.io/myBaseUrl/blog/date-matter",
            "title": "date-matter",
            "summary": "date inside front matter",
            "date_modified": "2019-01-01T00:00:00.000Z",
            "tags": [
                "date"
            ]
        },
        {
            "id": "https://docusaurus.io/myBaseUrl/blog/2018/12/14/Happy-First-Birthday-Slash",
            "content_html": "<p>Happy birthday! (translated)</p>",
            "url": "https://docusaurus.io/myBaseUrl/blog/2018/12/14/Happy-First-Birthday-Slash",
            "title": "Happy 1st Birthday Slash! (translated)",
            "summary": "Happy birthday! (translated)",
            "date_modified": "2018-12-14T00:00:00.000Z",
            "author": {
                "name": "Yangshun Tay (translated)"
            },
            "tags": []
        }
    ]
}",
]
`;

<<<<<<< HEAD
exports[`json has feed item for each post using hash router 1`] = `
=======
exports[`json has feed item for each post - with trailing slash 1`] = `
>>>>>>> b73ad1ec
[
  "{
    "version": "https://jsonfeed.org/version/1",
    "title": "Hello Blog",
<<<<<<< HEAD
    "home_page_url": "https://docusaurus.io/myBaseUrl/blog",
    "description": "Hello Blog",
    "items": [
        {
            "id": "https://docusaurus.io/#/myBaseUrl/blog/blog-with-links",
            "url": "https://docusaurus.io/#/myBaseUrl/blog/blog-with-links",
=======
    "home_page_url": "https://docusaurus.io/myBaseUrl/blog/",
    "description": "Hello Blog",
    "items": [
        {
            "id": "https://docusaurus.io/myBaseUrl/blog/blog-with-links/",
            "content_html": "<p><a href=\\"https://github.com/facebook/docusaurus\\" target=\\"_blank\\" rel=\\"noopener noreferrer\\">absolute full url</a></p>/n<p><a href=\\"https://docusaurus.io/blog/heading-as-title\\">absolute pathname</a></p>/n<p><a href=\\"https://docusaurus.io/blog/heading-as-title\\">relative pathname</a></p>/n<p><a href=\\"https://docusaurus.io/blog/heading-as-title\\">md link</a></p>/n<p><a href=\\"https://docusaurus.io/myBaseUrl/blog/blog-with-links/#title\\">anchor</a></p>/n<p><a href=\\"https://docusaurus.io/blog/heading-as-title#title\\">relative pathname + anchor</a></p>/n<p><img loading=\\"lazy\\" src=\\"https://docusaurus.io/assets/images/test-image-742d39e51f41482e8132e79c09ad4eea.png\\" width=\\"760\\" height=\\"160\\" class=\\"img_yGFe\\"></p>/n<p><img loading=\\"lazy\\" src=\\"https://docusaurus.io/assets/images/slash-introducing-411a16dd05086935b8e9ddae38ae9b45.svg\\" alt=\\"\\" class=\\"img_yGFe\\"></p>/n<img srcset=\\"https://docusaurus.io/img/test-image.png 300w, https://docusaurus.io/img/docusaurus-social-card.png 500w\\">/n<img src=\\"https://docusaurus.io/img/test-image.png\\">",
            "url": "https://docusaurus.io/myBaseUrl/blog/blog-with-links/",
>>>>>>> b73ad1ec
            "title": "test links",
            "summary": "absolute full url",
            "date_modified": "2023-07-23T00:00:00.000Z",
            "tags": []
        },
        {
<<<<<<< HEAD
            "id": "https://docusaurus.io/#/myBaseUrl/blog/mdx-require-blog-post",
            "url": "https://docusaurus.io/#/myBaseUrl/blog/mdx-require-blog-post",
=======
            "id": "https://docusaurus.io/myBaseUrl/blog/mdx-require-blog-post/",
            "content_html": "<p>Test MDX with require calls</p>/n<!-- -->/n<!-- -->/n<img src=\\"https://docusaurus.io/img/test-image.png\\">/n<img src=\\"https://docusaurus.io/assets/images/test-image-742d39e51f41482e8132e79c09ad4eea.png\\">/n<img src=\\"https://docusaurus.io/assets/images/test-image-742d39e51f41482e8132e79c09ad4eea.png\\">",
            "url": "https://docusaurus.io/myBaseUrl/blog/mdx-require-blog-post/",
>>>>>>> b73ad1ec
            "title": "MDX Blog Sample with require calls",
            "summary": "Test MDX with require calls",
            "date_modified": "2021-03-06T00:00:00.000Z",
            "tags": []
        },
        {
<<<<<<< HEAD
            "id": "https://docusaurus.io/#/myBaseUrl/blog/mdx-blog-post",
            "url": "https://docusaurus.io/#/myBaseUrl/blog/mdx-blog-post",
=======
            "id": "https://docusaurus.io/myBaseUrl/blog/mdx-blog-post/",
            "content_html": "<h1>HTML Heading 1</h1>/n<h2>HTML Heading 2</h2>/n<p>HTML Paragraph</p>/n<!-- -->/n<!-- -->/n<p>Import DOM</p>/n<h1>Heading 1</h1>/n<h2 class=\\"anchor anchorWithHideOnScrollNavbar_G5V2\\" id=\\"heading-2\\">Heading 2<a href=\\"https://docusaurus.io/myBaseUrl/blog/mdx-blog-post/#heading-2\\" class=\\"hash-link\\" aria-label=\\"Direct link to Heading 2\\" title=\\"Direct link to Heading 2\\">​</a></h2>/n<h3 class=\\"anchor anchorWithHideOnScrollNavbar_G5V2\\" id=\\"heading-3\\">Heading 3<a href=\\"https://docusaurus.io/myBaseUrl/blog/mdx-blog-post/#heading-3\\" class=\\"hash-link\\" aria-label=\\"Direct link to Heading 3\\" title=\\"Direct link to Heading 3\\">​</a></h3>/n<h4 class=\\"anchor anchorWithHideOnScrollNavbar_G5V2\\" id=\\"heading-4\\">Heading 4<a href=\\"https://docusaurus.io/myBaseUrl/blog/mdx-blog-post/#heading-4\\" class=\\"hash-link\\" aria-label=\\"Direct link to Heading 4\\" title=\\"Direct link to Heading 4\\">​</a></h4>/n<h5 class=\\"anchor anchorWithHideOnScrollNavbar_G5V2\\" id=\\"heading-5\\">Heading 5<a href=\\"https://docusaurus.io/myBaseUrl/blog/mdx-blog-post/#heading-5\\" class=\\"hash-link\\" aria-label=\\"Direct link to Heading 5\\" title=\\"Direct link to Heading 5\\">​</a></h5>/n<ul>/n<li>list1</li>/n<li>list2</li>/n<li>list3</li>/n</ul>/n<ul>/n<li>list1</li>/n<li>list2</li>/n<li>list3</li>/n</ul>/n<p>Normal Text <em>Italics Text</em> <strong>Bold Text</strong></p>/n<p><a href=\\"https://v2.docusaurus.io/\\" target=\\"_blank\\" rel=\\"noopener noreferrer\\">link</a> <img loading=\\"lazy\\" src=\\"https://v2.docusaurus.io/\\" alt=\\"image\\" class=\\"img_yGFe\\"></p>",
            "url": "https://docusaurus.io/myBaseUrl/blog/mdx-blog-post/",
>>>>>>> b73ad1ec
            "title": "Full Blog Sample",
            "summary": "HTML Heading 1",
            "date_modified": "2021-03-05T00:00:00.000Z",
            "tags": []
        },
        {
<<<<<<< HEAD
            "id": "https://docusaurus.io/#/myBaseUrl/blog/hey/my super path/héllô",
            "url": "https://docusaurus.io/#/myBaseUrl/blog/hey/my super path/héllô",
=======
            "id": "https://docusaurus.io/myBaseUrl/blog/hey/my super path/héllô/",
            "content_html": "<p>complex url slug</p>",
            "url": "https://docusaurus.io/myBaseUrl/blog/hey/my super path/héllô/",
>>>>>>> b73ad1ec
            "title": "Complex Slug",
            "summary": "complex url slug",
            "date_modified": "2020-08-16T00:00:00.000Z",
            "tags": [
                "date",
                "complex"
            ]
        },
        {
<<<<<<< HEAD
            "id": "https://docusaurus.io/#/myBaseUrl/blog/simple/slug",
            "url": "https://docusaurus.io/#/myBaseUrl/blog/simple/slug",
=======
            "id": "https://docusaurus.io/myBaseUrl/blog/simple/slug/",
            "content_html": "<p>simple url slug</p>",
            "url": "https://docusaurus.io/myBaseUrl/blog/simple/slug/",
>>>>>>> b73ad1ec
            "title": "Simple Slug",
            "summary": "simple url slug",
            "date_modified": "2020-08-15T00:00:00.000Z",
            "author": {
                "name": "Sébastien Lorber",
                "url": "https://sebastienlorber.com"
            },
            "tags": []
        },
        {
<<<<<<< HEAD
            "id": "https://docusaurus.io/#/myBaseUrl/blog/heading-as-title",
            "url": "https://docusaurus.io/#/myBaseUrl/blog/heading-as-title",
=======
            "id": "https://docusaurus.io/myBaseUrl/blog/heading-as-title/",
            "content_html": "",
            "url": "https://docusaurus.io/myBaseUrl/blog/heading-as-title/",
>>>>>>> b73ad1ec
            "title": "some heading",
            "date_modified": "2019-01-02T00:00:00.000Z",
            "tags": []
        },
        {
<<<<<<< HEAD
            "id": "https://docusaurus.io/#/myBaseUrl/blog/date-matter",
            "url": "https://docusaurus.io/#/myBaseUrl/blog/date-matter",
=======
            "id": "https://docusaurus.io/myBaseUrl/blog/date-matter/",
            "content_html": "<p>date inside front matter</p>",
            "url": "https://docusaurus.io/myBaseUrl/blog/date-matter/",
>>>>>>> b73ad1ec
            "title": "date-matter",
            "summary": "date inside front matter",
            "date_modified": "2019-01-01T00:00:00.000Z",
            "tags": [
                "date"
            ]
        },
        {
<<<<<<< HEAD
            "id": "https://docusaurus.io/#/myBaseUrl/blog/2018/12/14/Happy-First-Birthday-Slash",
            "url": "https://docusaurus.io/#/myBaseUrl/blog/2018/12/14/Happy-First-Birthday-Slash",
=======
            "id": "https://docusaurus.io/myBaseUrl/blog/2018/12/14/Happy-First-Birthday-Slash/",
            "content_html": "<p>Happy birthday! (translated)</p>",
            "url": "https://docusaurus.io/myBaseUrl/blog/2018/12/14/Happy-First-Birthday-Slash/",
>>>>>>> b73ad1ec
            "title": "Happy 1st Birthday Slash! (translated)",
            "summary": "Happy birthday! (translated)",
            "date_modified": "2018-12-14T00:00:00.000Z",
            "author": {
                "name": "Yangshun Tay (translated)"
            },
            "tags": []
        }
    ]
}",
]
`;

exports[`rss filters to the first two entries 1`] = `
[
  "<?xml version="1.0" encoding="utf-8"?>
<rss version="2.0" xmlns:dc="http://purl.org/dc/elements/1.1/" xmlns:content="http://purl.org/rss/1.0/modules/content/">
    <channel>
        <title>Hello Blog</title>
        <link>https://docusaurus.io/myBaseUrl/blog</link>
        <description>Hello Blog</description>
        <lastBuildDate>Sun, 23 Jul 2023 00:00:00 GMT</lastBuildDate>
        <docs>https://validator.w3.org/feed/docs/rss2.html</docs>
        <generator>https://github.com/jpmonette/feed</generator>
        <language>en</language>
        <copyright>Copyright</copyright>
        <item>
            <title><![CDATA[test links]]></title>
            <link>https://docusaurus.io/myBaseUrl/blog/blog-with-links</link>
            <guid>https://docusaurus.io/myBaseUrl/blog/blog-with-links</guid>
            <pubDate>Sun, 23 Jul 2023 00:00:00 GMT</pubDate>
            <description><![CDATA[absolute full url]]></description>
            <content:encoded><![CDATA[<p><a href="https://github.com/facebook/docusaurus" target="_blank" rel="noopener noreferrer">absolute full url</a></p>
<p><a href="https://docusaurus.io/blog/heading-as-title">absolute pathname</a></p>
<p><a href="https://docusaurus.io/blog/heading-as-title">relative pathname</a></p>
<p><a href="https://docusaurus.io/blog/heading-as-title">md link</a></p>
<p><a href="https://docusaurus.io/myBaseUrl/blog/blog-with-links#title">anchor</a></p>
<p><a href="https://docusaurus.io/blog/heading-as-title#title">relative pathname + anchor</a></p>
<p><img loading="lazy" src="https://docusaurus.io/assets/images/test-image-742d39e51f41482e8132e79c09ad4eea.png" width="760" height="160" class="img_yGFe"></p>
<p><img loading="lazy" src="https://docusaurus.io/assets/images/slash-introducing-411a16dd05086935b8e9ddae38ae9b45.svg" alt="" class="img_yGFe"></p>
<img srcset="https://docusaurus.io/img/test-image.png 300w, https://docusaurus.io/img/docusaurus-social-card.png 500w">
<img src="https://docusaurus.io/img/test-image.png">]]></content:encoded>
        </item>
        <item>
            <title><![CDATA[MDX Blog Sample with require calls]]></title>
            <link>https://docusaurus.io/myBaseUrl/blog/mdx-require-blog-post</link>
            <guid>https://docusaurus.io/myBaseUrl/blog/mdx-require-blog-post</guid>
            <pubDate>Sat, 06 Mar 2021 00:00:00 GMT</pubDate>
            <description><![CDATA[Test MDX with require calls]]></description>
            <content:encoded><![CDATA[<p>Test MDX with require calls</p>
<!-- -->
<!-- -->
<img src="https://docusaurus.io/img/test-image.png">
<img src="https://docusaurus.io/assets/images/test-image-742d39e51f41482e8132e79c09ad4eea.png">
<img src="https://docusaurus.io/assets/images/test-image-742d39e51f41482e8132e79c09ad4eea.png">]]></content:encoded>
        </item>
    </channel>
</rss>",
]
`;

exports[`rss filters to the first two entries using limit 1`] = `
[
  "<?xml version="1.0" encoding="utf-8"?>
<rss version="2.0" xmlns:dc="http://purl.org/dc/elements/1.1/" xmlns:content="http://purl.org/rss/1.0/modules/content/">
    <channel>
        <title>Hello Blog</title>
        <link>https://docusaurus.io/myBaseUrl/blog</link>
        <description>Hello Blog</description>
        <lastBuildDate>Sun, 23 Jul 2023 00:00:00 GMT</lastBuildDate>
        <docs>https://validator.w3.org/feed/docs/rss2.html</docs>
        <generator>https://github.com/jpmonette/feed</generator>
        <language>en</language>
        <copyright>Copyright</copyright>
        <item>
            <title><![CDATA[test links]]></title>
            <link>https://docusaurus.io/myBaseUrl/blog/blog-with-links</link>
            <guid>https://docusaurus.io/myBaseUrl/blog/blog-with-links</guid>
            <pubDate>Sun, 23 Jul 2023 00:00:00 GMT</pubDate>
            <description><![CDATA[absolute full url]]></description>
            <content:encoded><![CDATA[<p><a href="https://github.com/facebook/docusaurus" target="_blank" rel="noopener noreferrer">absolute full url</a></p>
<p><a href="https://docusaurus.io/blog/heading-as-title">absolute pathname</a></p>
<p><a href="https://docusaurus.io/blog/heading-as-title">relative pathname</a></p>
<p><a href="https://docusaurus.io/blog/heading-as-title">md link</a></p>
<p><a href="https://docusaurus.io/myBaseUrl/blog/blog-with-links#title">anchor</a></p>
<p><a href="https://docusaurus.io/blog/heading-as-title#title">relative pathname + anchor</a></p>
<p><img loading="lazy" src="https://docusaurus.io/assets/images/test-image-742d39e51f41482e8132e79c09ad4eea.png" width="760" height="160" class="img_yGFe"></p>
<p><img loading="lazy" src="https://docusaurus.io/assets/images/slash-introducing-411a16dd05086935b8e9ddae38ae9b45.svg" alt="" class="img_yGFe"></p>
<img srcset="https://docusaurus.io/img/test-image.png 300w, https://docusaurus.io/img/docusaurus-social-card.png 500w">
<img src="https://docusaurus.io/img/test-image.png">]]></content:encoded>
        </item>
        <item>
            <title><![CDATA[MDX Blog Sample with require calls]]></title>
            <link>https://docusaurus.io/myBaseUrl/blog/mdx-require-blog-post</link>
            <guid>https://docusaurus.io/myBaseUrl/blog/mdx-require-blog-post</guid>
            <pubDate>Sat, 06 Mar 2021 00:00:00 GMT</pubDate>
            <description><![CDATA[Test MDX with require calls]]></description>
            <content:encoded><![CDATA[<p>Test MDX with require calls</p>
<!-- -->
<!-- -->
<img src="https://docusaurus.io/img/test-image.png">
<img src="https://docusaurus.io/assets/images/test-image-742d39e51f41482e8132e79c09ad4eea.png">
<img src="https://docusaurus.io/assets/images/test-image-742d39e51f41482e8132e79c09ad4eea.png">]]></content:encoded>
        </item>
    </channel>
</rss>",
]
`;

exports[`rss has feed item for each post 1`] = `
[
  "<?xml version="1.0" encoding="utf-8"?>
<rss version="2.0" xmlns:dc="http://purl.org/dc/elements/1.1/" xmlns:content="http://purl.org/rss/1.0/modules/content/">
    <channel>
        <title>Hello Blog</title>
        <link>https://docusaurus.io/myBaseUrl/blog</link>
        <description>Hello Blog</description>
        <lastBuildDate>Sun, 23 Jul 2023 00:00:00 GMT</lastBuildDate>
        <docs>https://validator.w3.org/feed/docs/rss2.html</docs>
        <generator>https://github.com/jpmonette/feed</generator>
        <language>en</language>
        <copyright>Copyright</copyright>
        <item>
            <title><![CDATA[test links]]></title>
            <link>https://docusaurus.io/myBaseUrl/blog/blog-with-links</link>
            <guid>https://docusaurus.io/myBaseUrl/blog/blog-with-links</guid>
            <pubDate>Sun, 23 Jul 2023 00:00:00 GMT</pubDate>
            <description><![CDATA[absolute full url]]></description>
            <content:encoded><![CDATA[<p><a href="https://github.com/facebook/docusaurus" target="_blank" rel="noopener noreferrer">absolute full url</a></p>
<p><a href="https://docusaurus.io/blog/heading-as-title">absolute pathname</a></p>
<p><a href="https://docusaurus.io/blog/heading-as-title">relative pathname</a></p>
<p><a href="https://docusaurus.io/blog/heading-as-title">md link</a></p>
<p><a href="https://docusaurus.io/myBaseUrl/blog/blog-with-links#title">anchor</a></p>
<p><a href="https://docusaurus.io/blog/heading-as-title#title">relative pathname + anchor</a></p>
<p><img loading="lazy" src="https://docusaurus.io/assets/images/test-image-742d39e51f41482e8132e79c09ad4eea.png" width="760" height="160" class="img_yGFe"></p>
<p><img loading="lazy" src="https://docusaurus.io/assets/images/slash-introducing-411a16dd05086935b8e9ddae38ae9b45.svg" alt="" class="img_yGFe"></p>
<img srcset="https://docusaurus.io/img/test-image.png 300w, https://docusaurus.io/img/docusaurus-social-card.png 500w">
<img src="https://docusaurus.io/img/test-image.png">]]></content:encoded>
        </item>
        <item>
            <title><![CDATA[MDX Blog Sample with require calls]]></title>
            <link>https://docusaurus.io/myBaseUrl/blog/mdx-require-blog-post</link>
            <guid>https://docusaurus.io/myBaseUrl/blog/mdx-require-blog-post</guid>
            <pubDate>Sat, 06 Mar 2021 00:00:00 GMT</pubDate>
            <description><![CDATA[Test MDX with require calls]]></description>
            <content:encoded><![CDATA[<p>Test MDX with require calls</p>
<!-- -->
<!-- -->
<img src="https://docusaurus.io/img/test-image.png">
<img src="https://docusaurus.io/assets/images/test-image-742d39e51f41482e8132e79c09ad4eea.png">
<img src="https://docusaurus.io/assets/images/test-image-742d39e51f41482e8132e79c09ad4eea.png">]]></content:encoded>
        </item>
        <item>
            <title><![CDATA[Full Blog Sample]]></title>
            <link>https://docusaurus.io/myBaseUrl/blog/mdx-blog-post</link>
            <guid>https://docusaurus.io/myBaseUrl/blog/mdx-blog-post</guid>
            <pubDate>Fri, 05 Mar 2021 00:00:00 GMT</pubDate>
            <description><![CDATA[HTML Heading 1]]></description>
            <content:encoded><![CDATA[<h1>HTML Heading 1</h1>
<h2>HTML Heading 2</h2>
<p>HTML Paragraph</p>
<!-- -->
<!-- -->
<p>Import DOM</p>
<h1>Heading 1</h1>
<h2 class="anchor anchorWithHideOnScrollNavbar_G5V2" id="heading-2">Heading 2<a href="https://docusaurus.io/myBaseUrl/blog/mdx-blog-post#heading-2" class="hash-link" aria-label="Direct link to Heading 2" title="Direct link to Heading 2">​</a></h2>
<h3 class="anchor anchorWithHideOnScrollNavbar_G5V2" id="heading-3">Heading 3<a href="https://docusaurus.io/myBaseUrl/blog/mdx-blog-post#heading-3" class="hash-link" aria-label="Direct link to Heading 3" title="Direct link to Heading 3">​</a></h3>
<h4 class="anchor anchorWithHideOnScrollNavbar_G5V2" id="heading-4">Heading 4<a href="https://docusaurus.io/myBaseUrl/blog/mdx-blog-post#heading-4" class="hash-link" aria-label="Direct link to Heading 4" title="Direct link to Heading 4">​</a></h4>
<h5 class="anchor anchorWithHideOnScrollNavbar_G5V2" id="heading-5">Heading 5<a href="https://docusaurus.io/myBaseUrl/blog/mdx-blog-post#heading-5" class="hash-link" aria-label="Direct link to Heading 5" title="Direct link to Heading 5">​</a></h5>
<ul>
<li>list1</li>
<li>list2</li>
<li>list3</li>
</ul>
<ul>
<li>list1</li>
<li>list2</li>
<li>list3</li>
</ul>
<p>Normal Text <em>Italics Text</em> <strong>Bold Text</strong></p>
<p><a href="https://v2.docusaurus.io/" target="_blank" rel="noopener noreferrer">link</a> <img loading="lazy" src="https://v2.docusaurus.io/" alt="image" class="img_yGFe"></p>]]></content:encoded>
        </item>
        <item>
            <title><![CDATA[Complex Slug]]></title>
            <link>https://docusaurus.io/myBaseUrl/blog/hey/my super path/héllô</link>
            <guid>https://docusaurus.io/myBaseUrl/blog/hey/my super path/héllô</guid>
            <pubDate>Sun, 16 Aug 2020 00:00:00 GMT</pubDate>
            <description><![CDATA[complex url slug]]></description>
            <content:encoded><![CDATA[<p>complex url slug</p>]]></content:encoded>
            <category>date</category>
            <category>complex</category>
        </item>
        <item>
            <title><![CDATA[Simple Slug]]></title>
            <link>https://docusaurus.io/myBaseUrl/blog/simple/slug</link>
            <guid>https://docusaurus.io/myBaseUrl/blog/simple/slug</guid>
            <pubDate>Sat, 15 Aug 2020 00:00:00 GMT</pubDate>
            <description><![CDATA[simple url slug]]></description>
            <content:encoded><![CDATA[<p>simple url slug</p>]]></content:encoded>
        </item>
        <item>
            <title><![CDATA[some heading]]></title>
            <link>https://docusaurus.io/myBaseUrl/blog/heading-as-title</link>
            <guid>https://docusaurus.io/myBaseUrl/blog/heading-as-title</guid>
            <pubDate>Wed, 02 Jan 2019 00:00:00 GMT</pubDate>
        </item>
        <item>
            <title><![CDATA[date-matter]]></title>
            <link>https://docusaurus.io/myBaseUrl/blog/date-matter</link>
            <guid>https://docusaurus.io/myBaseUrl/blog/date-matter</guid>
            <pubDate>Tue, 01 Jan 2019 00:00:00 GMT</pubDate>
            <description><![CDATA[date inside front matter]]></description>
            <content:encoded><![CDATA[<p>date inside front matter</p>]]></content:encoded>
            <category>date</category>
        </item>
        <item>
            <title><![CDATA[Happy 1st Birthday Slash! (translated)]]></title>
            <link>https://docusaurus.io/myBaseUrl/blog/2018/12/14/Happy-First-Birthday-Slash</link>
            <guid>https://docusaurus.io/myBaseUrl/blog/2018/12/14/Happy-First-Birthday-Slash</guid>
            <pubDate>Fri, 14 Dec 2018 00:00:00 GMT</pubDate>
            <description><![CDATA[Happy birthday! (translated)]]></description>
            <content:encoded><![CDATA[<p>Happy birthday! (translated)</p>]]></content:encoded>
            <author>lorber.sebastien@gmail.com (Sébastien Lorber (translated))</author>
        </item>
    </channel>
</rss>",
]
`;

<<<<<<< HEAD
exports[`rss has feed item for each post using hash router 1`] = `
[
  "<?xml version="1.0" encoding="utf-8"?>
<rss version="2.0">
    <channel>
        <title>Hello Blog</title>
        <link>https://docusaurus.io/myBaseUrl/blog</link>
=======
exports[`rss has feed item for each post - with trailing slash 1`] = `
[
  "<?xml version="1.0" encoding="utf-8"?>
<rss version="2.0" xmlns:dc="http://purl.org/dc/elements/1.1/" xmlns:content="http://purl.org/rss/1.0/modules/content/">
    <channel>
        <title>Hello Blog</title>
        <link>https://docusaurus.io/myBaseUrl/blog/</link>
>>>>>>> b73ad1ec
        <description>Hello Blog</description>
        <lastBuildDate>Sun, 23 Jul 2023 00:00:00 GMT</lastBuildDate>
        <docs>https://validator.w3.org/feed/docs/rss2.html</docs>
        <generator>https://github.com/jpmonette/feed</generator>
        <language>en</language>
        <copyright>Copyright</copyright>
        <item>
            <title><![CDATA[test links]]></title>
<<<<<<< HEAD
            <link>https://docusaurus.io/#/myBaseUrl/blog/blog-with-links</link>
            <guid>https://docusaurus.io/#/myBaseUrl/blog/blog-with-links</guid>
            <pubDate>Sun, 23 Jul 2023 00:00:00 GMT</pubDate>
            <description><![CDATA[absolute full url]]></description>
        </item>
        <item>
            <title><![CDATA[MDX Blog Sample with require calls]]></title>
            <link>https://docusaurus.io/#/myBaseUrl/blog/mdx-require-blog-post</link>
            <guid>https://docusaurus.io/#/myBaseUrl/blog/mdx-require-blog-post</guid>
            <pubDate>Sat, 06 Mar 2021 00:00:00 GMT</pubDate>
            <description><![CDATA[Test MDX with require calls]]></description>
        </item>
        <item>
            <title><![CDATA[Full Blog Sample]]></title>
            <link>https://docusaurus.io/#/myBaseUrl/blog/mdx-blog-post</link>
            <guid>https://docusaurus.io/#/myBaseUrl/blog/mdx-blog-post</guid>
            <pubDate>Fri, 05 Mar 2021 00:00:00 GMT</pubDate>
            <description><![CDATA[HTML Heading 1]]></description>
        </item>
        <item>
            <title><![CDATA[Complex Slug]]></title>
            <link>https://docusaurus.io/#/myBaseUrl/blog/hey/my super path/héllô</link>
            <guid>https://docusaurus.io/#/myBaseUrl/blog/hey/my super path/héllô</guid>
            <pubDate>Sun, 16 Aug 2020 00:00:00 GMT</pubDate>
            <description><![CDATA[complex url slug]]></description>
=======
            <link>https://docusaurus.io/myBaseUrl/blog/blog-with-links/</link>
            <guid>https://docusaurus.io/myBaseUrl/blog/blog-with-links/</guid>
            <pubDate>Sun, 23 Jul 2023 00:00:00 GMT</pubDate>
            <description><![CDATA[absolute full url]]></description>
            <content:encoded><![CDATA[<p><a href="https://github.com/facebook/docusaurus" target="_blank" rel="noopener noreferrer">absolute full url</a></p>
<p><a href="https://docusaurus.io/blog/heading-as-title">absolute pathname</a></p>
<p><a href="https://docusaurus.io/blog/heading-as-title">relative pathname</a></p>
<p><a href="https://docusaurus.io/blog/heading-as-title">md link</a></p>
<p><a href="https://docusaurus.io/myBaseUrl/blog/blog-with-links/#title">anchor</a></p>
<p><a href="https://docusaurus.io/blog/heading-as-title#title">relative pathname + anchor</a></p>
<p><img loading="lazy" src="https://docusaurus.io/assets/images/test-image-742d39e51f41482e8132e79c09ad4eea.png" width="760" height="160" class="img_yGFe"></p>
<p><img loading="lazy" src="https://docusaurus.io/assets/images/slash-introducing-411a16dd05086935b8e9ddae38ae9b45.svg" alt="" class="img_yGFe"></p>
<img srcset="https://docusaurus.io/img/test-image.png 300w, https://docusaurus.io/img/docusaurus-social-card.png 500w">
<img src="https://docusaurus.io/img/test-image.png">]]></content:encoded>
        </item>
        <item>
            <title><![CDATA[MDX Blog Sample with require calls]]></title>
            <link>https://docusaurus.io/myBaseUrl/blog/mdx-require-blog-post/</link>
            <guid>https://docusaurus.io/myBaseUrl/blog/mdx-require-blog-post/</guid>
            <pubDate>Sat, 06 Mar 2021 00:00:00 GMT</pubDate>
            <description><![CDATA[Test MDX with require calls]]></description>
            <content:encoded><![CDATA[<p>Test MDX with require calls</p>
<!-- -->
<!-- -->
<img src="https://docusaurus.io/img/test-image.png">
<img src="https://docusaurus.io/assets/images/test-image-742d39e51f41482e8132e79c09ad4eea.png">
<img src="https://docusaurus.io/assets/images/test-image-742d39e51f41482e8132e79c09ad4eea.png">]]></content:encoded>
        </item>
        <item>
            <title><![CDATA[Full Blog Sample]]></title>
            <link>https://docusaurus.io/myBaseUrl/blog/mdx-blog-post/</link>
            <guid>https://docusaurus.io/myBaseUrl/blog/mdx-blog-post/</guid>
            <pubDate>Fri, 05 Mar 2021 00:00:00 GMT</pubDate>
            <description><![CDATA[HTML Heading 1]]></description>
            <content:encoded><![CDATA[<h1>HTML Heading 1</h1>
<h2>HTML Heading 2</h2>
<p>HTML Paragraph</p>
<!-- -->
<!-- -->
<p>Import DOM</p>
<h1>Heading 1</h1>
<h2 class="anchor anchorWithHideOnScrollNavbar_G5V2" id="heading-2">Heading 2<a href="https://docusaurus.io/myBaseUrl/blog/mdx-blog-post/#heading-2" class="hash-link" aria-label="Direct link to Heading 2" title="Direct link to Heading 2">​</a></h2>
<h3 class="anchor anchorWithHideOnScrollNavbar_G5V2" id="heading-3">Heading 3<a href="https://docusaurus.io/myBaseUrl/blog/mdx-blog-post/#heading-3" class="hash-link" aria-label="Direct link to Heading 3" title="Direct link to Heading 3">​</a></h3>
<h4 class="anchor anchorWithHideOnScrollNavbar_G5V2" id="heading-4">Heading 4<a href="https://docusaurus.io/myBaseUrl/blog/mdx-blog-post/#heading-4" class="hash-link" aria-label="Direct link to Heading 4" title="Direct link to Heading 4">​</a></h4>
<h5 class="anchor anchorWithHideOnScrollNavbar_G5V2" id="heading-5">Heading 5<a href="https://docusaurus.io/myBaseUrl/blog/mdx-blog-post/#heading-5" class="hash-link" aria-label="Direct link to Heading 5" title="Direct link to Heading 5">​</a></h5>
<ul>
<li>list1</li>
<li>list2</li>
<li>list3</li>
</ul>
<ul>
<li>list1</li>
<li>list2</li>
<li>list3</li>
</ul>
<p>Normal Text <em>Italics Text</em> <strong>Bold Text</strong></p>
<p><a href="https://v2.docusaurus.io/" target="_blank" rel="noopener noreferrer">link</a> <img loading="lazy" src="https://v2.docusaurus.io/" alt="image" class="img_yGFe"></p>]]></content:encoded>
        </item>
        <item>
            <title><![CDATA[Complex Slug]]></title>
            <link>https://docusaurus.io/myBaseUrl/blog/hey/my super path/héllô/</link>
            <guid>https://docusaurus.io/myBaseUrl/blog/hey/my super path/héllô/</guid>
            <pubDate>Sun, 16 Aug 2020 00:00:00 GMT</pubDate>
            <description><![CDATA[complex url slug]]></description>
            <content:encoded><![CDATA[<p>complex url slug</p>]]></content:encoded>
>>>>>>> b73ad1ec
            <category>date</category>
            <category>complex</category>
        </item>
        <item>
            <title><![CDATA[Simple Slug]]></title>
<<<<<<< HEAD
            <link>https://docusaurus.io/#/myBaseUrl/blog/simple/slug</link>
            <guid>https://docusaurus.io/#/myBaseUrl/blog/simple/slug</guid>
            <pubDate>Sat, 15 Aug 2020 00:00:00 GMT</pubDate>
            <description><![CDATA[simple url slug]]></description>
        </item>
        <item>
            <title><![CDATA[some heading]]></title>
            <link>https://docusaurus.io/#/myBaseUrl/blog/heading-as-title</link>
            <guid>https://docusaurus.io/#/myBaseUrl/blog/heading-as-title</guid>
=======
            <link>https://docusaurus.io/myBaseUrl/blog/simple/slug/</link>
            <guid>https://docusaurus.io/myBaseUrl/blog/simple/slug/</guid>
            <pubDate>Sat, 15 Aug 2020 00:00:00 GMT</pubDate>
            <description><![CDATA[simple url slug]]></description>
            <content:encoded><![CDATA[<p>simple url slug</p>]]></content:encoded>
        </item>
        <item>
            <title><![CDATA[some heading]]></title>
            <link>https://docusaurus.io/myBaseUrl/blog/heading-as-title/</link>
            <guid>https://docusaurus.io/myBaseUrl/blog/heading-as-title/</guid>
>>>>>>> b73ad1ec
            <pubDate>Wed, 02 Jan 2019 00:00:00 GMT</pubDate>
        </item>
        <item>
            <title><![CDATA[date-matter]]></title>
<<<<<<< HEAD
            <link>https://docusaurus.io/#/myBaseUrl/blog/date-matter</link>
            <guid>https://docusaurus.io/#/myBaseUrl/blog/date-matter</guid>
            <pubDate>Tue, 01 Jan 2019 00:00:00 GMT</pubDate>
            <description><![CDATA[date inside front matter]]></description>
=======
            <link>https://docusaurus.io/myBaseUrl/blog/date-matter/</link>
            <guid>https://docusaurus.io/myBaseUrl/blog/date-matter/</guid>
            <pubDate>Tue, 01 Jan 2019 00:00:00 GMT</pubDate>
            <description><![CDATA[date inside front matter]]></description>
            <content:encoded><![CDATA[<p>date inside front matter</p>]]></content:encoded>
>>>>>>> b73ad1ec
            <category>date</category>
        </item>
        <item>
            <title><![CDATA[Happy 1st Birthday Slash! (translated)]]></title>
<<<<<<< HEAD
            <link>https://docusaurus.io/#/myBaseUrl/blog/2018/12/14/Happy-First-Birthday-Slash</link>
            <guid>https://docusaurus.io/#/myBaseUrl/blog/2018/12/14/Happy-First-Birthday-Slash</guid>
            <pubDate>Fri, 14 Dec 2018 00:00:00 GMT</pubDate>
            <description><![CDATA[Happy birthday! (translated)]]></description>
=======
            <link>https://docusaurus.io/myBaseUrl/blog/2018/12/14/Happy-First-Birthday-Slash/</link>
            <guid>https://docusaurus.io/myBaseUrl/blog/2018/12/14/Happy-First-Birthday-Slash/</guid>
            <pubDate>Fri, 14 Dec 2018 00:00:00 GMT</pubDate>
            <description><![CDATA[Happy birthday! (translated)]]></description>
            <content:encoded><![CDATA[<p>Happy birthday! (translated)</p>]]></content:encoded>
>>>>>>> b73ad1ec
            <author>lorber.sebastien@gmail.com (Sébastien Lorber (translated))</author>
        </item>
    </channel>
</rss>",
]
`;<|MERGE_RESOLUTION|>--- conflicted
+++ resolved
@@ -220,17 +220,6 @@
 ]
 `;
 
-<<<<<<< HEAD
-exports[`atom has feed item for each post using hash router 1`] = `
-[
-  "<?xml version="1.0" encoding="utf-8"?>
-<feed xmlns="http://www.w3.org/2005/Atom">
-    <id>https://docusaurus.io/myBaseUrl/blog</id>
-    <title>Hello Blog</title>
-    <updated>2023-07-23T00:00:00.000Z</updated>
-    <generator>https://github.com/jpmonette/feed</generator>
-    <link rel="alternate" href="https://docusaurus.io/myBaseUrl/blog"/>
-=======
 exports[`atom has feed item for each post - with trailing slash 1`] = `
 [
   "<?xml version="1.0" encoding="utf-8"?>
@@ -240,39 +229,11 @@
     <updated>2023-07-23T00:00:00.000Z</updated>
     <generator>https://github.com/jpmonette/feed</generator>
     <link rel="alternate" href="https://docusaurus.io/myBaseUrl/blog/"/>
->>>>>>> b73ad1ec
     <subtitle>Hello Blog</subtitle>
     <icon>https://docusaurus.io/myBaseUrl/image/favicon.ico</icon>
     <rights>Copyright</rights>
     <entry>
         <title type="html"><![CDATA[test links]]></title>
-<<<<<<< HEAD
-        <id>https://docusaurus.io/#/myBaseUrl/blog/blog-with-links</id>
-        <link href="https://docusaurus.io/#/myBaseUrl/blog/blog-with-links"/>
-        <updated>2023-07-23T00:00:00.000Z</updated>
-        <summary type="html"><![CDATA[absolute full url]]></summary>
-    </entry>
-    <entry>
-        <title type="html"><![CDATA[MDX Blog Sample with require calls]]></title>
-        <id>https://docusaurus.io/#/myBaseUrl/blog/mdx-require-blog-post</id>
-        <link href="https://docusaurus.io/#/myBaseUrl/blog/mdx-require-blog-post"/>
-        <updated>2021-03-06T00:00:00.000Z</updated>
-        <summary type="html"><![CDATA[Test MDX with require calls]]></summary>
-    </entry>
-    <entry>
-        <title type="html"><![CDATA[Full Blog Sample]]></title>
-        <id>https://docusaurus.io/#/myBaseUrl/blog/mdx-blog-post</id>
-        <link href="https://docusaurus.io/#/myBaseUrl/blog/mdx-blog-post"/>
-        <updated>2021-03-05T00:00:00.000Z</updated>
-        <summary type="html"><![CDATA[HTML Heading 1]]></summary>
-    </entry>
-    <entry>
-        <title type="html"><![CDATA[Complex Slug]]></title>
-        <id>https://docusaurus.io/#/myBaseUrl/blog/hey/my super path/héllô</id>
-        <link href="https://docusaurus.io/#/myBaseUrl/blog/hey/my super path/héllô"/>
-        <updated>2020-08-16T00:00:00.000Z</updated>
-        <summary type="html"><![CDATA[complex url slug]]></summary>
-=======
         <id>https://docusaurus.io/myBaseUrl/blog/blog-with-links/</id>
         <link href="https://docusaurus.io/myBaseUrl/blog/blog-with-links/"/>
         <updated>2023-07-23T00:00:00.000Z</updated>
@@ -338,24 +299,16 @@
         <updated>2020-08-16T00:00:00.000Z</updated>
         <summary type="html"><![CDATA[complex url slug]]></summary>
         <content type="html"><![CDATA[<p>complex url slug</p>]]></content>
->>>>>>> b73ad1ec
         <category label="date" term="date"/>
         <category label="complex" term="complex"/>
     </entry>
     <entry>
         <title type="html"><![CDATA[Simple Slug]]></title>
-<<<<<<< HEAD
-        <id>https://docusaurus.io/#/myBaseUrl/blog/simple/slug</id>
-        <link href="https://docusaurus.io/#/myBaseUrl/blog/simple/slug"/>
-        <updated>2020-08-15T00:00:00.000Z</updated>
-        <summary type="html"><![CDATA[simple url slug]]></summary>
-=======
         <id>https://docusaurus.io/myBaseUrl/blog/simple/slug/</id>
         <link href="https://docusaurus.io/myBaseUrl/blog/simple/slug/"/>
         <updated>2020-08-15T00:00:00.000Z</updated>
         <summary type="html"><![CDATA[simple url slug]]></summary>
         <content type="html"><![CDATA[<p>simple url slug</p>]]></content>
->>>>>>> b73ad1ec
         <author>
             <name>Sébastien Lorber</name>
             <uri>https://sebastienlorber.com</uri>
@@ -363,45 +316,26 @@
     </entry>
     <entry>
         <title type="html"><![CDATA[some heading]]></title>
-<<<<<<< HEAD
-        <id>https://docusaurus.io/#/myBaseUrl/blog/heading-as-title</id>
-        <link href="https://docusaurus.io/#/myBaseUrl/blog/heading-as-title"/>
-=======
         <id>https://docusaurus.io/myBaseUrl/blog/heading-as-title/</id>
         <link href="https://docusaurus.io/myBaseUrl/blog/heading-as-title/"/>
->>>>>>> b73ad1ec
         <updated>2019-01-02T00:00:00.000Z</updated>
     </entry>
     <entry>
         <title type="html"><![CDATA[date-matter]]></title>
-<<<<<<< HEAD
-        <id>https://docusaurus.io/#/myBaseUrl/blog/date-matter</id>
-        <link href="https://docusaurus.io/#/myBaseUrl/blog/date-matter"/>
-        <updated>2019-01-01T00:00:00.000Z</updated>
-        <summary type="html"><![CDATA[date inside front matter]]></summary>
-=======
         <id>https://docusaurus.io/myBaseUrl/blog/date-matter/</id>
         <link href="https://docusaurus.io/myBaseUrl/blog/date-matter/"/>
         <updated>2019-01-01T00:00:00.000Z</updated>
         <summary type="html"><![CDATA[date inside front matter]]></summary>
         <content type="html"><![CDATA[<p>date inside front matter</p>]]></content>
->>>>>>> b73ad1ec
         <category label="date" term="date"/>
     </entry>
     <entry>
         <title type="html"><![CDATA[Happy 1st Birthday Slash! (translated)]]></title>
-<<<<<<< HEAD
-        <id>https://docusaurus.io/#/myBaseUrl/blog/2018/12/14/Happy-First-Birthday-Slash</id>
-        <link href="https://docusaurus.io/#/myBaseUrl/blog/2018/12/14/Happy-First-Birthday-Slash"/>
-        <updated>2018-12-14T00:00:00.000Z</updated>
-        <summary type="html"><![CDATA[Happy birthday! (translated)]]></summary>
-=======
         <id>https://docusaurus.io/myBaseUrl/blog/2018/12/14/Happy-First-Birthday-Slash/</id>
         <link href="https://docusaurus.io/myBaseUrl/blog/2018/12/14/Happy-First-Birthday-Slash/"/>
         <updated>2018-12-14T00:00:00.000Z</updated>
         <summary type="html"><![CDATA[Happy birthday! (translated)]]></summary>
         <content type="html"><![CDATA[<p>Happy birthday! (translated)</p>]]></content>
->>>>>>> b73ad1ec
         <author>
             <name>Yangshun Tay (translated)</name>
         </author>
@@ -572,23 +506,11 @@
 ]
 `;
 
-<<<<<<< HEAD
-exports[`json has feed item for each post using hash router 1`] = `
-=======
 exports[`json has feed item for each post - with trailing slash 1`] = `
->>>>>>> b73ad1ec
 [
   "{
     "version": "https://jsonfeed.org/version/1",
     "title": "Hello Blog",
-<<<<<<< HEAD
-    "home_page_url": "https://docusaurus.io/myBaseUrl/blog",
-    "description": "Hello Blog",
-    "items": [
-        {
-            "id": "https://docusaurus.io/#/myBaseUrl/blog/blog-with-links",
-            "url": "https://docusaurus.io/#/myBaseUrl/blog/blog-with-links",
-=======
     "home_page_url": "https://docusaurus.io/myBaseUrl/blog/",
     "description": "Hello Blog",
     "items": [
@@ -596,49 +518,33 @@
             "id": "https://docusaurus.io/myBaseUrl/blog/blog-with-links/",
             "content_html": "<p><a href=\\"https://github.com/facebook/docusaurus\\" target=\\"_blank\\" rel=\\"noopener noreferrer\\">absolute full url</a></p>/n<p><a href=\\"https://docusaurus.io/blog/heading-as-title\\">absolute pathname</a></p>/n<p><a href=\\"https://docusaurus.io/blog/heading-as-title\\">relative pathname</a></p>/n<p><a href=\\"https://docusaurus.io/blog/heading-as-title\\">md link</a></p>/n<p><a href=\\"https://docusaurus.io/myBaseUrl/blog/blog-with-links/#title\\">anchor</a></p>/n<p><a href=\\"https://docusaurus.io/blog/heading-as-title#title\\">relative pathname + anchor</a></p>/n<p><img loading=\\"lazy\\" src=\\"https://docusaurus.io/assets/images/test-image-742d39e51f41482e8132e79c09ad4eea.png\\" width=\\"760\\" height=\\"160\\" class=\\"img_yGFe\\"></p>/n<p><img loading=\\"lazy\\" src=\\"https://docusaurus.io/assets/images/slash-introducing-411a16dd05086935b8e9ddae38ae9b45.svg\\" alt=\\"\\" class=\\"img_yGFe\\"></p>/n<img srcset=\\"https://docusaurus.io/img/test-image.png 300w, https://docusaurus.io/img/docusaurus-social-card.png 500w\\">/n<img src=\\"https://docusaurus.io/img/test-image.png\\">",
             "url": "https://docusaurus.io/myBaseUrl/blog/blog-with-links/",
->>>>>>> b73ad1ec
             "title": "test links",
             "summary": "absolute full url",
             "date_modified": "2023-07-23T00:00:00.000Z",
             "tags": []
         },
         {
-<<<<<<< HEAD
-            "id": "https://docusaurus.io/#/myBaseUrl/blog/mdx-require-blog-post",
-            "url": "https://docusaurus.io/#/myBaseUrl/blog/mdx-require-blog-post",
-=======
             "id": "https://docusaurus.io/myBaseUrl/blog/mdx-require-blog-post/",
             "content_html": "<p>Test MDX with require calls</p>/n<!-- -->/n<!-- -->/n<img src=\\"https://docusaurus.io/img/test-image.png\\">/n<img src=\\"https://docusaurus.io/assets/images/test-image-742d39e51f41482e8132e79c09ad4eea.png\\">/n<img src=\\"https://docusaurus.io/assets/images/test-image-742d39e51f41482e8132e79c09ad4eea.png\\">",
             "url": "https://docusaurus.io/myBaseUrl/blog/mdx-require-blog-post/",
->>>>>>> b73ad1ec
             "title": "MDX Blog Sample with require calls",
             "summary": "Test MDX with require calls",
             "date_modified": "2021-03-06T00:00:00.000Z",
             "tags": []
         },
         {
-<<<<<<< HEAD
-            "id": "https://docusaurus.io/#/myBaseUrl/blog/mdx-blog-post",
-            "url": "https://docusaurus.io/#/myBaseUrl/blog/mdx-blog-post",
-=======
             "id": "https://docusaurus.io/myBaseUrl/blog/mdx-blog-post/",
             "content_html": "<h1>HTML Heading 1</h1>/n<h2>HTML Heading 2</h2>/n<p>HTML Paragraph</p>/n<!-- -->/n<!-- -->/n<p>Import DOM</p>/n<h1>Heading 1</h1>/n<h2 class=\\"anchor anchorWithHideOnScrollNavbar_G5V2\\" id=\\"heading-2\\">Heading 2<a href=\\"https://docusaurus.io/myBaseUrl/blog/mdx-blog-post/#heading-2\\" class=\\"hash-link\\" aria-label=\\"Direct link to Heading 2\\" title=\\"Direct link to Heading 2\\">​</a></h2>/n<h3 class=\\"anchor anchorWithHideOnScrollNavbar_G5V2\\" id=\\"heading-3\\">Heading 3<a href=\\"https://docusaurus.io/myBaseUrl/blog/mdx-blog-post/#heading-3\\" class=\\"hash-link\\" aria-label=\\"Direct link to Heading 3\\" title=\\"Direct link to Heading 3\\">​</a></h3>/n<h4 class=\\"anchor anchorWithHideOnScrollNavbar_G5V2\\" id=\\"heading-4\\">Heading 4<a href=\\"https://docusaurus.io/myBaseUrl/blog/mdx-blog-post/#heading-4\\" class=\\"hash-link\\" aria-label=\\"Direct link to Heading 4\\" title=\\"Direct link to Heading 4\\">​</a></h4>/n<h5 class=\\"anchor anchorWithHideOnScrollNavbar_G5V2\\" id=\\"heading-5\\">Heading 5<a href=\\"https://docusaurus.io/myBaseUrl/blog/mdx-blog-post/#heading-5\\" class=\\"hash-link\\" aria-label=\\"Direct link to Heading 5\\" title=\\"Direct link to Heading 5\\">​</a></h5>/n<ul>/n<li>list1</li>/n<li>list2</li>/n<li>list3</li>/n</ul>/n<ul>/n<li>list1</li>/n<li>list2</li>/n<li>list3</li>/n</ul>/n<p>Normal Text <em>Italics Text</em> <strong>Bold Text</strong></p>/n<p><a href=\\"https://v2.docusaurus.io/\\" target=\\"_blank\\" rel=\\"noopener noreferrer\\">link</a> <img loading=\\"lazy\\" src=\\"https://v2.docusaurus.io/\\" alt=\\"image\\" class=\\"img_yGFe\\"></p>",
             "url": "https://docusaurus.io/myBaseUrl/blog/mdx-blog-post/",
->>>>>>> b73ad1ec
             "title": "Full Blog Sample",
             "summary": "HTML Heading 1",
             "date_modified": "2021-03-05T00:00:00.000Z",
             "tags": []
         },
         {
-<<<<<<< HEAD
-            "id": "https://docusaurus.io/#/myBaseUrl/blog/hey/my super path/héllô",
-            "url": "https://docusaurus.io/#/myBaseUrl/blog/hey/my super path/héllô",
-=======
             "id": "https://docusaurus.io/myBaseUrl/blog/hey/my super path/héllô/",
             "content_html": "<p>complex url slug</p>",
             "url": "https://docusaurus.io/myBaseUrl/blog/hey/my super path/héllô/",
->>>>>>> b73ad1ec
             "title": "Complex Slug",
             "summary": "complex url slug",
             "date_modified": "2020-08-16T00:00:00.000Z",
@@ -648,14 +554,9 @@
             ]
         },
         {
-<<<<<<< HEAD
-            "id": "https://docusaurus.io/#/myBaseUrl/blog/simple/slug",
-            "url": "https://docusaurus.io/#/myBaseUrl/blog/simple/slug",
-=======
             "id": "https://docusaurus.io/myBaseUrl/blog/simple/slug/",
             "content_html": "<p>simple url slug</p>",
             "url": "https://docusaurus.io/myBaseUrl/blog/simple/slug/",
->>>>>>> b73ad1ec
             "title": "Simple Slug",
             "summary": "simple url slug",
             "date_modified": "2020-08-15T00:00:00.000Z",
@@ -666,27 +567,17 @@
             "tags": []
         },
         {
-<<<<<<< HEAD
-            "id": "https://docusaurus.io/#/myBaseUrl/blog/heading-as-title",
-            "url": "https://docusaurus.io/#/myBaseUrl/blog/heading-as-title",
-=======
             "id": "https://docusaurus.io/myBaseUrl/blog/heading-as-title/",
             "content_html": "",
             "url": "https://docusaurus.io/myBaseUrl/blog/heading-as-title/",
->>>>>>> b73ad1ec
             "title": "some heading",
             "date_modified": "2019-01-02T00:00:00.000Z",
             "tags": []
         },
         {
-<<<<<<< HEAD
-            "id": "https://docusaurus.io/#/myBaseUrl/blog/date-matter",
-            "url": "https://docusaurus.io/#/myBaseUrl/blog/date-matter",
-=======
             "id": "https://docusaurus.io/myBaseUrl/blog/date-matter/",
             "content_html": "<p>date inside front matter</p>",
             "url": "https://docusaurus.io/myBaseUrl/blog/date-matter/",
->>>>>>> b73ad1ec
             "title": "date-matter",
             "summary": "date inside front matter",
             "date_modified": "2019-01-01T00:00:00.000Z",
@@ -695,14 +586,9 @@
             ]
         },
         {
-<<<<<<< HEAD
-            "id": "https://docusaurus.io/#/myBaseUrl/blog/2018/12/14/Happy-First-Birthday-Slash",
-            "url": "https://docusaurus.io/#/myBaseUrl/blog/2018/12/14/Happy-First-Birthday-Slash",
-=======
             "id": "https://docusaurus.io/myBaseUrl/blog/2018/12/14/Happy-First-Birthday-Slash/",
             "content_html": "<p>Happy birthday! (translated)</p>",
             "url": "https://docusaurus.io/myBaseUrl/blog/2018/12/14/Happy-First-Birthday-Slash/",
->>>>>>> b73ad1ec
             "title": "Happy 1st Birthday Slash! (translated)",
             "summary": "Happy birthday! (translated)",
             "date_modified": "2018-12-14T00:00:00.000Z",
@@ -932,15 +818,6 @@
 ]
 `;
 
-<<<<<<< HEAD
-exports[`rss has feed item for each post using hash router 1`] = `
-[
-  "<?xml version="1.0" encoding="utf-8"?>
-<rss version="2.0">
-    <channel>
-        <title>Hello Blog</title>
-        <link>https://docusaurus.io/myBaseUrl/blog</link>
-=======
 exports[`rss has feed item for each post - with trailing slash 1`] = `
 [
   "<?xml version="1.0" encoding="utf-8"?>
@@ -948,7 +825,6 @@
     <channel>
         <title>Hello Blog</title>
         <link>https://docusaurus.io/myBaseUrl/blog/</link>
->>>>>>> b73ad1ec
         <description>Hello Blog</description>
         <lastBuildDate>Sun, 23 Jul 2023 00:00:00 GMT</lastBuildDate>
         <docs>https://validator.w3.org/feed/docs/rss2.html</docs>
@@ -957,33 +833,6 @@
         <copyright>Copyright</copyright>
         <item>
             <title><![CDATA[test links]]></title>
-<<<<<<< HEAD
-            <link>https://docusaurus.io/#/myBaseUrl/blog/blog-with-links</link>
-            <guid>https://docusaurus.io/#/myBaseUrl/blog/blog-with-links</guid>
-            <pubDate>Sun, 23 Jul 2023 00:00:00 GMT</pubDate>
-            <description><![CDATA[absolute full url]]></description>
-        </item>
-        <item>
-            <title><![CDATA[MDX Blog Sample with require calls]]></title>
-            <link>https://docusaurus.io/#/myBaseUrl/blog/mdx-require-blog-post</link>
-            <guid>https://docusaurus.io/#/myBaseUrl/blog/mdx-require-blog-post</guid>
-            <pubDate>Sat, 06 Mar 2021 00:00:00 GMT</pubDate>
-            <description><![CDATA[Test MDX with require calls]]></description>
-        </item>
-        <item>
-            <title><![CDATA[Full Blog Sample]]></title>
-            <link>https://docusaurus.io/#/myBaseUrl/blog/mdx-blog-post</link>
-            <guid>https://docusaurus.io/#/myBaseUrl/blog/mdx-blog-post</guid>
-            <pubDate>Fri, 05 Mar 2021 00:00:00 GMT</pubDate>
-            <description><![CDATA[HTML Heading 1]]></description>
-        </item>
-        <item>
-            <title><![CDATA[Complex Slug]]></title>
-            <link>https://docusaurus.io/#/myBaseUrl/blog/hey/my super path/héllô</link>
-            <guid>https://docusaurus.io/#/myBaseUrl/blog/hey/my super path/héllô</guid>
-            <pubDate>Sun, 16 Aug 2020 00:00:00 GMT</pubDate>
-            <description><![CDATA[complex url slug]]></description>
-=======
             <link>https://docusaurus.io/myBaseUrl/blog/blog-with-links/</link>
             <guid>https://docusaurus.io/myBaseUrl/blog/blog-with-links/</guid>
             <pubDate>Sun, 23 Jul 2023 00:00:00 GMT</pubDate>
@@ -1049,23 +898,11 @@
             <pubDate>Sun, 16 Aug 2020 00:00:00 GMT</pubDate>
             <description><![CDATA[complex url slug]]></description>
             <content:encoded><![CDATA[<p>complex url slug</p>]]></content:encoded>
->>>>>>> b73ad1ec
             <category>date</category>
             <category>complex</category>
         </item>
         <item>
             <title><![CDATA[Simple Slug]]></title>
-<<<<<<< HEAD
-            <link>https://docusaurus.io/#/myBaseUrl/blog/simple/slug</link>
-            <guid>https://docusaurus.io/#/myBaseUrl/blog/simple/slug</guid>
-            <pubDate>Sat, 15 Aug 2020 00:00:00 GMT</pubDate>
-            <description><![CDATA[simple url slug]]></description>
-        </item>
-        <item>
-            <title><![CDATA[some heading]]></title>
-            <link>https://docusaurus.io/#/myBaseUrl/blog/heading-as-title</link>
-            <guid>https://docusaurus.io/#/myBaseUrl/blog/heading-as-title</guid>
-=======
             <link>https://docusaurus.io/myBaseUrl/blog/simple/slug/</link>
             <guid>https://docusaurus.io/myBaseUrl/blog/simple/slug/</guid>
             <pubDate>Sat, 15 Aug 2020 00:00:00 GMT</pubDate>
@@ -1076,39 +913,24 @@
             <title><![CDATA[some heading]]></title>
             <link>https://docusaurus.io/myBaseUrl/blog/heading-as-title/</link>
             <guid>https://docusaurus.io/myBaseUrl/blog/heading-as-title/</guid>
->>>>>>> b73ad1ec
             <pubDate>Wed, 02 Jan 2019 00:00:00 GMT</pubDate>
         </item>
         <item>
             <title><![CDATA[date-matter]]></title>
-<<<<<<< HEAD
-            <link>https://docusaurus.io/#/myBaseUrl/blog/date-matter</link>
-            <guid>https://docusaurus.io/#/myBaseUrl/blog/date-matter</guid>
-            <pubDate>Tue, 01 Jan 2019 00:00:00 GMT</pubDate>
-            <description><![CDATA[date inside front matter]]></description>
-=======
             <link>https://docusaurus.io/myBaseUrl/blog/date-matter/</link>
             <guid>https://docusaurus.io/myBaseUrl/blog/date-matter/</guid>
             <pubDate>Tue, 01 Jan 2019 00:00:00 GMT</pubDate>
             <description><![CDATA[date inside front matter]]></description>
             <content:encoded><![CDATA[<p>date inside front matter</p>]]></content:encoded>
->>>>>>> b73ad1ec
             <category>date</category>
         </item>
         <item>
             <title><![CDATA[Happy 1st Birthday Slash! (translated)]]></title>
-<<<<<<< HEAD
-            <link>https://docusaurus.io/#/myBaseUrl/blog/2018/12/14/Happy-First-Birthday-Slash</link>
-            <guid>https://docusaurus.io/#/myBaseUrl/blog/2018/12/14/Happy-First-Birthday-Slash</guid>
-            <pubDate>Fri, 14 Dec 2018 00:00:00 GMT</pubDate>
-            <description><![CDATA[Happy birthday! (translated)]]></description>
-=======
             <link>https://docusaurus.io/myBaseUrl/blog/2018/12/14/Happy-First-Birthday-Slash/</link>
             <guid>https://docusaurus.io/myBaseUrl/blog/2018/12/14/Happy-First-Birthday-Slash/</guid>
             <pubDate>Fri, 14 Dec 2018 00:00:00 GMT</pubDate>
             <description><![CDATA[Happy birthday! (translated)]]></description>
             <content:encoded><![CDATA[<p>Happy birthday! (translated)</p>]]></content:encoded>
->>>>>>> b73ad1ec
             <author>lorber.sebastien@gmail.com (Sébastien Lorber (translated))</author>
         </item>
     </channel>
