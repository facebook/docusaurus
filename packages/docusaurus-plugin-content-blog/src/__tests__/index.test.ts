/**
 * Copyright (c) Facebook, Inc. and its affiliates.
 *
 * This source code is licensed under the MIT license found in the
 * LICENSE file in the root directory of this source tree.
 */

import fs from 'fs-extra';
import path from 'path';
import pluginContentBlog from '../index';
import {DocusaurusConfig, LoadContext, I18n} from '@docusaurus/types';
import {PluginOptionSchema} from '../pluginOptionSchema';
import {PluginOptions, EditUrlFunction, BlogPost} from '../types';
import {Joi} from '@docusaurus/utils-validation';
import {posixPath} from '@docusaurus/utils';

function findByTitle(
  blogPosts: BlogPost[],
  title: string,
): BlogPost | undefined {
  return blogPosts.find((v) => v.metadata.title === title);
}
function getByTitle(blogPosts: BlogPost[], title: string): BlogPost {
  const post = findByTitle(blogPosts, title);
  if (!post) {
    throw new Error(`can't find blog post with title ${title}.
Available blog post titles are:\n- ${blogPosts
      .map((p) => p.metadata.title)
      .join('\n- ')}`);
  }
  return post;
}

function getI18n(locale: string): I18n {
  return {
    currentLocale: locale,
    locales: [locale],
    defaultLocale: locale,
    localeConfigs: {},
  };
}

const DefaultI18N: I18n = getI18n('en');

function validateAndNormalize(
  schema: Joi.ObjectSchema,
  options: Partial<PluginOptions>,
) {
  const {value, error} = schema.validate(options);
  if (error) {
    throw error;
  } else {
    return value;
  }
}

describe('loadBlog', () => {
  const PluginPath = 'blog';

  const BaseEditUrl = 'https://baseEditUrl.com/edit';

  const getPlugin = async (
    siteDir: string,
    pluginOptions: Partial<PluginOptions> = {},
    i18n: I18n = DefaultI18N,
  ) => {
    const generatedFilesDir: string = path.resolve(siteDir, '.docusaurus');
    const siteConfig = {
      title: 'Hello',
      baseUrl: '/',
      url: 'https://docusaurus.io',
    } as DocusaurusConfig;
    return pluginContentBlog(
      {
        siteDir,
        siteConfig,
        generatedFilesDir,
        i18n,
      } as LoadContext,
      validateAndNormalize(PluginOptionSchema, {
        path: PluginPath,
        editUrl: BaseEditUrl,
        ...pluginOptions,
      }),
    );
  };

  const getBlogPosts = async (
    siteDir: string,
    pluginOptions: Partial<PluginOptions> = {},
    i18n: I18n = DefaultI18N,
  ) => {
    const plugin = await getPlugin(siteDir, pluginOptions, i18n);
    const {blogPosts} = (await plugin.loadContent!())!;
    return blogPosts;
  };

  test('getPathsToWatch', async () => {
    const siteDir = path.join(__dirname, '__fixtures__', 'website');
    const plugin = await getPlugin(siteDir);
    const pathsToWatch = plugin.getPathsToWatch!();
    const relativePathsToWatch = pathsToWatch.map((p) =>
      posixPath(path.relative(siteDir, p)),
    );
    expect(relativePathsToWatch).toEqual([
      'blog/authors.yml',
      'i18n/en/docusaurus-plugin-content-blog/**/*.{md,mdx}',
      'blog/**/*.{md,mdx}',
    ]);
  });

  test('simple website', async () => {
    const siteDir = path.join(__dirname, '__fixtures__', 'website');
    const blogPosts = await getBlogPosts(siteDir);

    expect({
      ...getByTitle(blogPosts, 'date-matter').metadata,
      ...{prevItem: undefined},
    }).toEqual({
      editUrl: `${BaseEditUrl}/blog/date-matter.md`,
      permalink: '/blog/date-matter',
      readingTime: 0.02,
      source: path.posix.join('@site', PluginPath, 'date-matter.md'),
      title: 'date-matter',
      description: `date inside front matter`,
      authors: [],
      date: new Date('2019-01-01'),
      formattedDate: 'January 1, 2019',
      prevItem: undefined,
      tags: [],
      nextItem: {
        permalink: '/blog/2018/12/14/Happy-First-Birthday-Slash',
        title: 'Happy 1st Birthday Slash! (translated)',
      },
      truncated: false,
    });

    expect(
      getByTitle(blogPosts, 'Happy 1st Birthday Slash! (translated)').metadata,
    ).toEqual({
      editUrl: `${BaseEditUrl}/blog/2018-12-14-Happy-First-Birthday-Slash.md`,
      permalink: '/blog/2018/12/14/Happy-First-Birthday-Slash',
      readingTime: 0.015,
      source: path.posix.join(
        '@site',
        // pluginPath,
        path.posix.join('i18n', 'en', 'docusaurus-plugin-content-blog'),
        '2018-12-14-Happy-First-Birthday-Slash.md',
      ),
      title: 'Happy 1st Birthday Slash! (translated)',
      description: `Happy birthday! (translated)`,
      authors: [
        {
          name: 'Yangshun Tay (translated)',
        },
        {
          key: 'slorber',
          name: 'Sébastien Lorber (translated)',
          title: 'Docusaurus maintainer (translated)',
        },
      ],
      date: new Date('2018-12-14'),
      formattedDate: 'December 14, 2018',
      tags: [],
      prevItem: {
        permalink: '/blog/date-matter',
        title: 'date-matter',
      },
      truncated: false,
    });

    expect({
      ...getByTitle(blogPosts, 'Complex Slug').metadata,
      ...{prevItem: undefined},
    }).toEqual({
      editUrl: `${BaseEditUrl}/blog/complex-slug.md`,
      permalink: '/blog/hey/my super path/héllô',
      readingTime: 0.015,
      source: path.posix.join('@site', PluginPath, 'complex-slug.md'),
      title: 'Complex Slug',
      description: `complex url slug`,
      authors: [],
      prevItem: undefined,
      nextItem: {
        permalink: '/blog/simple/slug',
        title: 'Simple Slug',
      },
      date: new Date('2020-08-16'),
      formattedDate: 'August 16, 2020',
      tags: [],
      truncated: false,
    });

    expect({
      ...getByTitle(blogPosts, 'Simple Slug').metadata,
      ...{prevItem: undefined},
    }).toEqual({
      editUrl: `${BaseEditUrl}/blog/simple-slug.md`,
      permalink: '/blog/simple/slug',
      readingTime: 0.015,
      source: path.posix.join('@site', PluginPath, 'simple-slug.md'),
      title: 'Simple Slug',
      description: `simple url slug`,
      authors: [
        {
          name: 'Sébastien Lorber',
          title: 'Docusaurus maintainer',
          url: 'https://sebastienlorber.com',
          imageURL: undefined,
        },
      ],
      prevItem: undefined,
      nextItem: {
        permalink: '/blog/draft',
        title: 'draft',
      },
      date: new Date('2020-08-15'),
      formattedDate: 'August 15, 2020',
      tags: [],
      truncated: false,
    });

    expect({
      ...getByTitle(blogPosts, 'some heading').metadata,
      prevItem: undefined,
    }).toEqual({
      editUrl: `${BaseEditUrl}/blog/heading-as-title.md`,
      permalink: '/blog/heading-as-title',
      readingTime: 0,
      source: path.posix.join('@site', PluginPath, 'heading-as-title.md'),
      title: 'some heading',
      description: '',
      authors: [],
      date: new Date('2019-01-02'),
      formattedDate: 'January 2, 2019',
      prevItem: undefined,
      tags: [],
      nextItem: {
        permalink: '/blog/date-matter',
        title: 'date-matter',
      },
      truncated: false,
    });
  });

  test('simple website blog dates localized', async () => {
    const siteDir = path.join(__dirname, '__fixtures__', 'website');
    const blogPostsFrench = await getBlogPosts(siteDir, {}, getI18n('fr'));
    expect(blogPostsFrench).toHaveLength(6);
    expect(blogPostsFrench[0].metadata.formattedDate).toMatchInlineSnapshot(
      `"5 mars 2021"`,
    );
    expect(blogPostsFrench[1].metadata.formattedDate).toMatchInlineSnapshot(
      `"16 août 2020"`,
    );
    expect(blogPostsFrench[2].metadata.formattedDate).toMatchInlineSnapshot(
      `"15 août 2020"`,
    );
    expect(blogPostsFrench[3].metadata.formattedDate).toMatchInlineSnapshot(
<<<<<<< HEAD
      `"27 février 2020"`,
=======
      `"2 janvier 2019"`,
>>>>>>> d6b4eeb3
    );
    expect(blogPostsFrench[4].metadata.formattedDate).toMatchInlineSnapshot(
      `"1 janvier 2019"`,
    );
    expect(blogPostsFrench[5].metadata.formattedDate).toMatchInlineSnapshot(
      `"14 décembre 2018"`,
    );
  });

  test('edit url with editLocalizedBlogs true', async () => {
    const siteDir = path.join(__dirname, '__fixtures__', 'website');
    const blogPosts = await getBlogPosts(siteDir, {editLocalizedFiles: true});

    const localizedBlogPost = blogPosts.find(
      (v) => v.metadata.title === 'Happy 1st Birthday Slash! (translated)',
    )!;

    expect(localizedBlogPost.metadata.editUrl).toEqual(
      `${BaseEditUrl}/i18n/en/docusaurus-plugin-content-blog/2018-12-14-Happy-First-Birthday-Slash.md`,
    );
  });

  test('edit url with editUrl function', async () => {
    const siteDir = path.join(__dirname, '__fixtures__', 'website');

    const hardcodedEditUrl = 'hardcoded-edit-url';
    const editUrlFunction: EditUrlFunction = jest.fn(() => hardcodedEditUrl);

    const blogPosts = await getBlogPosts(siteDir, {editUrl: editUrlFunction});

    blogPosts.forEach((blogPost) => {
      expect(blogPost.metadata.editUrl).toEqual(hardcodedEditUrl);
    });

    expect(editUrlFunction).toHaveBeenCalledTimes(6);
    expect(editUrlFunction).toHaveBeenCalledWith({
      blogDirPath: 'blog',
      blogPath: 'date-matter.md',
      permalink: '/blog/date-matter',
      locale: 'en',
    });
    expect(editUrlFunction).toHaveBeenCalledWith({
      blogDirPath: 'blog',
      blogPath: 'draft.md',
      permalink: '/blog/draft',
      locale: 'en',
    });
    expect(editUrlFunction).toHaveBeenCalledWith({
      blogDirPath: 'blog',
      blogPath: 'full-r.mdx',
      permalink: '/blog/full-r',
      locale: 'en',
    });
    expect(editUrlFunction).toHaveBeenCalledWith({
      blogDirPath: 'blog',
      blogPath: 'complex-slug.md',
      permalink: '/blog/hey/my super path/héllô',
      locale: 'en',
    });
    expect(editUrlFunction).toHaveBeenCalledWith({
      blogDirPath: 'blog',
      blogPath: 'simple-slug.md',
      permalink: '/blog/simple/slug',
      locale: 'en',
    });
    expect(editUrlFunction).toHaveBeenCalledWith({
      blogDirPath: 'i18n/en/docusaurus-plugin-content-blog',
      blogPath: '2018-12-14-Happy-First-Birthday-Slash.md',
      permalink: '/blog/2018/12/14/Happy-First-Birthday-Slash',
      locale: 'en',
    });
    expect(editUrlFunction).toHaveBeenCalledWith({
      blogDirPath: 'blog',
      blogPath: 'heading-as-title.md',
      locale: 'en',
      permalink: '/blog/heading-as-title',
    });
  });

  test('draft blog post not exists in production build', async () => {
    process.env.NODE_ENV = 'production';
    const siteDir = path.join(__dirname, '__fixtures__', 'website');
    const blogPosts = await getBlogPosts(siteDir);

    expect(blogPosts.find((v) => v.metadata.title === 'draft')).toBeUndefined();
  });

  test('create blog post without date', async () => {
    const siteDir = path.join(
      __dirname,
      '__fixtures__',
      'website-blog-without-date',
    );
    const blogPosts = await getBlogPosts(siteDir);
    const noDateSource = path.posix.join('@site', PluginPath, 'no date.md');
    const noDateSourceBirthTime = (
      await fs.stat(noDateSource.replace('@site', siteDir))
    ).birthtime;
    const formattedDate = Intl.DateTimeFormat('en', {
      day: 'numeric',
      month: 'long',
      year: 'numeric',
    }).format(noDateSourceBirthTime);

    expect({
      ...getByTitle(blogPosts, 'no date').metadata,
      ...{prevItem: undefined},
    }).toEqual({
      editUrl: `${BaseEditUrl}/blog/no date.md`,
      permalink: '/blog/no date',
      readingTime: 0.01,
      source: noDateSource,
      title: 'no date',
      description: `no date`,
      authors: [],
      date: noDateSourceBirthTime,
      formattedDate,
      tags: [],
      prevItem: undefined,
      nextItem: undefined,
      truncated: false,
    });
  });
});<|MERGE_RESOLUTION|>--- conflicted
+++ resolved
@@ -257,11 +257,8 @@
       `"15 août 2020"`,
     );
     expect(blogPostsFrench[3].metadata.formattedDate).toMatchInlineSnapshot(
-<<<<<<< HEAD
       `"27 février 2020"`,
-=======
-      `"2 janvier 2019"`,
->>>>>>> d6b4eeb3
+      // `"2 janvier 2019"`,
     );
     expect(blogPostsFrench[4].metadata.formattedDate).toMatchInlineSnapshot(
       `"1 janvier 2019"`,
