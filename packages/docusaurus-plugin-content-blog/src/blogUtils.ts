--- conflicted
+++ resolved
@@ -29,13 +29,9 @@
 } from '@docusaurus/utils';
 import {getTagsFile} from '@docusaurus/utils-validation';
 import {validateBlogPostFrontMatter} from './frontMatter';
-<<<<<<< HEAD
 import {getBlogPostAuthors} from './authors';
 import {getAuthorsMap, type AuthorsMap} from './authorsMap';
-=======
-import {type AuthorsMap, getAuthorsMap, getBlogPostAuthors} from './authors';
 import {reportAuthorsProblems} from './authorsProblems';
->>>>>>> 10830ce2
 import type {TagsFile} from '@docusaurus/utils';
 import type {LoadContext, ParseFrontMatter} from '@docusaurus/types';
 import type {
@@ -323,8 +319,6 @@
     routeBasePath,
     tagsRouteBasePath,
   ]);
-<<<<<<< HEAD
-=======
 
   const authors = getBlogPostAuthors({authorsMap, frontMatter, baseUrl});
   reportAuthorsProblems({
@@ -332,7 +326,6 @@
     blogSourceRelative,
     options,
   });
->>>>>>> 10830ce2
 
   const tags = normalizeTags({
     options,
@@ -341,8 +334,6 @@
     tagsBaseRoutePath,
     tagsFile,
   });
-
-  const authors = getBlogPostAuthors({authorsMap, frontMatter, baseUrl});
 
   return {
     id: slug,
