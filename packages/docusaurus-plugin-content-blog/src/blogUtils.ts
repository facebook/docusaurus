/**
 * Copyright (c) Facebook, Inc. and its affiliates.
 *
 * This source code is licensed under the MIT license found in the
 * LICENSE file in the root directory of this source tree.
 */

import fs from 'fs-extra';
import path from 'path';
import readingTime from 'reading-time';
import {keyBy, mapValues} from 'lodash';
import {
  PluginOptions,
  BlogPost,
  BlogContentPaths,
  BlogMarkdownLoaderOptions,
  BlogTags,
  ReadingTimeFunction,
} from './types';
import {
  parseMarkdownFile,
  normalizeUrl,
  aliasedSitePath,
  getEditUrl,
  getFolderContainingFile,
  posixPath,
  replaceMarkdownLinks,
  Globby,
  normalizeFrontMatterTags,
  groupTaggedItems,
} from '@docusaurus/utils';
import {LoadContext} from '@docusaurus/types';
import {validateBlogPostFrontMatter} from './blogFrontMatter';
import {AuthorsMap, getAuthorsMap, getBlogPostAuthors} from './authors';
<<<<<<< HEAD
import {TagsMap, getTagsMap, validateTags} from './tags';
=======
import logger from '@docusaurus/logger';
>>>>>>> 7adc1c0c

export function truncate(fileString: string, truncateMarker: RegExp): string {
  return fileString.split(truncateMarker, 1).shift()!;
}

export function getSourceToPermalink(
  blogPosts: BlogPost[],
): Record<string, string> {
  return mapValues(
    keyBy(blogPosts, (item) => item.metadata.source),
    (v) => v.metadata.permalink,
  );
}

export function getBlogTags(blogPosts: BlogPost[]): BlogTags {
  const groups = groupTaggedItems(
    blogPosts,
    (blogPost) => blogPost.metadata.tags,
  );
  return mapValues(groups, (group) => ({
    name: group.tag.label,
    items: group.items.map((item) => item.id),
    permalink: group.tag.permalink,
  }));
}

const DATE_FILENAME_REGEX =
  /^(?<date>\d{4}[-/]\d{1,2}[-/]\d{1,2})[-/]?(?<text>.*?)(\/index)?.mdx?$/;

type ParsedBlogFileName = {
  date: Date | undefined;
  text: string;
  slug: string;
};

export function parseBlogFileName(
  blogSourceRelative: string,
): ParsedBlogFileName {
  const dateFilenameMatch = blogSourceRelative.match(DATE_FILENAME_REGEX);
  if (dateFilenameMatch) {
    const dateString = dateFilenameMatch.groups!.date!;
    const text = dateFilenameMatch.groups!.text!;
    // Always treat dates as UTC by adding the `Z`
    const date = new Date(`${dateString}Z`);
    const slugDate = dateString.replace(/-/g, '/');
    const slug = `/${slugDate}/${text}`;
    return {date, text, slug};
  } else {
    const text = blogSourceRelative.replace(/(\/index)?\.mdx?$/, '');
    const slug = `/${text}`;
    return {date: undefined, text, slug};
  }
}

function formatBlogPostDate(locale: string, date: Date): string {
  try {
    return new Intl.DateTimeFormat(locale, {
      day: 'numeric',
      month: 'long',
      year: 'numeric',
      timeZone: 'UTC',
    }).format(date);
  } catch (e) {
    throw new Error(`Can't format blog post date "${date}"`);
  }
}

async function parseBlogPostMarkdownFile(blogSourceAbsolute: string) {
  const result = await parseMarkdownFile(blogSourceAbsolute, {
    removeContentTitle: true,
  });
  return {
    ...result,
    frontMatter: validateBlogPostFrontMatter(result.frontMatter),
  };
}

const defaultReadingTime: ReadingTimeFunction = ({content, options}) =>
  readingTime(content, options).minutes;

async function processBlogSourceFile(
  blogSourceRelative: string,
  contentPaths: BlogContentPaths,
  context: LoadContext,
  options: PluginOptions,
  authorsMap?: AuthorsMap,
  tagsMap?: TagsMap,
): Promise<BlogPost | undefined> {
  const {
    siteConfig: {baseUrl},
    siteDir,
    i18n,
  } = context;
  const {
    routeBasePath,
    tagsBasePath: tagsRouteBasePath,
    truncateMarker,
    showReadingTime,
    editUrl,
  } = options;

  // Lookup in localized folder in priority
  const blogDirPath = await getFolderContainingFile(
    getContentPathList(contentPaths),
    blogSourceRelative,
  );

  const blogSourceAbsolute = path.join(blogDirPath, blogSourceRelative);

  const {frontMatter, content, contentTitle, excerpt} =
    await parseBlogPostMarkdownFile(blogSourceAbsolute);

  const aliasedSource = aliasedSitePath(blogSourceAbsolute, siteDir);

  if (frontMatter.draft && process.env.NODE_ENV === 'production') {
    return undefined;
  }

  if (frontMatter.id) {
    logger.warn`name=${'id'} header option is deprecated in path=${blogSourceRelative} file. Please use name=${'slug'} option instead.`;
  }

  const parsedBlogFileName = parseBlogFileName(blogSourceRelative);

  async function getDate(): Promise<Date> {
    // Prefer user-defined date.
    if (frontMatter.date) {
      return new Date(frontMatter.date);
    } else if (parsedBlogFileName.date) {
      return parsedBlogFileName.date;
    }
    // Fallback to file create time
    return (await fs.stat(blogSourceAbsolute)).birthtime;
  }

  const date = await getDate();
  const formattedDate = formatBlogPostDate(i18n.currentLocale, date);

  const title = frontMatter.title ?? contentTitle ?? parsedBlogFileName.text;
  const description = frontMatter.description ?? excerpt ?? '';

  const slug = frontMatter.slug || parsedBlogFileName.slug;

  const permalink = normalizeUrl([baseUrl, routeBasePath, slug]);

  function getBlogEditUrl() {
    const blogPathRelative = path.relative(
      blogDirPath,
      path.resolve(blogSourceAbsolute),
    );

    if (typeof editUrl === 'function') {
      return editUrl({
        blogDirPath: posixPath(path.relative(siteDir, blogDirPath)),
        blogPath: posixPath(blogPathRelative),
        permalink,
        locale: i18n.currentLocale,
      });
    } else if (typeof editUrl === 'string') {
      const isLocalized = blogDirPath === contentPaths.contentPathLocalized;
      const fileContentPath =
        isLocalized && options.editLocalizedFiles
          ? contentPaths.contentPathLocalized
          : contentPaths.contentPath;

      const contentPathEditUrl = normalizeUrl([
        editUrl,
        posixPath(path.relative(siteDir, fileContentPath)),
      ]);

      return getEditUrl(blogPathRelative, contentPathEditUrl);
    }
    return undefined;
  }

  const tagsBasePath = normalizeUrl([
    baseUrl,
    routeBasePath,
    tagsRouteBasePath,
  ]);
  const authors = getBlogPostAuthors({authorsMap, frontMatter});

  const tags = normalizeFrontMatterTags(tagsBasePath, frontMatter.tags);

  if (tagsMap) {
    validateTags({
      tagsMap,
      tags,
      failOnUnlisted: options.failOnUnlistedTags,
      blogSource: blogSourceRelative,
    });
  }

  return {
    id: slug,
    metadata: {
      permalink,
      editUrl: getBlogEditUrl(),
      source: aliasedSource,
      title,
      description,
      date,
      formattedDate,
      tags,
      readingTime: showReadingTime
        ? options.readingTime({
            content,
            frontMatter,
            defaultReadingTime,
          })
        : undefined,
      truncated: truncateMarker?.test(content) || false,
      authors,
      frontMatter,
    },
    content,
  };
}

export async function generateBlogPosts(
  contentPaths: BlogContentPaths,
  context: LoadContext,
  options: PluginOptions,
): Promise<BlogPost[]> {
  const {include, exclude} = options;

  if (!fs.existsSync(contentPaths.contentPath)) {
    return [];
  }

  const blogSourceFiles = await Globby(include, {
    cwd: contentPaths.contentPath,
    ignore: exclude,
  });

  const authorsMap = await getAuthorsMap({
    contentPaths,
    authorsMapPath: options.authorsMapPath,
  });

  const tagsMap = await getTagsMap({
    contentPaths,
    tagsMapPath: options.tagsMapPath,
  });

  const blogPosts = (
    await Promise.all(
      blogSourceFiles.map(async (blogSourceFile: string) => {
        try {
          return await processBlogSourceFile(
            blogSourceFile,
            contentPaths,
            context,
            options,
            authorsMap,
            tagsMap,
          );
        } catch (e) {
          logger.error`Processing of blog source file failed for path path=${blogSourceFile}.`;
          throw e;
        }
      }),
    )
  ).filter(Boolean) as BlogPost[];

  blogPosts.sort(
    (a, b) => b.metadata.date.getTime() - a.metadata.date.getTime(),
  );

  if (options.sortPosts === 'ascending') {
    return blogPosts.reverse();
  }
  return blogPosts;
}

export type LinkifyParams = {
  filePath: string;
  fileString: string;
} & Pick<
  BlogMarkdownLoaderOptions,
  'sourceToPermalink' | 'siteDir' | 'contentPaths' | 'onBrokenMarkdownLink'
>;

export function linkify({
  filePath,
  contentPaths,
  fileString,
  siteDir,
  sourceToPermalink,
  onBrokenMarkdownLink,
}: LinkifyParams): string {
  const {newContent, brokenMarkdownLinks} = replaceMarkdownLinks({
    siteDir,
    fileString,
    filePath,
    contentPaths,
    sourceToPermalink,
  });

  brokenMarkdownLinks.forEach((l) => onBrokenMarkdownLink(l));

  return newContent;
}

// Order matters: we look in priority in localized folder
export function getContentPathList(contentPaths: BlogContentPaths): string[] {
  return [contentPaths.contentPathLocalized, contentPaths.contentPath];
}<|MERGE_RESOLUTION|>--- conflicted
+++ resolved
@@ -28,15 +28,13 @@
   Globby,
   normalizeFrontMatterTags,
   groupTaggedItems,
+  findFolderContainingFile,
 } from '@docusaurus/utils';
 import {LoadContext} from '@docusaurus/types';
 import {validateBlogPostFrontMatter} from './blogFrontMatter';
 import {AuthorsMap, getAuthorsMap, getBlogPostAuthors} from './authors';
-<<<<<<< HEAD
 import {TagsMap, getTagsMap, validateTags} from './tags';
-=======
 import logger from '@docusaurus/logger';
->>>>>>> 7adc1c0c
 
 export function truncate(fileString: string, truncateMarker: RegExp): string {
   return fileString.split(truncateMarker, 1).shift()!;
@@ -49,6 +47,26 @@
     keyBy(blogPosts, (item) => item.metadata.source),
     (v) => v.metadata.permalink,
   );
+}
+
+export async function getDataFilePath({
+  dataFilePath,
+  contentPaths,
+}: {
+  dataFilePath: string;
+  contentPaths: BlogContentPaths;
+}): Promise<string | undefined> {
+  // Useful to load an eventually localize authors map
+  const contentPath = await findFolderContainingFile(
+    getContentPathList(contentPaths),
+    dataFilePath,
+  );
+
+  if (contentPath) {
+    return path.join(contentPath, dataFilePath);
+  }
+
+  return undefined;
 }
 
 export function getBlogTags(blogPosts: BlogPost[]): BlogTags {
