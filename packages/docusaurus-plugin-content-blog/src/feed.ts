/**
 * Copyright (c) Facebook, Inc. and its affiliates.
 *
 * This source code is licensed under the MIT license found in the
 * LICENSE file in the root directory of this source tree.
 */

import path from 'path';
import fs from 'fs-extra';
import logger from '@docusaurus/logger';
import {Feed, type Author as FeedAuthor} from 'feed';
import * as srcset from 'srcset';
import {normalizeUrl, readOutputHTMLFile} from '@docusaurus/utils';
import {
  blogPostContainerID,
  applyTrailingSlash,
} from '@docusaurus/utils-common';
import {load as cheerioLoad} from 'cheerio';
import type {DocusaurusConfig} from '@docusaurus/types';
import type {
  FeedType,
  PluginOptions,
  Author,
  BlogPost,
  BlogFeedItem,
} from '@docusaurus/plugin-content-blog';

async function generateBlogFeed({
  blogPosts,
  options,
  siteConfig,
  outDir,
  locale,
}: {
  blogPosts: BlogPost[];
  options: PluginOptions;
  siteConfig: DocusaurusConfig;
  outDir: string;
  locale: string;
}): Promise<Feed | null> {
  if (!blogPosts.length) {
    return null;
  }

  const {feedOptions, routeBasePath} = options;
  const {url: siteUrl, baseUrl, title, favicon, trailingSlash} = siteConfig;
  const blogBaseUrl = applyTrailingSlash(
    normalizeUrl([siteUrl, baseUrl, routeBasePath]),
    {
      trailingSlash,
      baseUrl,
    },
  );

  const blogPostsForFeed =
    feedOptions.limit === false || feedOptions.limit === null
      ? blogPosts
      : blogPosts.slice(0, feedOptions.limit);

  const updated = blogPostsForFeed[0]?.metadata.date;

  const feed = new Feed({
    id: blogBaseUrl,
    title: feedOptions.title ?? `${title} Blog`,
    updated,
    language: feedOptions.language ?? locale,
    link: blogBaseUrl,
    description: feedOptions.description ?? `${siteConfig.title} Blog`,
    favicon: favicon ? normalizeUrl([siteUrl, baseUrl, favicon]) : undefined,
    copyright: feedOptions.copyright,
  });

  const createFeedItems =
    options.feedOptions.createFeedItems ?? defaultCreateFeedItems;

  const feedItems = await createFeedItems({
    blogPosts: blogPostsForFeed,
    siteConfig,
    outDir,
    defaultCreateFeedItems,
  });

  feedItems.forEach(feed.addItem);

  return feed;
}

async function readBlogPostContent({
  blogPost: post,
  absoluteUrl,
  siteConfig,
  outDir,
}: {
  blogPost: BlogPost;
  absoluteUrl: string;
  siteConfig: DocusaurusConfig;
  outDir: string;
}): Promise<string | undefined> {
  const {router, trailingSlash, baseUrl} = siteConfig;
  const {
    metadata: {permalink},
  } = post;

  // The hash router does not SSG: we can't read content from HTML files
  if (router === 'hash') {
    return undefined;
  }

  const content = await readOutputHTMLFile(
    permalink.replace(baseUrl, ''),
    outDir,
    trailingSlash,
  );
  const $ = cheerioLoad(content);

  const toAbsoluteUrl = (src: string) => String(new URL(src, absoluteUrl));

  // Make links and image urls absolute
  // See https://github.com/facebook/docusaurus/issues/9136
  $(`div#${blogPostContainerID} a, div#${blogPostContainerID} img`).each(
    (_, elm) => {
      if (elm.tagName === 'a') {
        const {href} = elm.attribs;
        if (href) {
          elm.attribs.href = toAbsoluteUrl(href);
        }
      } else if (elm.tagName === 'img') {
        const {src, srcset: srcsetAttr} = elm.attribs;
        if (src) {
          elm.attribs.src = toAbsoluteUrl(src);
        }
        if (srcsetAttr) {
          elm.attribs.srcset = srcset.stringify(
            srcset.parse(srcsetAttr).map((props) => ({
              ...props,
              url: toAbsoluteUrl(props.url),
            })),
          );
        }
      }
    },
  );

  return $(`#${blogPostContainerID}`).html()!;
}

async function defaultCreateFeedItems({
  blogPosts,
  siteConfig,
  outDir,
}: {
  blogPosts: BlogPost[];
  siteConfig: DocusaurusConfig;
  outDir: string;
}): Promise<BlogFeedItem[]> {
<<<<<<< HEAD
  const {url: siteUrl, router} = siteConfig;
=======
  const {url: siteUrl, baseUrl, trailingSlash} = siteConfig;
>>>>>>> b73ad1ec

  function toFeedAuthor(author: Author): FeedAuthor {
    return {name: author.name, link: author.url, email: author.email};
  }

  return Promise.all(
    blogPosts.map(async (post) => {
      const {
        metadata: {
          title: metadataTitle,
          permalink,
          date,
          description,
          authors,
          tags,
        },
      } = post;

<<<<<<< HEAD
      const absoluteUrl = normalizeUrl([
        siteUrl,
        router === 'hash' ? '/#/' : '',
        permalink,
      ]);

      const content = await readBlogPostContent({
        blogPost: post,
        absoluteUrl,
        siteConfig,
        outDir,
      });
=======
      const content = await readOutputHTMLFile(
        permalink.replace(baseUrl, ''),
        outDir,
        trailingSlash,
      );
      const $ = cheerioLoad(content);

      const blogPostAbsoluteUrl = applyTrailingSlash(
        normalizeUrl([siteUrl, permalink]),
        {
          trailingSlash,
          baseUrl,
        },
      );

      const toAbsoluteUrl = (src: string) =>
        String(new URL(src, blogPostAbsoluteUrl));

      // Make links and image urls absolute
      // See https://github.com/facebook/docusaurus/issues/9136
      $(`div#${blogPostContainerID} a, div#${blogPostContainerID} img`).each(
        (_, elm) => {
          if (elm.tagName === 'a') {
            const {href} = elm.attribs;
            if (href) {
              elm.attribs.href = toAbsoluteUrl(href);
            }
          } else if (elm.tagName === 'img') {
            const {src, srcset: srcsetAttr} = elm.attribs;
            if (src) {
              elm.attribs.src = toAbsoluteUrl(src);
            }
            if (srcsetAttr) {
              elm.attribs.srcset = srcset.stringify(
                srcset.parse(srcsetAttr).map((props) => ({
                  ...props,
                  url: toAbsoluteUrl(props.url),
                })),
              );
            }
          }
        },
      );
>>>>>>> b73ad1ec

      const feedItem: BlogFeedItem = {
        title: metadataTitle,
        id: absoluteUrl,
        link: absoluteUrl,
        date,
        description,
        // Atom feed demands the "term", while other feeds use "name"
        category: tags.map((tag) => ({name: tag.label, term: tag.label})),
        content,
      };

      // json1() method takes the first item of authors array
      // it causes an error when authors array is empty
      const feedItemAuthors = authors.map(toFeedAuthor);
      if (feedItemAuthors.length > 0) {
        feedItem.author = feedItemAuthors;
      }

      return feedItem;
    }),
  );
}

async function createBlogFeedFile({
  feed,
  feedType,
  generatePath,
}: {
  feed: Feed;
  feedType: FeedType;
  generatePath: string;
}) {
  const [feedContent, feedPath] = (() => {
    switch (feedType) {
      case 'rss':
        return [feed.rss2(), 'rss.xml'];
      case 'json':
        return [feed.json1(), 'feed.json'];
      case 'atom':
        return [feed.atom1(), 'atom.xml'];
      default:
        throw new Error(`Feed type ${feedType} not supported.`);
    }
  })();
  try {
    await fs.outputFile(path.join(generatePath, feedPath), feedContent);
  } catch (err) {
    logger.error(`Generating ${feedType} feed failed.`);
    throw err;
  }
}

function shouldBeInFeed(blogPost: BlogPost): boolean {
  const excluded =
    blogPost.metadata.frontMatter.draft ||
    blogPost.metadata.frontMatter.unlisted;
  return !excluded;
}

export async function createBlogFeedFiles({
  blogPosts: allBlogPosts,
  options,
  siteConfig,
  outDir,
  locale,
}: {
  blogPosts: BlogPost[];
  options: PluginOptions;
  siteConfig: DocusaurusConfig;
  outDir: string;
  locale: string;
}): Promise<void> {
  const blogPosts = allBlogPosts.filter(shouldBeInFeed);

  const feed = await generateBlogFeed({
    blogPosts,
    options,
    siteConfig,
    outDir,
    locale,
  });

  const feedTypes = options.feedOptions.type;
  if (!feed || !feedTypes) {
    return;
  }

  await Promise.all(
    feedTypes.map((feedType) =>
      createBlogFeedFile({
        feed,
        feedType,
        generatePath: path.join(outDir, options.routeBasePath),
      }),
    ),
  );
}<|MERGE_RESOLUTION|>--- conflicted
+++ resolved
@@ -85,65 +85,6 @@
   return feed;
 }
 
-async function readBlogPostContent({
-  blogPost: post,
-  absoluteUrl,
-  siteConfig,
-  outDir,
-}: {
-  blogPost: BlogPost;
-  absoluteUrl: string;
-  siteConfig: DocusaurusConfig;
-  outDir: string;
-}): Promise<string | undefined> {
-  const {router, trailingSlash, baseUrl} = siteConfig;
-  const {
-    metadata: {permalink},
-  } = post;
-
-  // The hash router does not SSG: we can't read content from HTML files
-  if (router === 'hash') {
-    return undefined;
-  }
-
-  const content = await readOutputHTMLFile(
-    permalink.replace(baseUrl, ''),
-    outDir,
-    trailingSlash,
-  );
-  const $ = cheerioLoad(content);
-
-  const toAbsoluteUrl = (src: string) => String(new URL(src, absoluteUrl));
-
-  // Make links and image urls absolute
-  // See https://github.com/facebook/docusaurus/issues/9136
-  $(`div#${blogPostContainerID} a, div#${blogPostContainerID} img`).each(
-    (_, elm) => {
-      if (elm.tagName === 'a') {
-        const {href} = elm.attribs;
-        if (href) {
-          elm.attribs.href = toAbsoluteUrl(href);
-        }
-      } else if (elm.tagName === 'img') {
-        const {src, srcset: srcsetAttr} = elm.attribs;
-        if (src) {
-          elm.attribs.src = toAbsoluteUrl(src);
-        }
-        if (srcsetAttr) {
-          elm.attribs.srcset = srcset.stringify(
-            srcset.parse(srcsetAttr).map((props) => ({
-              ...props,
-              url: toAbsoluteUrl(props.url),
-            })),
-          );
-        }
-      }
-    },
-  );
-
-  return $(`#${blogPostContainerID}`).html()!;
-}
-
 async function defaultCreateFeedItems({
   blogPosts,
   siteConfig,
@@ -153,11 +94,7 @@
   siteConfig: DocusaurusConfig;
   outDir: string;
 }): Promise<BlogFeedItem[]> {
-<<<<<<< HEAD
-  const {url: siteUrl, router} = siteConfig;
-=======
   const {url: siteUrl, baseUrl, trailingSlash} = siteConfig;
->>>>>>> b73ad1ec
 
   function toFeedAuthor(author: Author): FeedAuthor {
     return {name: author.name, link: author.url, email: author.email};
@@ -176,20 +113,6 @@
         },
       } = post;
 
-<<<<<<< HEAD
-      const absoluteUrl = normalizeUrl([
-        siteUrl,
-        router === 'hash' ? '/#/' : '',
-        permalink,
-      ]);
-
-      const content = await readBlogPostContent({
-        blogPost: post,
-        absoluteUrl,
-        siteConfig,
-        outDir,
-      });
-=======
       const content = await readOutputHTMLFile(
         permalink.replace(baseUrl, ''),
         outDir,
@@ -233,17 +156,16 @@
           }
         },
       );
->>>>>>> b73ad1ec
 
       const feedItem: BlogFeedItem = {
         title: metadataTitle,
-        id: absoluteUrl,
-        link: absoluteUrl,
+        id: blogPostAbsoluteUrl,
+        link: blogPostAbsoluteUrl,
         date,
         description,
         // Atom feed demands the "term", while other feeds use "name"
         category: tags.map((tag) => ({name: tag.label, term: tag.label})),
-        content,
+        content: $(`#${blogPostContainerID}`).html()!,
       };
 
       // json1() method takes the first item of authors array
