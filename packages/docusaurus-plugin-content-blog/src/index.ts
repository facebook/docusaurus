--- conflicted
+++ resolved
@@ -22,12 +22,8 @@
   STATIC_DIR_NAME,
   DEFAULT_PLUGIN_ID,
 } from '@docusaurus/core/lib/constants';
-<<<<<<< HEAD
 import {translateContent, getTranslationFiles} from './translations';
-import {flatten, take, kebabCase} from 'lodash';
-=======
 import {flatten, take} from 'lodash';
->>>>>>> f9c79cbd
 
 import {
   PluginOptions,
