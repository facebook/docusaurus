/**
 * Copyright (c) Facebook, Inc. and its affiliates.
 *
 * This source code is licensed under the MIT license found in the
 * LICENSE file in the root directory of this source tree.
 */

import fs from 'fs-extra';
import path from 'path';
import admonitions from 'remark-admonitions';
import {
  normalizeUrl,
  docuHash,
  aliasedSitePath,
  getPluginI18nPath,
} from '@docusaurus/utils';
import {
  STATIC_DIR_NAME,
  DEFAULT_PLUGIN_ID,
} from '@docusaurus/core/lib/constants';
import {ValidationError} from '@hapi/joi';
<<<<<<< HEAD
import {flatten} from 'lodash';
=======
import {take, kebabCase} from 'lodash';
>>>>>>> c340ee13

import {
  PluginOptions,
  BlogTags,
  BlogContent,
  BlogItemsToMetadata,
  TagsModule,
  BlogPaginated,
  BlogPost,
  BlogContentPaths,
  BlogMarkdownLoaderOptions,
} from './types';
import {PluginOptionSchema} from './pluginOptionSchema';
import {
  LoadContext,
  ConfigureWebpackUtils,
  Props,
  Plugin,
  HtmlTags,
  OptionValidationContext,
  ValidationResult,
} from '@docusaurus/types';
import {Configuration, Loader} from 'webpack';
import {
  generateBlogFeed,
  generateBlogPosts,
  getContentPathList,
} from './blogUtils';
import chalk from 'chalk';

export default function pluginContentBlog(
  context: LoadContext,
  options: PluginOptions,
): Plugin<BlogContent | null, typeof PluginOptionSchema> {
  if (options.admonitions) {
    options.remarkPlugins = options.remarkPlugins.concat([
      [admonitions, options.admonitions],
    ]);
  }

<<<<<<< HEAD
  const {
    siteDir,
    generatedFilesDir,
    localization: {currentLocale},
  } = context;

  const contentPaths: BlogContentPaths = {
    contentPath: path.resolve(siteDir, options.path),
    contentPathLocalized: getPluginI18nPath({
      siteDir,
      currentLocale,
      pluginFolderName: 'blog',
      pluginId: options.id!,
    }),
  };
=======
  const {siteDir, generatedFilesDir} = context;
  const contentPath = path.resolve(siteDir, options.path);
  const pluginId = options.id ?? DEFAULT_PLUGIN_ID;
>>>>>>> c340ee13

  const pluginDataDirRoot = path.join(
    generatedFilesDir,
    'docusaurus-plugin-content-blog',
  );
  const dataDir = path.join(pluginDataDirRoot, pluginId);
  const aliasedSource = (source: string) =>
    `~blog/${path.relative(pluginDataDirRoot, source)}`;

  let blogPosts: BlogPost[] = [];

  return {
    name: 'docusaurus-plugin-content-blog',

    getPathsToWatch() {
      const {include = []} = options;
      return flatten(
        getContentPathList(contentPaths).map((contentPath) => {
          return include.map((pattern) => `${contentPath}/${pattern}`);
        }),
      );
    },

    getClientModules() {
      const modules = [];

      if (options.admonitions) {
        modules.push(require.resolve('remark-admonitions/styles/infima.css'));
      }

      return modules;
    },

    // Fetches blog contents and returns metadata for the necessary routes.
    async loadContent() {
      const {postsPerPage, routeBasePath} = options;

      blogPosts = await generateBlogPosts(contentPaths, context, options);
      if (!blogPosts.length) {
        return null;
      }

      // Colocate next and prev metadata.
      blogPosts.forEach((blogPost, index) => {
        const prevItem = index > 0 ? blogPosts[index - 1] : null;
        if (prevItem) {
          blogPost.metadata.prevItem = {
            title: prevItem.metadata.title,
            permalink: prevItem.metadata.permalink,
          };
        }

        const nextItem =
          index < blogPosts.length - 1 ? blogPosts[index + 1] : null;
        if (nextItem) {
          blogPost.metadata.nextItem = {
            title: nextItem.metadata.title,
            permalink: nextItem.metadata.permalink,
          };
        }
      });

      // Blog pagination routes.
      // Example: `/blog`, `/blog/page/1`, `/blog/page/2`
      const totalCount = blogPosts.length;
      const numberOfPages = Math.ceil(totalCount / postsPerPage);
      const {
        siteConfig: {baseUrl = ''},
      } = context;
      const basePageUrl = normalizeUrl([baseUrl, routeBasePath]);

      const blogListPaginated: BlogPaginated[] = [];

      function blogPaginationPermalink(page: number) {
        return page > 0
          ? normalizeUrl([basePageUrl, `page/${page + 1}`])
          : basePageUrl;
      }

      for (let page = 0; page < numberOfPages; page += 1) {
        blogListPaginated.push({
          metadata: {
            permalink: blogPaginationPermalink(page),
            page: page + 1,
            postsPerPage,
            totalPages: numberOfPages,
            totalCount,
            previousPage: page !== 0 ? blogPaginationPermalink(page - 1) : null,
            nextPage:
              page < numberOfPages - 1
                ? blogPaginationPermalink(page + 1)
                : null,
            blogDescription: options.blogDescription,
            blogTitle: options.blogTitle,
          },
          items: blogPosts
            .slice(page * postsPerPage, (page + 1) * postsPerPage)
            .map((item) => item.id),
        });
      }

      const blogTags: BlogTags = {};
      const tagsPath = normalizeUrl([basePageUrl, 'tags']);
      blogPosts.forEach((blogPost) => {
        const {tags} = blogPost.metadata;
        if (!tags || tags.length === 0) {
          // TODO: Extract tags out into a separate plugin.
          // eslint-disable-next-line no-param-reassign
          blogPost.metadata.tags = [];
          return;
        }

        // eslint-disable-next-line no-param-reassign
        blogPost.metadata.tags = tags.map((tag) => {
          if (typeof tag === 'string') {
            const normalizedTag = kebabCase(tag);
            const permalink = normalizeUrl([tagsPath, normalizedTag]);
            if (!blogTags[normalizedTag]) {
              blogTags[normalizedTag] = {
                // Will only use the name of the first occurrence of the tag.
                name: tag.toLowerCase(),
                items: [],
                permalink,
              };
            }

            blogTags[normalizedTag].items.push(blogPost.id);

            return {
              label: tag,
              permalink,
            };
          }
          return tag;
        });
      });

      const blogTagsListPath =
        Object.keys(blogTags).length > 0 ? tagsPath : null;

      return {
        blogPosts,
        blogListPaginated,
        blogTags,
        blogTagsListPath,
      };
    },

    async contentLoaded({content: blogContents, actions}) {
      if (!blogContents) {
        return;
      }

      const {
        blogListComponent,
        blogPostComponent,
        blogTagsListComponent,
        blogTagsPostsComponent,
      } = options;

      const {addRoute, createData} = actions;
      const {
        blogPosts: loadedBlogPosts,
        blogListPaginated,
        blogTags,
        blogTagsListPath,
      } = blogContents;

      const blogItemsToMetadata: BlogItemsToMetadata = {};

      const sidebarBlogPosts =
        options.blogSidebarCount === 'ALL'
          ? blogPosts
          : take(blogPosts, options.blogSidebarCount);

      // This prop is useful to provide the blog list sidebar
      const sidebarProp = await createData(
        // Note that this created data path must be in sync with
        // metadataPath provided to mdx-loader.
        `blog-post-list-prop-${pluginId}.json`,
        JSON.stringify(
          {
            title: options.blogSidebarTitle,
            items: sidebarBlogPosts.map((blogPost) => ({
              title: blogPost.metadata.title,
              permalink: blogPost.metadata.permalink,
            })),
          },
          null,
          2,
        ),
      );

      // Create routes for blog entries.
      await Promise.all(
        loadedBlogPosts.map(async (blogPost) => {
          const {id, metadata} = blogPost;
          await createData(
            // Note that this created data path must be in sync with
            // metadataPath provided to mdx-loader.
            `${docuHash(metadata.source)}.json`,
            JSON.stringify(metadata, null, 2),
          );

          addRoute({
            path: metadata.permalink,
            component: blogPostComponent,
            exact: true,
            modules: {
              sidebar: sidebarProp,
              content: metadata.source,
            },
          });

          blogItemsToMetadata[id] = metadata;
        }),
      );

      // Create routes for blog's paginated list entries.
      await Promise.all(
        blogListPaginated.map(async (listPage) => {
          const {metadata, items} = listPage;
          const {permalink} = metadata;
          const pageMetadataPath = await createData(
            `${docuHash(permalink)}.json`,
            JSON.stringify(metadata, null, 2),
          );

          addRoute({
            path: permalink,
            component: blogListComponent,
            exact: true,
            modules: {
              sidebar: sidebarProp,
              items: items.map((postID) => {
                // To tell routes.js this is an import and not a nested object to recurse.
                return {
                  content: {
                    __import: true,
                    path: blogItemsToMetadata[postID].source,
                    query: {
                      truncated: true,
                    },
                  },
                };
              }),
              metadata: aliasedSource(pageMetadataPath),
            },
          });
        }),
      );

      // Tags.
      if (blogTagsListPath === null) {
        return;
      }

      const tagsModule: TagsModule = {};

      await Promise.all(
        Object.keys(blogTags).map(async (tag) => {
          const {name, items, permalink} = blogTags[tag];

          tagsModule[tag] = {
            allTagsPath: blogTagsListPath,
            slug: tag,
            name,
            count: items.length,
            permalink,
          };

          const tagsMetadataPath = await createData(
            `${docuHash(permalink)}.json`,
            JSON.stringify(tagsModule[tag], null, 2),
          );

          addRoute({
            path: permalink,
            component: blogTagsPostsComponent,
            exact: true,
            modules: {
              sidebar: sidebarProp,
              items: items.map((postID) => {
                const metadata = blogItemsToMetadata[postID];
                return {
                  content: {
                    __import: true,
                    path: metadata.source,
                    query: {
                      truncated: true,
                    },
                  },
                };
              }),
              metadata: aliasedSource(tagsMetadataPath),
            },
          });
        }),
      );

      // Only create /tags page if there are tags.
      if (Object.keys(blogTags).length > 0) {
        const tagsListPath = await createData(
          `${docuHash(`${blogTagsListPath}-tags`)}.json`,
          JSON.stringify(tagsModule, null, 2),
        );

        addRoute({
          path: blogTagsListPath,
          component: blogTagsListComponent,
          exact: true,
          modules: {
            sidebar: sidebarProp,
            tags: aliasedSource(tagsListPath),
          },
        });
      }
    },

    configureWebpack(
      _config: Configuration,
      isServer: boolean,
      {getBabelLoader, getCacheLoader}: ConfigureWebpackUtils,
    ) {
<<<<<<< HEAD
      const {rehypePlugins, remarkPlugins, truncateMarker} = options;

      const markdownLoaderOptions: BlogMarkdownLoaderOptions = {
        siteDir,
        contentPaths,
        truncateMarker,
        blogPosts,
        onBrokenMarkdownLink: (brokenMarkdownLink) => {
          // TODO make this warning configurable?
          console.warn(
            chalk.yellow(
              `Docs markdown link couldn't be resolved: (${brokenMarkdownLink.link}) in ${brokenMarkdownLink.filePath} in markdown folder ${brokenMarkdownLink.folderPath}`,
            ),
          );
        },
      };

=======
      const {
        rehypePlugins,
        remarkPlugins,
        truncateMarker,
        beforeDefaultRemarkPlugins,
        beforeDefaultRehypePlugins,
      } = options;
>>>>>>> c340ee13
      return {
        resolve: {
          alias: {
            '~blog': pluginDataDirRoot,
          },
        },
        module: {
          rules: [
            {
              test: /(\.mdx?)$/,
              include: getContentPathList(contentPaths),
              use: [
                getCacheLoader(isServer),
                getBabelLoader(isServer),
                {
                  loader: require.resolve('@docusaurus/mdx-loader'),
                  options: {
                    remarkPlugins,
                    rehypePlugins,
                    beforeDefaultRemarkPlugins,
                    beforeDefaultRehypePlugins,
                    staticDir: path.join(siteDir, STATIC_DIR_NAME),
                    // Note that metadataPath must be the same/in-sync as
                    // the path from createData for each MDX.
                    metadataPath: (mdxPath: string) => {
                      const aliasedPath = aliasedSitePath(mdxPath, siteDir);
                      return path.join(
                        dataDir,
                        `${docuHash(aliasedPath)}.json`,
                      );
                    },
                  },
                },
                {
                  loader: path.resolve(__dirname, './markdownLoader.js'),
                  options: markdownLoaderOptions,
                },
              ].filter(Boolean) as Loader[],
            },
          ],
        },
      };
    },

    async postBuild({outDir}: Props) {
      if (!options.feedOptions?.type) {
        return;
      }

      const feed = await generateBlogFeed(contentPaths, context, options);

      if (!feed) {
        return;
      }

      const feedTypes = options.feedOptions.type;

      await Promise.all(
        feedTypes.map(async (feedType) => {
          const feedPath = path.join(
            outDir,
            options.routeBasePath,
            `${feedType}.xml`,
          );
          const feedContent = feedType === 'rss' ? feed.rss2() : feed.atom1();
          try {
            await fs.outputFile(feedPath, feedContent);
          } catch (err) {
            throw new Error(`Generating ${feedType} feed failed: ${err}`);
          }
        }),
      );
    },

    injectHtmlTags() {
      if (!options.feedOptions?.type) {
        return {};
      }
      const feedTypes = options.feedOptions.type;
      const {
        siteConfig: {title},
        baseUrl,
      } = context;
      const feedsConfig = {
        rss: {
          type: 'application/rss+xml',
          path: 'rss.xml',
          title: `${title} Blog RSS Feed`,
        },
        atom: {
          type: 'application/atom+xml',
          path: 'atom.xml',
          title: `${title} Blog Atom Feed`,
        },
      };
      const headTags: HtmlTags = [];

      feedTypes.forEach((feedType) => {
        const feedConfig = feedsConfig[feedType] || {};

        if (!feedsConfig) {
          return;
        }

        const {type, path: feedConfigPath, title: feedConfigTitle} = feedConfig;

        headTags.push({
          tagName: 'link',
          attributes: {
            rel: 'alternate',
            type,
            href: normalizeUrl([
              baseUrl,
              options.routeBasePath,
              feedConfigPath,
            ]),
            title: feedConfigTitle,
          },
        });
      });

      return {
        headTags,
      };
    },
  };
}

export function validateOptions({
  validate,
  options,
}: OptionValidationContext<PluginOptions, ValidationError>): ValidationResult<
  PluginOptions,
  ValidationError
> {
  const validatedOptions = validate(PluginOptionSchema, options);
  return validatedOptions;
}<|MERGE_RESOLUTION|>--- conflicted
+++ resolved
@@ -19,11 +19,7 @@
   DEFAULT_PLUGIN_ID,
 } from '@docusaurus/core/lib/constants';
 import {ValidationError} from '@hapi/joi';
-<<<<<<< HEAD
-import {flatten} from 'lodash';
-=======
-import {take, kebabCase} from 'lodash';
->>>>>>> c340ee13
+import {flatten, take, kebabCase} from 'lodash';
 
 import {
   PluginOptions,
@@ -64,7 +60,6 @@
     ]);
   }
 
-<<<<<<< HEAD
   const {
     siteDir,
     generatedFilesDir,
@@ -80,11 +75,7 @@
       pluginId: options.id!,
     }),
   };
-=======
-  const {siteDir, generatedFilesDir} = context;
-  const contentPath = path.resolve(siteDir, options.path);
   const pluginId = options.id ?? DEFAULT_PLUGIN_ID;
->>>>>>> c340ee13
 
   const pluginDataDirRoot = path.join(
     generatedFilesDir,
@@ -409,8 +400,13 @@
       isServer: boolean,
       {getBabelLoader, getCacheLoader}: ConfigureWebpackUtils,
     ) {
-<<<<<<< HEAD
-      const {rehypePlugins, remarkPlugins, truncateMarker} = options;
+      const {
+        rehypePlugins,
+        remarkPlugins,
+        truncateMarker,
+        beforeDefaultRemarkPlugins,
+        beforeDefaultRehypePlugins,
+      } = options;
 
       const markdownLoaderOptions: BlogMarkdownLoaderOptions = {
         siteDir,
@@ -427,15 +423,6 @@
         },
       };
 
-=======
-      const {
-        rehypePlugins,
-        remarkPlugins,
-        truncateMarker,
-        beforeDefaultRemarkPlugins,
-        beforeDefaultRehypePlugins,
-      } = options;
->>>>>>> c340ee13
       return {
         resolve: {
           alias: {
