/**
 * Copyright (c) Facebook, Inc. and its affiliates.
 *
 * This source code is licensed under the MIT license found in the
 * LICENSE file in the root directory of this source tree.
 */

import path from 'path';
import admonitions from 'remark-admonitions';
import {
  normalizeUrl,
  docuHash,
  aliasedSitePath,
  getPluginI18nPath,
  reportMessage,
  posixPath,
  addTrailingPathSeparator,
  createAbsoluteFilePathMatcher,
  getContentPathList,
  getDataFilePath,
  DEFAULT_PLUGIN_ID,
} from '@docusaurus/utils';
import {translateContent, getTranslationFiles} from './translations';

import type {
  BlogTags,
  BlogContent,
  BlogItemsToMetadata,
  TagsModule,
  BlogPaginated,
  BlogContentPaths,
  BlogMarkdownLoaderOptions,
  MetaData,
} from './types';
import {PluginOptionSchema} from './pluginOptionSchema';
import type {
  LoadContext,
  ConfigureWebpackUtils,
  Plugin,
  HtmlTags,
  OptionValidationContext,
  ValidationResult,
} from '@docusaurus/types';
import type {Configuration} from 'webpack';
import {
  generateBlogPosts,
  getSourceToPermalink,
  getBlogTags,
} from './blogUtils';
import {createBlogFeedFiles} from './feed';
import type {
  PluginOptions,
  BlogPostFrontMatter,
  Assets,
} from '@docusaurus/plugin-content-blog';

export default async function pluginContentBlog(
  context: LoadContext,
  options: PluginOptions,
): Promise<Plugin<BlogContent>> {
  if (options.admonitions) {
    options.remarkPlugins = options.remarkPlugins.concat([
      [admonitions, options.admonitions],
    ]);
  }

  const {
    siteDir,
    siteConfig,
    generatedFilesDir,
    i18n: {currentLocale},
  } = context;
  const {onBrokenMarkdownLinks, onBrokenMarkdownAssets, baseUrl} = siteConfig;

  const contentPaths: BlogContentPaths = {
    contentPath: path.resolve(siteDir, options.path),
    contentPathLocalized: getPluginI18nPath({
      siteDir,
      locale: currentLocale,
      pluginName: 'docusaurus-plugin-content-blog',
      pluginId: options.id,
    }),
  };
  const pluginId = options.id ?? DEFAULT_PLUGIN_ID;

  const pluginDataDirRoot = path.join(
    generatedFilesDir,
    'docusaurus-plugin-content-blog',
  );
  const dataDir = path.join(pluginDataDirRoot, pluginId);
  const aliasedSource = (source: string) =>
    `~blog/${posixPath(path.relative(pluginDataDirRoot, source))}`;

  const authorsMapFilePath = await getDataFilePath({
    filePath: options.authorsMapPath,
    contentPaths,
  });

  return {
    name: 'docusaurus-plugin-content-blog',

    getPathsToWatch() {
      const {include} = options;
      const contentMarkdownGlobs = getContentPathList(contentPaths).flatMap(
        (contentPath) => include.map((pattern) => `${contentPath}/${pattern}`),
      );

      return [authorsMapFilePath, ...contentMarkdownGlobs].filter(
        Boolean,
      ) as string[];
    },

    async getTranslationFiles() {
      return getTranslationFiles(options);
    },

    // Fetches blog contents and returns metadata for the necessary routes.
    async loadContent() {
      const {
        postsPerPage: postsPerPageOption,
        routeBasePath,
        tagsBasePath,
        blogDescription,
        blogTitle,
        blogSidebarTitle,
      } = options;

      const blogPosts = await generateBlogPosts(contentPaths, context, options);

      if (!blogPosts.length) {
        return {
          blogSidebarTitle,
          blogPosts: [],
          blogListPaginated: [],
          blogTags: {},
          blogTagsListPath: null,
        };
      }

      // Colocate next and prev metadata.
      blogPosts.forEach((blogPost, index) => {
        const prevItem = index > 0 ? blogPosts[index - 1] : null;
        if (prevItem) {
          blogPost.metadata.prevItem = {
            title: prevItem.metadata.title,
            permalink: prevItem.metadata.permalink,
          };
        }

        const nextItem =
          index < blogPosts.length - 1 ? blogPosts[index + 1] : null;
        if (nextItem) {
          blogPost.metadata.nextItem = {
            title: nextItem.metadata.title,
            permalink: nextItem.metadata.permalink,
          };
        }
      });

      // Blog pagination routes.
      // Example: `/blog`, `/blog/page/1`, `/blog/page/2`
      const totalCount = blogPosts.length;
      const postsPerPage =
        postsPerPageOption === 'ALL' ? totalCount : postsPerPageOption;
      const numberOfPages = Math.ceil(totalCount / postsPerPage);
      const baseBlogUrl = normalizeUrl([baseUrl, routeBasePath]);

      const blogListPaginated: BlogPaginated[] = [];

      function blogPaginationPermalink(page: number) {
        return page > 0
          ? normalizeUrl([baseBlogUrl, `page/${page + 1}`])
          : baseBlogUrl;
      }

      for (let page = 0; page < numberOfPages; page += 1) {
        blogListPaginated.push({
          metadata: {
            permalink: blogPaginationPermalink(page),
            page: page + 1,
            postsPerPage,
            totalPages: numberOfPages,
            totalCount,
            previousPage: page !== 0 ? blogPaginationPermalink(page - 1) : null,
            nextPage:
              page < numberOfPages - 1
                ? blogPaginationPermalink(page + 1)
                : null,
            blogDescription,
            blogTitle,
          },
          items: blogPosts
            .slice(page * postsPerPage, (page + 1) * postsPerPage)
            .map((item) => item.id),
        });
      }

      const blogTags: BlogTags = getBlogTags(blogPosts);

      const tagsPath = normalizeUrl([baseBlogUrl, tagsBasePath]);

      const blogTagsListPath =
        Object.keys(blogTags).length > 0 ? tagsPath : null;

      return {
        blogSidebarTitle,
        blogPosts,
        blogListPaginated,
        blogTags,
        blogTagsListPath,
      };
    },

    async contentLoaded({content: blogContents, actions}) {
      if (!blogContents) {
        return;
      }

      const {
        blogListComponent,
        blogPostComponent,
        blogTagsListComponent,
        blogTagsPostsComponent,
        routeBasePath,
        archiveBasePath,
      } = options;

      const {addRoute, createData} = actions;
      const {
        blogSidebarTitle,
        blogPosts,
        blogListPaginated,
        blogTags,
        blogTagsListPath,
      } = blogContents;

      const blogItemsToMetadata: BlogItemsToMetadata = {};

      const sidebarBlogPosts =
        options.blogSidebarCount === 'ALL'
          ? blogPosts
          : blogPosts.slice(0, options.blogSidebarCount);

      if (archiveBasePath) {
        const archiveUrl = normalizeUrl([
          baseUrl,
          routeBasePath,
          archiveBasePath,
        ]);
        // creates a blog archive route
        const archiveProp = await createData(
          `${docuHash(archiveUrl)}.json`,
          JSON.stringify({blogPosts}, null, 2),
        );
        addRoute({
          path: archiveUrl,
          component: '@theme/BlogArchivePage',
          exact: true,
          modules: {
            archive: aliasedSource(archiveProp),
          },
        });
      }

      // This prop is useful to provide the blog list sidebar
      const sidebarProp = await createData(
        // Note that this created data path must be in sync with
        // metadataPath provided to mdx-loader.
        `blog-post-list-prop-${pluginId}.json`,
        JSON.stringify(
          {
            title: blogSidebarTitle,
            items: sidebarBlogPosts.map((blogPost) => ({
              title: blogPost.metadata.title,
              permalink: blogPost.metadata.permalink,
            })),
          },
          null,
          2,
        ),
      );

      // Create routes for blog entries.
      await Promise.all(
        blogPosts.map(async (blogPost) => {
          const {id, metadata} = blogPost;
          await createData(
            // Note that this created data path must be in sync with
            // metadataPath provided to mdx-loader.
            `${docuHash(metadata.source)}.json`,
            JSON.stringify(metadata, null, 2),
          );

          addRoute({
            path: metadata.permalink,
            component: blogPostComponent,
            exact: true,
            modules: {
              sidebar: aliasedSource(sidebarProp),
              content: metadata.source,
            },
          });

          blogItemsToMetadata[id] = metadata;
        }),
      );

      // Create routes for blog's paginated list entries.
      await Promise.all(
        blogListPaginated.map(async (listPage) => {
          const {metadata, items} = listPage;
          const {permalink} = metadata;
          const pageMetadataPath = await createData(
            `${docuHash(permalink)}.json`,
            JSON.stringify(metadata, null, 2),
          );

          addRoute({
            path: permalink,
            component: blogListComponent,
            exact: true,
            modules: {
              sidebar: aliasedSource(sidebarProp),
              items: items.map((postID) =>
                // To tell routes.js this is an import and not a nested object to recurse.
                ({
                  content: {
                    __import: true,
                    path: blogItemsToMetadata[postID].source,
                    query: {
                      truncated: true,
                    },
                  },
                }),
              ),
              metadata: aliasedSource(pageMetadataPath),
            },
          });
        }),
      );

      // Tags.
      if (blogTagsListPath === null) {
        return;
      }

      const tagsModule: TagsModule = {};

      await Promise.all(
        Object.keys(blogTags).map(async (tag) => {
          const {name, items, permalink} = blogTags[tag];

          // Refactor all this, see docs implementation
          tagsModule[tag] = {
            allTagsPath: blogTagsListPath,
            slug: tag,
            name,
            count: items.length,
            permalink,
          };

          const tagsMetadataPath = await createData(
            `${docuHash(permalink)}.json`,
            JSON.stringify(tagsModule[tag], null, 2),
          );

          addRoute({
            path: permalink,
            component: blogTagsPostsComponent,
            exact: true,
            modules: {
              sidebar: aliasedSource(sidebarProp),
              items: items.map((postID) => {
                const metadata = blogItemsToMetadata[postID];
                return {
                  content: {
                    __import: true,
                    path: metadata.source,
                    query: {
                      truncated: true,
                    },
                  },
                };
              }),
              metadata: aliasedSource(tagsMetadataPath),
            },
          });
        }),
      );

      // Only create /tags page if there are tags.
      if (Object.keys(blogTags).length > 0) {
        const tagsListPath = await createData(
          `${docuHash(`${blogTagsListPath}-tags`)}.json`,
          JSON.stringify(tagsModule, null, 2),
        );

        addRoute({
          path: blogTagsListPath,
          component: blogTagsListComponent,
          exact: true,
          modules: {
            sidebar: aliasedSource(sidebarProp),
            tags: aliasedSource(tagsListPath),
          },
        });
      }
    },

    translateContent({content, translationFiles}) {
      return translateContent(content, translationFiles);
    },

    configureWebpack(
      _config: Configuration,
      isServer: boolean,
      {getJSLoader}: ConfigureWebpackUtils,
      content,
    ) {
      const {
        rehypePlugins,
        remarkPlugins,
        truncateMarker,
        beforeDefaultRemarkPlugins,
        beforeDefaultRehypePlugins,
      } = options;

      const markdownLoaderOptions: BlogMarkdownLoaderOptions = {
        siteDir,
        contentPaths,
        truncateMarker,
        sourceToPermalink: getSourceToPermalink(content.blogPosts),
        onBrokenMarkdownLink: (brokenMarkdownLink) => {
          if (onBrokenMarkdownLinks === 'ignore') {
            return;
          }
          reportMessage(
            `Blog markdown link couldn't be resolved: (${brokenMarkdownLink.link}) in ${brokenMarkdownLink.filePath}`,
            onBrokenMarkdownLinks,
          );
        },
      };

      const contentDirs = getContentPathList(contentPaths);
      return {
        resolve: {
          alias: {
            '~blog': pluginDataDirRoot,
          },
        },
        module: {
          rules: [
            {
              test: /(\.mdx?)$/,
              include: contentDirs
                // Trailing slash is important, see https://github.com/facebook/docusaurus/pull/3970
                .map(addTrailingPathSeparator),
              use: [
                getJSLoader({isServer}),
                {
                  loader: require.resolve('@docusaurus/mdx-loader'),
                  options: {
                    remarkPlugins,
                    rehypePlugins,
                    beforeDefaultRemarkPlugins,
                    beforeDefaultRehypePlugins,
                    staticDirs: siteConfig.staticDirectories.map((dir) =>
                      path.resolve(siteDir, dir),
                    ),
                    siteDir,
                    isMDXPartial: createAbsoluteFilePathMatcher(
                      options.exclude,
                      contentDirs,
                    ),
                    metadataPath: (mdxPath: string) => {
                      // Note that metadataPath must be the same/in-sync as
                      // the path from createData for each MDX.
                      const aliasedPath = aliasedSitePath(mdxPath, siteDir);
                      return path.join(
                        dataDir,
                        `${docuHash(aliasedPath)}.json`,
                      );
                    },
                    // For blog posts a title in markdown is always removed
                    // Blog posts title are rendered separately
                    removeContentTitle: true,

                    // Assets allow to convert some relative images paths to require() calls
                    createAssets: ({
                      frontMatter,
                      metadata,
                    }: {
                      frontMatter: BlogPostFrontMatter;
                      metadata: MetaData;
<<<<<<< HEAD
                    }): Assets => {
                      return {
                        image: frontMatter.image,
                        authorsImageUrls: metadata.authors.map(
                          (author) => author.imageURL,
                        ),
                      };
                    },

                    onBrokenMarkdownAssets,
=======
                    }): Assets => ({
                      image: frontMatter.image,
                      authorsImageUrls: metadata.authors.map(
                        (author) => author.imageURL,
                      ),
                    }),
>>>>>>> bcb15336
                  },
                },
                {
                  loader: path.resolve(__dirname, './markdownLoader.js'),
                  options: markdownLoaderOptions,
                },
              ].filter(Boolean),
            },
          ],
        },
      };
    },

    async postBuild({outDir, content}) {
      if (!options.feedOptions.type) {
        return;
      }
      const {blogPosts} = content;
      if (!blogPosts.length) {
        return;
      }
      await createBlogFeedFiles({
        blogPosts,
        options,
        outDir,
        siteConfig,
      });
    },

    injectHtmlTags({content}) {
      if (!content.blogPosts.length) {
        return {};
      }

      if (!options.feedOptions?.type) {
        return {};
      }

      const feedTypes = options.feedOptions.type;
      const feedTitle = options.feedOptions.title ?? context.siteConfig.title;
      const feedsConfig = {
        rss: {
          type: 'application/rss+xml',
          path: 'rss.xml',
          title: `${feedTitle} RSS Feed`,
        },
        atom: {
          type: 'application/atom+xml',
          path: 'atom.xml',
          title: `${feedTitle} Atom Feed`,
        },
        json: {
          type: 'application/json',
          path: 'feed.json',
          title: `${feedTitle} JSON Feed`,
        },
      };
      const headTags: HtmlTags = [];

      feedTypes.forEach((feedType) => {
        const feedConfig = feedsConfig[feedType] || {};

        if (!feedsConfig) {
          return;
        }

        const {type, path: feedConfigPath, title: feedConfigTitle} = feedConfig;

        headTags.push({
          tagName: 'link',
          attributes: {
            rel: 'alternate',
            type,
            href: normalizeUrl([
              baseUrl,
              options.routeBasePath,
              feedConfigPath,
            ]),
            title: feedConfigTitle,
          },
        });
      });

      return {
        headTags,
      };
    },
  };
}

export function validateOptions({
  validate,
  options,
}: OptionValidationContext<PluginOptions>): ValidationResult<PluginOptions> {
  const validatedOptions = validate(PluginOptionSchema, options);
  return validatedOptions;
}<|MERGE_RESOLUTION|>--- conflicted
+++ resolved
@@ -492,25 +492,13 @@
                     }: {
                       frontMatter: BlogPostFrontMatter;
                       metadata: MetaData;
-<<<<<<< HEAD
-                    }): Assets => {
-                      return {
-                        image: frontMatter.image,
-                        authorsImageUrls: metadata.authors.map(
-                          (author) => author.imageURL,
-                        ),
-                      };
-                    },
-
-                    onBrokenMarkdownAssets,
-=======
                     }): Assets => ({
                       image: frontMatter.image,
                       authorsImageUrls: metadata.authors.map(
                         (author) => author.imageURL,
                       ),
                     }),
->>>>>>> bcb15336
+                    onBrokenMarkdownAssets,
                   },
                 },
                 {
