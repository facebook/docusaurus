--- conflicted
+++ resolved
@@ -11,19 +11,6 @@
 import {normalizeUrl, docuHash, aliasedSitePath} from '@docusaurus/utils';
 
 import {
-<<<<<<< HEAD
-=======
-  PluginOptions,
-  BlogTags,
-  BlogContent,
-  BlogItemsToMetadata,
-  TagsModule,
-  BlogPaginated,
-  FeedType,
-  BlogPost,
-} from './types';
-import {
->>>>>>> a5fe00ff
   LoadContext,
   PluginContentLoadedActions,
   ConfigureWebpackUtils,
@@ -40,6 +27,7 @@
   TagsModule,
   BlogPaginated,
   FeedType,
+  BlogPost
 } from './types';
 import {generateBlogFeed, generateBlogPosts} from './blogUtils';
 
