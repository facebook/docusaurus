/**
 * Copyright (c) 2017-present, Facebook, Inc.
 *
 * This source code is licensed under the MIT license found in the
 * LICENSE file in the root directory of this source tree.
 */

import fs from 'fs-extra';
import _ from 'lodash';
import path from 'path';
import {normalizeUrl, docuHash} from '@docusaurus/utils';

import {
  PluginOptions,
  BlogTags,
  BlogContent,
  BlogItemsToModules,
  TagsModule,
  BlogPaginated,
} from './types';
import {
  LoadContext,
  PluginContentLoadedActions,
  ConfigureWebpackUtils,
  Props,
<<<<<<< HEAD
  HtmlTags,
=======
  Plugin,
>>>>>>> 2297ae9f
} from '@docusaurus/types';
import {Configuration, Loader} from 'webpack';
import {generateBlogFeed, generateBlogPosts} from './blogUtils';

const DEFAULT_OPTIONS: PluginOptions = {
  path: 'blog', // Path to data on filesystem, relative to site dir.
  routeBasePath: 'blog', // URL Route.
  include: ['*.md', '*.mdx'], // Extensions to include.
  postsPerPage: 10, // How many posts per page.
  blogListComponent: '@theme/BlogListPage',
  blogPostComponent: '@theme/BlogPostPage',
  blogTagsListComponent: '@theme/BlogTagsListPage',
  blogTagsPostsComponent: '@theme/BlogTagsPostsPage',
  remarkPlugins: [],
  rehypePlugins: [],
  truncateMarker: /<!--\s*(truncate)\s*-->/, // string or regex
};

const getFeedTypes = ({type}: {type: 'rss' | 'atom' | 'all'}) => {
  let feedTypes = [];

  if (type === 'all') {
    feedTypes = ['rss', 'atom'];
  } else {
    feedTypes.push(type);
  }

  return feedTypes;
};

export default function pluginContentBlog(
  context: LoadContext,
  opts: Partial<PluginOptions>,
): Plugin<BlogContent | null> {
  const options: PluginOptions = {...DEFAULT_OPTIONS, ...opts};
  const contentPath = path.resolve(context.siteDir, options.path);
  const dataDir = path.join(
    context.generatedFilesDir,
    'docusaurus-plugin-content-blog',
  );

  return {
    name: 'docusaurus-plugin-content-blog',

    getPathsToWatch() {
      const {include = []} = options;
      const globPattern = include.map(pattern => `${contentPath}/${pattern}`);
      return [...globPattern];
    },

    // Fetches blog contents and returns metadata for the necessary routes.
    async loadContent() {
      const {postsPerPage, routeBasePath} = options;

      const blogPosts = await generateBlogPosts(contentPath, context, options);
      if (!blogPosts) {
        return null;
      }

      // Colocate next and prev metadata
      blogPosts.forEach((blogPost, index) => {
        const prevItem = index > 0 ? blogPosts[index - 1] : null;
        if (prevItem) {
          blogPost.metadata.prevItem = {
            title: prevItem.metadata.title,
            permalink: prevItem.metadata.permalink,
          };
        }
        const nextItem =
          index < blogPosts.length - 1 ? blogPosts[index + 1] : null;
        if (nextItem) {
          blogPost.metadata.nextItem = {
            title: nextItem.metadata.title,
            permalink: nextItem.metadata.permalink,
          };
        }
      });

      // Blog pagination routes.
      // Example: `/blog`, `/blog/page/1`, `/blog/page/2`
      const totalCount = blogPosts.length;
      const numberOfPages = Math.ceil(totalCount / postsPerPage);
      const {
        siteConfig: {baseUrl = ''},
      } = context;
      const basePageUrl = normalizeUrl([baseUrl, routeBasePath]);

      const blogListPaginated: BlogPaginated[] = [];

      function blogPaginationPermalink(page: number) {
        return page > 0
          ? normalizeUrl([basePageUrl, `page/${page + 1}`])
          : basePageUrl;
      }

      for (let page = 0; page < numberOfPages; page += 1) {
        blogListPaginated.push({
          metadata: {
            permalink: blogPaginationPermalink(page),
            page: page + 1,
            postsPerPage,
            totalPages: numberOfPages,
            totalCount,
            previousPage: page !== 0 ? blogPaginationPermalink(page - 1) : null,
            nextPage:
              page < numberOfPages - 1
                ? blogPaginationPermalink(page + 1)
                : null,
          },
          items: blogPosts
            .slice(page * postsPerPage, (page + 1) * postsPerPage)
            .map(item => item.id),
        });
      }

      const blogTags: BlogTags = {};
      const tagsPath = normalizeUrl([basePageUrl, 'tags']);
      blogPosts.forEach(blogPost => {
        const {tags} = blogPost.metadata;
        if (!tags || tags.length === 0) {
          // TODO: Extract tags out into a separate plugin.
          // eslint-disable-next-line no-param-reassign
          blogPost.metadata.tags = [];
          return;
        }

        // eslint-disable-next-line no-param-reassign
        blogPost.metadata.tags = tags.map(tag => {
          if (typeof tag === 'string') {
            const normalizedTag = _.kebabCase(tag);
            const permalink = normalizeUrl([tagsPath, normalizedTag]);
            if (!blogTags[normalizedTag]) {
              blogTags[normalizedTag] = {
                name: tag.toLowerCase(), // Will only use the name of the first occurrence of the tag.
                items: [],
                permalink,
              };
            }

            blogTags[normalizedTag].items.push(blogPost.id);

            return {
              label: tag,
              permalink,
            };
          } else {
            return tag;
          }
        });
      });

      const blogTagsListPath =
        Object.keys(blogTags).length > 0 ? tagsPath : null;

      return {
        blogPosts,
        blogListPaginated,
        blogTags,
        blogTagsListPath,
      };
    },

    async contentLoaded({
      content: blogContents,
      actions,
    }: {
      content: BlogContent;
      actions: PluginContentLoadedActions;
    }) {
      if (!blogContents) {
        return;
      }

      const {
        blogListComponent,
        blogPostComponent,
        blogTagsListComponent,
        blogTagsPostsComponent,
      } = options;

      const aliasedSource = (source: string) =>
        `@docusaurus-plugin-content-blog/${path.relative(dataDir, source)}`;
      const {addRoute, createData} = actions;
      const {
        blogPosts,
        blogListPaginated,
        blogTags,
        blogTagsListPath,
      } = blogContents;

      const blogItemsToModules: BlogItemsToModules = {};
      // Create routes for blog entries.
      const blogItems = await Promise.all(
        blogPosts.map(async blogPost => {
          const {id, metadata} = blogPost;
          const {permalink} = metadata;
          const metadataPath = await createData(
            `${docuHash(permalink)}.json`,
            JSON.stringify(metadata, null, 2),
          );
          const temp = {
            metadata,
            metadataPath,
          };

          blogItemsToModules[id] = temp;
          return temp;
        }),
      );

      blogItems.map(blogItem => {
        const {metadata, metadataPath} = blogItem;
        const {source, permalink} = metadata;

        addRoute({
          path: permalink,
          component: blogPostComponent,
          exact: true,
          modules: {
            content: source,
            metadata: aliasedSource(metadataPath),
          },
        });
      });

      // Create routes for blog's paginated list entries.
      await Promise.all(
        blogListPaginated.map(async listPage => {
          const {metadata, items} = listPage;
          const {permalink} = metadata;
          const pageMetadataPath = await createData(
            `${docuHash(permalink)}.json`,
            JSON.stringify(metadata, null, 2),
          );

          addRoute({
            path: permalink,
            component: blogListComponent,
            exact: true,
            modules: {
              items: items.map(postID => {
                const {
                  metadata: postMetadata,
                  metadataPath,
                } = blogItemsToModules[postID];
                // To tell routes.js this is an import and not a nested object to recurse.
                return {
                  content: {
                    __import: true,
                    path: postMetadata.source,
                    query: {
                      truncated: true,
                    },
                  },
                  metadata: aliasedSource(metadataPath),
                };
              }),
              metadata: aliasedSource(pageMetadataPath),
            },
          });
        }),
      );

      // Tags.
      if (blogTagsListPath === null) {
        return;
      }

      const tagsModule: TagsModule = {};

      await Promise.all(
        Object.keys(blogTags).map(async tag => {
          const {name, items, permalink} = blogTags[tag];

          tagsModule[tag] = {
            allTagsPath: blogTagsListPath,
            slug: tag,
            name,
            count: items.length,
            permalink,
          };

          const tagsMetadataPath = await createData(
            `${docuHash(permalink)}.json`,
            JSON.stringify(tagsModule[tag], null, 2),
          );

          addRoute({
            path: permalink,
            component: blogTagsPostsComponent,
            exact: true,
            modules: {
              items: items.map(postID => {
                const {
                  metadata: postMetadata,
                  metadataPath,
                } = blogItemsToModules[postID];
                return {
                  content: {
                    __import: true,
                    path: postMetadata.source,
                    query: {
                      truncated: true,
                    },
                  },
                  metadata: aliasedSource(metadataPath),
                };
              }),
              metadata: aliasedSource(tagsMetadataPath),
            },
          });
        }),
      );

      // Only create /tags page if there are tags.
      if (Object.keys(blogTags).length > 0) {
        const tagsListPath = await createData(
          `${docuHash(`${blogTagsListPath}-tags`)}.json`,
          JSON.stringify(tagsModule, null, 2),
        );

        addRoute({
          path: blogTagsListPath,
          component: blogTagsListComponent,
          exact: true,
          modules: {
            tags: aliasedSource(tagsListPath),
          },
        });
      }
    },

    configureWebpack(
      _config: Configuration,
      isServer: boolean,
      {getBabelLoader, getCacheLoader}: ConfigureWebpackUtils,
    ) {
      const {rehypePlugins, remarkPlugins, truncateMarker} = options;
      return {
        resolve: {
          alias: {
            '@docusaurus-plugin-content-blog': dataDir,
          },
        },
        module: {
          rules: [
            {
              test: /(\.mdx?)$/,
              include: [contentPath],
              use: [
                getCacheLoader(isServer),
                getBabelLoader(isServer),
                {
                  loader: '@docusaurus/mdx-loader',
                  options: {
                    remarkPlugins,
                    rehypePlugins,
                  },
                },
                {
                  loader: path.resolve(__dirname, './markdownLoader.js'),
                  options: {
                    truncateMarker,
                  },
                },
              ].filter(Boolean) as Loader[],
            },
          ],
        },
      };
    },

    async postBuild({outDir}: Props) {
      if (!options.feedOptions) {
        return;
      }

      const feed = await generateBlogFeed(context, options);

      if (!feed) {
        return;
      }

      const feedTypes = getFeedTypes(options.feedOptions);

      await Promise.all(
        feedTypes.map(feedType => {
          const feedPath = path.join(
            outDir,
            options.routeBasePath,
            `${feedType}.xml`,
          );
          const feedContent = feedType === 'rss' ? feed.rss2() : feed.atom1();
          return fs.writeFile(feedPath, feedContent, err => {
            if (err) {
              throw new Error(`Generating ${feedType} feed failed: ${err}`);
            }
          });
        }),
      );
    },

    injectHtmlTags() {
      if (!options.feedOptions) {
        return;
      }

      const feedTypes = getFeedTypes(options.feedOptions);
      const {
        siteConfig: {baseUrl = '', title},
      } = context;
      const feedsConfig: {
        [key: string]: {type: string; path: string; title: string};
      } = {
        rss: {
          type: 'application/rss+xml',
          path: 'blog/rss.xml',
          title: `${title} Blog RSS Feed`,
        },
        atom: {
          type: 'application/atom+xml',
          path: 'blog/atom.xml',
          title: `${title} Blog Atom Feed`,
        },
      };
      const headTags: HtmlTags[] = [];

      feedTypes.map(feedType => {
        const feedConfig = feedsConfig[feedType] || {};

        if (!feedsConfig) {
          return;
        }

        const {type, path, title} = feedConfig;

        headTags.push({
          tagName: 'link',
          attributes: {
            rel: 'alternate',
            type,
            href: normalizeUrl([baseUrl, path]),
            title,
          },
        });
      });

      return {
        headTags,
      };
    },
  };
}<|MERGE_RESOLUTION|>--- conflicted
+++ resolved
@@ -23,11 +23,8 @@
   PluginContentLoadedActions,
   ConfigureWebpackUtils,
   Props,
-<<<<<<< HEAD
+  Plugin,
   HtmlTags,
-=======
-  Plugin,
->>>>>>> 2297ae9f
 } from '@docusaurus/types';
 import {Configuration, Loader} from 'webpack';
 import {generateBlogFeed, generateBlogPosts} from './blogUtils';
