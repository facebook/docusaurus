/**
 * Copyright (c) Facebook, Inc. and its affiliates.
 *
 * This source code is licensed under the MIT license found in the
 * LICENSE file in the root directory of this source tree.
 */
/// <reference types="@docusaurus/module-type-aliases" />

declare module '@docusaurus/plugin-content-blog' {
  import type {LoadedMDXContent} from '@docusaurus/mdx-loader';
  import type {MDXOptions} from '@docusaurus/mdx-loader';
  import type {
    FrontMatterTag,
    TagMetadata,
    LastUpdateData,
    FrontMatterLastUpdate,
    TagsPluginOptions,
  } from '@docusaurus/utils';
  import type {DocusaurusConfig, Plugin, LoadContext} from '@docusaurus/types';
  import type {Item as FeedItem} from 'feed';
  import type {Overwrite} from 'utility-types';

  export type Assets = {
    /**
     * If `metadata.image` is a collocated image path, this entry will be the
     * bundler-generated image path. Otherwise, it's empty, and the image URL
     * should be accessed through `frontMatter.image`.
     */
    image?: string;
    /**
     * Array where each item is 1-1 correlated with the `metadata.authors` array
     * so that client can render the correct author images. If the author's
     * image is a local file path, the slot will be filled with the bundler-
     * generated image path; otherwise, it's empty, and the author's image URL
     * should be accessed through `authors.imageURL`.
     */
    authorsImageUrls: (string | undefined)[];
  };

<<<<<<< HEAD
  export type AuthorAttributes = {
=======
  /**
   * Note we don't pre-define all possible platforms
   * Users can add their own custom platforms if needed
   */
  export type SocialPlatformKey =
    | 'twitter'
    | 'github'
    | 'linkedin'
    | 'stackoverflow'
    | 'x';

  /**
   * Social platforms of the author.
   * The record value is usually the fully qualified link of the social profile.
   * For pre-defined platforms, it's possible to pass a handle instead
   */
  export type AuthorSocials = Partial<Record<SocialPlatformKey, string>> & {
    /**
     * Unknown keys are allowed: users can pass additional social platforms
     */
    [customAuthorSocialPlatform: string]: string;
  };

  export type Author = {
    key?: string; // TODO temporary, need refactor

>>>>>>> a6de0f27
    /**
     * If `name` doesn't exist, an `imageURL` is expected.
     */
    name?: string;
    /**
     * The image path could be collocated, in which case
     * `metadata.assets.authorsImageUrls` should be used instead. If `imageURL`
     * doesn't exist, a `name` is expected.
     */
    imageURL?: string;
    /**
     * Used to generate the author's link.
     */
    url?: string;
    /**
     * Used as a subtitle for the author, e.g. "maintainer of Docusaurus"
     */
    title?: string;
    /**
     * Mainly used for RSS feeds; if `url` doesn't exist, `email` can be used
     * to generate a fallback `mailto:` URL.
     */
    email?: string;
    /**
<<<<<<< HEAD
     * Description of the author.
     */
    description?: string;
    /**
     * Unknown keys are allowed, so that we can pass custom fields to authors.
     */
    [customAuthorAttribute: string]: unknown;
  };

  /**
   * Metadata of the author's page, if it exists.
   */
  export type AuthorPage = {permalink: string};

  /**
   * Normalized author metadata.
   */
  export type Author = AuthorAttributes & {
    /**
     * Author key, if the author was loaded from the authors map.
     * `null` means the author was declared inline.
     */
    key: string | null;
    /**
     * Metadata of the author's page.
     * `null` means the author doesn't have a dedicated author page.
     */
    page: AuthorPage | null;
  };

  /** What the authors list page should know about each author. */
  export type AuthorItemProp = Author & {
    /** Number of blog posts with this author. */
    count: number;
=======
     * Social platforms of the author
     * Usually displayed as a list of social icon links.
     */
    socials?: AuthorSocials;
    /**
     * Unknown keys are allowed, so that we can pass custom fields to authors,
     */
    [customAuthorAttribute: string]: unknown;
>>>>>>> a6de0f27
  };

  /**
   * Everything is partial/unnormalized, because front matter is always
   * preserved as-is. Default values will be applied when generating metadata
   */
  export type BlogPostFrontMatter = {
    /**
     * @deprecated Use `slug` instead.
     */
    id?: string;
    /**
     * Will override the default title collected from h1 heading.
     * @see {@link BlogPostMetadata.title}
     */
    title?: string;
    /**
     * Will override the default excerpt.
     * @see {@link BlogPostMetadata.description}
     */
    description?: string;
    /**
     * Front matter tags, unnormalized.
     * @see {@link BlogPostMetadata.tags}
     */
    tags?: FrontMatterTag[];
    /** Custom slug appended after `/<baseUrl>/<routeBasePath>/` */
    slug?: string;
    /**
     * Marks the post as draft and excludes it from the production build.
     */
    draft?: boolean;
    /**
     * Marks the post as unlisted and visibly hides it unless directly accessed.
     */
    unlisted?: boolean;
    /**
     * Will override the default publish date inferred from git/filename. Yaml
     * only converts standard yyyy-MM-dd format to dates, so this may stay as a
     * plain string.
     * @see {@link BlogPostMetadata.date}
     */
    date?: Date | string;
    /**
     * Authors, unnormalized.
     * @see {@link BlogPostMetadata.authors}
     */
    authors?: BlogPostFrontMatterAuthors;
    /**
     * To be deprecated
     * @see {@link BlogPostFrontMatterAuthor.name}
     */
    author?: string;
    /**
     * To be deprecated
     * @see {@link BlogPostFrontMatterAuthor.title}
     */
    author_title?: string;
    /**
     * To be deprecated
     * @see {@link BlogPostFrontMatterAuthor.url}
     */
    author_url?: string;
    /**
     * To be deprecated
     * @see {@link BlogPostFrontMatterAuthor.imageURL}
     */
    author_image_url?: string;

    /** @deprecated v1 legacy */
    authorTitle?: string;
    /** @deprecated v1 legacy */
    authorURL?: string;
    /** @deprecated v1 legacy */
    authorImageURL?: string;

    /** Used in the head meta. Should use `assets.image` in priority. */
    image?: string;
    /** Used in the head meta. */
    keywords?: string[];
    /** Hide the right TOC. */
    hide_table_of_contents?: boolean;
    /**
     * Minimum TOC heading level. Must be between 2 and 6 and lower or equal to
     * the max value.
     */
    toc_min_heading_level?: number;
    /** Maximum TOC heading level. Must be between 2 and 6. */
    toc_max_heading_level?: number;
    /** Allows overriding the last updated author and/or date. */
    last_update?: FrontMatterLastUpdate;
  };

  export type BlogPostFrontMatterAuthor = AuthorAttributes & {
    /**
     * Will be normalized into the `imageURL` prop.
     */
    image_url?: string;
    /**
     * References an existing author in the authors map.
     */
    key?: string;
  };

  /**
   * Blog post authors can be declared in front matter as a string key
   * (referencing an author in authors map), an object (partially overriding the
   * data in authors map, or a completely new author), or an array of a mix of
   * both.
   */
  export type BlogPostFrontMatterAuthors =
    | string
    | BlogPostFrontMatterAuthor
    | (string | BlogPostFrontMatterAuthor)[];

  export type BlogPostMetadata = LastUpdateData & {
    /** Path to the Markdown source, with `@site` alias. */
    readonly source: string;
    /**
     * Used to generate the page h1 heading, tab title, and pagination title.
     */
    readonly title: string;
    /**
     * The publish date of the post. On client side, this will be serialized
     * into a string.
     */
    readonly date: Date;
    /** Full link including base URL. */
    readonly permalink: string;
    /**
     * Description used in the meta. Could be an empty string (empty content)
     */
    readonly description: string;
    /**
     * Absolute URL to the editing page of the post. Undefined if the post
     * shouldn't be edited.
     */
    readonly editUrl?: string;
    /**
     * Reading time in minutes calculated based on word count.
     */
    readonly readingTime?: number;
    /**
     * Whether the truncate marker exists in the post's content.
     */
    readonly hasTruncateMarker: boolean;
    /**
     * Used in pagination. Generated after the other metadata, so not readonly.
     * Content is just a subset of another post's metadata.
     */
    nextItem?: {readonly title: string; readonly permalink: string};
    /**
     * Used in pagination. Generated after the other metadata, so not readonly.
     * Content is just a subset of another post's metadata.
     */
    prevItem?: {readonly title: string; readonly permalink: string};
    /**
     * Author metadata, normalized. Should be used in joint with
     * `assets.authorsImageUrls` on client side.
     */
    readonly authors: Author[];
    /** Front matter, as-is. */
    readonly frontMatter: BlogPostFrontMatter & {[key: string]: unknown};
    /** Tags, normalized. */
    readonly tags: TagMetadata[];
    /**
     * Marks the post as unlisted and visibly hides it unless directly accessed.
     */
    readonly unlisted: boolean;
  };
  /**
   * @returns The edit URL that's directly plugged into metadata.
   */
  export type EditUrlFunction = (editUrlParams: {
    /**
     * The root content directory containing this post file, relative to the
     * site path. Usually the same as `options.path` but can be localized
     */
    blogDirPath: string;
    /** Path to this post file, relative to `blogDirPath`. */
    blogPath: string;
    /** @see {@link BlogPostMetadata.permalink} */
    permalink: string;
    /** Locale name. */
    locale: string;
  }) => string | undefined;

  export type FeedType = 'rss' | 'atom' | 'json';
  /**
   * Normalized feed options used within code.
   */
  export type FeedOptions = {
    /** If `null`, no feed is generated. */
    type?: FeedType[] | null;
    /** Title of generated feed. */
    title?: string;
    /** Description of generated feed. */
    description?: string;
    /** Copyright notice. Required because the feed library marked it that. */
    copyright: string;
    /** Language of the feed. */
    language?: string;
    /** Allow control over the construction of BlogFeedItems */
    createFeedItems?: CreateFeedItemsFn;
    /** Limits the feed to the specified number of posts, false|null for all */
    limit?: number | false | null;
  };

  type DefaultCreateFeedItemsParams = {
    blogPosts: BlogPost[];
    siteConfig: DocusaurusConfig;
    outDir: string;
  };

  type CreateFeedItemsFn = (
    params: CreateFeedItemsParams,
  ) => Promise<BlogFeedItem[]>;

  type CreateFeedItemsParams = DefaultCreateFeedItemsParams & {
    defaultCreateFeedItems: (
      params: DefaultCreateFeedItemsParams,
    ) => Promise<BlogFeedItem[]>;
  };

  /**
   * Duplicate from ngryman/reading-time to keep stability of API.
   */
  type ReadingTimeOptions = {
    wordsPerMinute?: number;
    /**
     * @param char The character to be matched.
     * @returns `true` if this character is a word bound.
     */
    wordBound?: (char: string) => boolean;
  };

  /**
   * Represents the default reading time implementation.
   * @returns The reading time directly plugged into metadata.
   */
  export type ReadingTimeFunction = (params: {
    /** Markdown content. */
    content: string;
    /** Front matter. */
    frontMatter?: BlogPostFrontMatter & {[key: string]: unknown};
    /** Options accepted by ngryman/reading-time. */
    options?: ReadingTimeOptions;
  }) => number;

  /**
   * @returns The reading time directly plugged into metadata. `undefined` to
   * hide reading time for a specific post.
   */
  export type ReadingTimeFunctionOption = (
    /**
     * The `options` is not provided by the caller; the user can inject their
     * own option values into `defaultReadingTime`
     */
    params: Required<Omit<Parameters<ReadingTimeFunction>[0], 'options'>> & {
      /**
       * The default reading time implementation from ngryman/reading-time.
       */
      defaultReadingTime: ReadingTimeFunction;
    },
  ) => number | undefined;

  export type ProcessBlogPostsFn = (params: {
    blogPosts: BlogPost[];
  }) => Promise<void | BlogPost[]>;

  /**
   * Plugin options after normalization.
   */
  export type PluginOptions = MDXOptions &
    TagsPluginOptions & {
      /** Plugin ID. */
      id?: string;
      /**
       * Path to the blog content directory on the file system, relative to site
       * directory.
       */
      path: string;
      /**
       * URL route for the blog section of your site. **DO NOT** include a
       * trailing slash. Use `/` to put the blog at root path.
       */
      routeBasePath: string;
      /**
       * URL route for the tags section of your blog. Will be appended to
       * `routeBasePath`.
       */
      tagsBasePath: string;
      /**
       * URL route for the pages section of your blog. Will be appended to
       * `routeBasePath`.
       */
      pageBasePath: string;
      /**
       * URL route for the archive section of your blog. Will be appended to
       * `routeBasePath`. **DO NOT** include a trailing slash. Use `null` to
       * disable generation of archive.
       */
      archiveBasePath: string | null;
      /**
       * Array of glob patterns matching Markdown files to be built, relative to
       * the content path.
       */
      include: string[];
      /**
       * Array of glob patterns matching Markdown files to be excluded. Serves as
       * refinement based on the `include` option.
       */
      exclude: string[];
      /**
       *  Number of posts to show per page in the listing page. Use `'ALL'` to
       * display all posts on one listing page.
       */
      postsPerPage: number | 'ALL';
      /** Root component of the blog listing page. */
      blogListComponent: string;
      /** Root component of each blog post page. */
      blogPostComponent: string;
      /** Root component of the tags list page. */
      blogTagsListComponent: string;
      /** Root component of the "posts containing tag" page. */
      blogTagsPostsComponent: string;
      /** Root component of the authors list page. */
      blogAuthorsListComponent: string;
      /** Root component of the "posts containing author" page. */
      blogAuthorsPostsComponent: string;
      /** Root component of the blog archive page. */
      blogArchiveComponent: string;
      /** Blog page title for better SEO. */
      blogTitle: string;
      /** Blog page meta description for better SEO. */
      blogDescription: string;
      /**
       * Number of blog post elements to show in the blog sidebar. `'ALL'` to show
       * all blog posts; `0` to disable.
       */
      blogSidebarCount: number | 'ALL';
      /** Title of the blog sidebar. */
      blogSidebarTitle: string;
      /** Truncate marker marking where the summary ends. */
      truncateMarker: RegExp;
      /** Show estimated reading time for the blog post. */
      showReadingTime: boolean;
      /** Blog feed. */
      feedOptions: FeedOptions;
      /**
       * Base URL to edit your site. The final URL is computed by `editUrl +
       * relativePostPath`. Using a function allows more nuanced control for each
       * file. Omitting this variable entirely will disable edit links.
       */
      editUrl?: string | EditUrlFunction;
      /**
       * The edit URL will target the localized file, instead of the original
       * unlocalized file. Ignored when `editUrl` is a function.
       */
      editLocalizedFiles?: boolean;
      /** Path to the authors map file, relative to the blog content directory. */
      authorsMapPath: string;
      /** A callback to customize the reading time number displayed. */
      readingTime: ReadingTimeFunctionOption;
      /** Governs the direction of blog post sorting. */
      sortPosts: 'ascending' | 'descending';
      /**	Whether to display the last date the doc was updated. */
      showLastUpdateTime: boolean;
      /** Whether to display the author who last updated the doc. */
      showLastUpdateAuthor: boolean;
      /** An optional function which can be used to transform blog posts
       *  (filter, modify, delete, etc...).
       */
      processBlogPosts: ProcessBlogPostsFn;
      /* Base path for the authors page */
      authorsPageBasePath: string;
      /** The behavior of Docusaurus when it finds inline authors. */
      onInlineAuthors: 'ignore' | 'log' | 'warn' | 'throw';
    };

  /**
   * Feed options, as provided by user config. `type` accepts `all` as shortcut
   */
  export type UserFeedOptions = Overwrite<
    Partial<FeedOptions>,
    {
      /** Type of feed to be generated. Use `null` to disable generation. */
      type?: FeedOptions['type'] | 'all' | FeedType;
    }
  >;
  /**
   * Options as provided in the user config (before normalization)
   */
  export type Options = Overwrite<
    Partial<PluginOptions>,
    {
      /** Blog feed. */
      feedOptions?: UserFeedOptions;
    }
  >;

  export type BlogSidebarItem = {
    title: string;
    permalink: string;
    unlisted: boolean;
    date: Date | string;
  };

  export type BlogSidebar = {
    title: string;
    items: BlogSidebarItem[];
  };

  export type AuthorsMap = {[authorKey: string]: Author};

  export type BlogContent = {
    blogSidebarTitle: string;
    blogPosts: BlogPost[];
    blogListPaginated: BlogPaginated[];
    blogTags: BlogTags;
    blogTagsListPath: string;
    authorsMap?: AuthorsMap;
  };

  export type BlogMetadata = {
    /** the path to the base of the blog */
    blogBasePath: string;
    /** title of the overall blog */
    blogTitle: string;
  };

  export type BlogTags = {
    [permalink: string]: BlogTag;
  };

  export type BlogTag = TagMetadata & {
    /** Blog post permalinks. */
    items: string[];
    pages: BlogPaginated[];
    unlisted: boolean;
  };

  export type BlogPost = {
    id: string;
    metadata: BlogPostMetadata;
    content: string;
  };

  export type BlogFeedItem = FeedItem;

  export type BlogPaginatedMetadata = {
    /** Title of the entire blog. */
    readonly blogTitle: string;
    /** Blog description. */
    readonly blogDescription: string;
    /** Permalink to the next list page. */
    readonly nextPage?: string;
    /** Permalink of the current page. */
    readonly permalink: string;
    /** Permalink to the previous list page. */
    readonly previousPage?: string;
    /** Index of the current page, 1-based. */
    readonly page: number;
    /** Posts displayed on each list page. */
    readonly postsPerPage: number;
    /** Total number of posts in the entire blog. */
    readonly totalCount: number;
    /** Total number of list pages. */
    readonly totalPages: number;
  };

  export type BlogPaginated = {
    metadata: BlogPaginatedMetadata;
    /** Blog post permalinks. */
    items: string[];
  };

  type PropBlogPostMetadata = Overwrite<
    BlogPostMetadata,
    {
      /** The publish date of the post. Serialized from the `Date` object. */
      date: string;
    }
  >;

  export type PropBlogPostContent = LoadedMDXContent<
    BlogPostFrontMatter,
    PropBlogPostMetadata,
    Assets
  >;

  export default function pluginContentBlog(
    context: LoadContext,
    options: PluginOptions,
  ): Promise<Plugin<BlogContent>>;
}

declare module '@theme/BlogPostPage' {
  import type {
    BlogPostFrontMatter,
    BlogSidebar,
    PropBlogPostContent,
    BlogMetadata,
  } from '@docusaurus/plugin-content-blog';

  export type FrontMatter = BlogPostFrontMatter;

  export type Content = PropBlogPostContent;

  export interface Props {
    /** Blog sidebar. */
    readonly sidebar: BlogSidebar;
    /** Content of this post as an MDX component, with useful metadata. */
    readonly content: Content;
    /** Metadata about the blog. */
    readonly blogMetadata: BlogMetadata;
  }

  export default function BlogPostPage(props: Props): JSX.Element;
}

declare module '@theme/BlogPostPage/Metadata' {
  export default function BlogPostPageMetadata(): JSX.Element;
}

declare module '@theme/BlogPostPage/StructuredData' {
  export default function BlogPostStructuredData(): JSX.Element;
}

declare module '@theme/BlogListPage' {
  import type {Content} from '@theme/BlogPostPage';
  import type {
    BlogSidebar,
    BlogPaginatedMetadata,
  } from '@docusaurus/plugin-content-blog';

  export interface Props {
    /** Blog sidebar. */
    readonly sidebar: BlogSidebar;
    /** Metadata of the current listing page. */
    readonly metadata: BlogPaginatedMetadata;
    /**
     * Array of blog posts included on this page. Every post's metadata is also
     * available.
     */
    readonly items: readonly {readonly content: Content}[];
  }

  export default function BlogListPage(props: Props): JSX.Element;
}

declare module '@theme/BlogListPage/StructuredData' {
  import type {Content} from '@theme/BlogPostPage';
  import type {
    BlogSidebar,
    BlogPaginatedMetadata,
  } from '@docusaurus/plugin-content-blog';

  export interface Props {
    /** Blog sidebar. */
    readonly sidebar: BlogSidebar;
    /** Metadata of the current listing page. */
    readonly metadata: BlogPaginatedMetadata;
    /**
     * Array of blog posts included on this page. Every post's metadata is also
     * available.
     */
    readonly items: readonly {readonly content: Content}[];
  }

  export default function BlogListPageStructuredData(props: Props): JSX.Element;
}

declare module '@theme/BlogTagsListPage' {
  import type {BlogSidebar} from '@docusaurus/plugin-content-blog';
  import type {TagsListItem} from '@docusaurus/utils';

  export interface Props {
    /** Blog sidebar. */
    readonly sidebar: BlogSidebar;
    /** All tags declared in this blog. */
    readonly tags: TagsListItem[];
  }

  export default function BlogTagsListPage(props: Props): JSX.Element;
}

declare module '@theme/BlogAuthorsListPage' {
  import type {
    AuthorItemProp,
    BlogSidebar,
  } from '@docusaurus/plugin-content-blog';

  export interface Props {
    /** Blog sidebar. */
    readonly sidebar: BlogSidebar;
    /** All authors declared in this blog. */
    readonly authors: AuthorItemProp[];
  }

  export default function BlogAuthorsListPage(props: Props): JSX.Element;
}

declare module '@theme/BlogAuthorsPostsPage' {
  import type {Content} from '@theme/BlogPostPage';
  import type {
    AuthorItemProp,
    BlogSidebar,
    BlogPaginatedMetadata,
  } from '@docusaurus/plugin-content-blog';

  export interface Props {
    /** Blog sidebar. */
    readonly sidebar: BlogSidebar;
    /** Metadata of this author. */
    readonly author: AuthorItemProp;
    /** Link to the page of all authors. */
    readonly authorsPageLink: string;
    /** Looks exactly the same as the posts list page */
    readonly listMetadata: BlogPaginatedMetadata;
    /**
     * Array of blog posts included on this page. Every post's metadata is also
     * available.
     */
    readonly items: readonly {readonly content: Content}[];
  }

  export default function BlogAuthorsPostsPage(props: Props): JSX.Element;
}

declare module '@theme/BlogTagsPostsPage' {
  import type {Content} from '@theme/BlogPostPage';
  import type {
    BlogSidebar,
    BlogPaginatedMetadata,
  } from '@docusaurus/plugin-content-blog';
  import type {TagModule} from '@docusaurus/utils';

  export interface Props {
    /** Blog sidebar. */
    readonly sidebar: BlogSidebar;
    /** Metadata of this tag. */
    readonly tag: TagModule;
    /** Looks exactly the same as the posts list page */
    readonly listMetadata: BlogPaginatedMetadata;
    /**
     * Array of blog posts included on this page. Every post's metadata is also
     * available.
     */
    readonly items: readonly {readonly content: Content}[];
  }

  export default function BlogTagsPostsPage(props: Props): JSX.Element;
}

declare module '@theme/BlogArchivePage' {
  import type {Content} from '@theme/BlogPostPage';

  /** We may add extra metadata or prune some metadata from here */
  export type ArchiveBlogPost = Content;

  export interface Props {
    /** The entirety of the blog's data. */
    readonly archive: {
      /** All posts. Can select any useful data/metadata to render. */
      readonly blogPosts: readonly ArchiveBlogPost[];
    };
  }

  export default function BlogArchivePage(props: Props): JSX.Element;
}<|MERGE_RESOLUTION|>--- conflicted
+++ resolved
@@ -37,9 +37,6 @@
     authorsImageUrls: (string | undefined)[];
   };
 
-<<<<<<< HEAD
-  export type AuthorAttributes = {
-=======
   /**
    * Note we don't pre-define all possible platforms
    * Users can add their own custom platforms if needed
@@ -63,10 +60,7 @@
     [customAuthorSocialPlatform: string]: string;
   };
 
-  export type Author = {
-    key?: string; // TODO temporary, need refactor
-
->>>>>>> a6de0f27
+  export type AuthorAttributes = {
     /**
      * If `name` doesn't exist, an `imageURL` is expected.
      */
@@ -91,7 +85,11 @@
      */
     email?: string;
     /**
-<<<<<<< HEAD
+     * Social platforms of the author
+     * Usually displayed as a list of social icon links.
+     */
+    socials?: AuthorSocials;
+    /**
      * Description of the author.
      */
     description?: string;
@@ -126,16 +124,6 @@
   export type AuthorItemProp = Author & {
     /** Number of blog posts with this author. */
     count: number;
-=======
-     * Social platforms of the author
-     * Usually displayed as a list of social icon links.
-     */
-    socials?: AuthorSocials;
-    /**
-     * Unknown keys are allowed, so that we can pass custom fields to authors,
-     */
-    [customAuthorAttribute: string]: unknown;
->>>>>>> a6de0f27
   };
 
   /**
