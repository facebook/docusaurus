/**
 * Copyright (c) Facebook, Inc. and its affiliates.
 *
 * This source code is licensed under the MIT license found in the
 * LICENSE file in the root directory of this source tree.
 */

<<<<<<< HEAD
import Rspack from '@rspack/core';
=======
import * as lightningcss from 'lightningcss';
import browserslist from 'browserslist';
>>>>>>> cba1e027
import type {RuleSetRule} from 'webpack';
import type {JsMinifyOptions} from '@swc/core';

export function getRspack(): typeof Rspack {
  return Rspack;
}

export function getSwcJsLoaderFactory({
  isServer,
}: {
  isServer: boolean;
}): RuleSetRule {
  return {
    loader: require.resolve('swc-loader'),
    options: {
      jsc: {
        parser: {
          syntax: 'typescript',
          tsx: true,
        },
        transform: {
          react: {
            runtime: 'automatic',
          },
        },
        target: 'es2017',
      },
      module: {
        type: isServer ? 'commonjs' : 'es6',
      },
    },
  };
}

// Note: these options are similar to what we use in core
// They should rather be kept in sync for now to avoid any unexpected behavior
// The goal of faster minifier is not to fine-tune options but only to be faster
// See core minification.ts
export function getSwcJsMinimizerOptions(): JsMinifyOptions {
  return {
    ecma: 2020,
    compress: {
      ecma: 5,
    },
    module: true,
    mangle: true,
    safari10: true,
    format: {
      ecma: 5,
      comments: false,
      ascii_only: true,
    },
  };
}

// LightningCSS doesn't expose any type for css-minimizer-webpack-plugin setup
// So we derive it ourselves
// see https://lightningcss.dev/docs.html#with-webpack
type LightningCssMinimizerOptions = Omit<
  lightningcss.TransformOptions<never>,
  'filename' | 'code'
>;

export function getLightningCssMinimizerOptions(): LightningCssMinimizerOptions {
  const queries = browserslist();
  return {targets: lightningcss.browserslistToTargets(queries)};
}<|MERGE_RESOLUTION|>--- conflicted
+++ resolved
@@ -5,12 +5,9 @@
  * LICENSE file in the root directory of this source tree.
  */
 
-<<<<<<< HEAD
 import Rspack from '@rspack/core';
-=======
 import * as lightningcss from 'lightningcss';
 import browserslist from 'browserslist';
->>>>>>> cba1e027
 import type {RuleSetRule} from 'webpack';
 import type {JsMinifyOptions} from '@swc/core';
 
