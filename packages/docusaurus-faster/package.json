--- conflicted
+++ resolved
@@ -18,12 +18,8 @@
   },
   "license": "MIT",
   "dependencies": {
-<<<<<<< HEAD
+    "@docusaurus/types": "3.6.1",
     "@rspack/core": "^1.1.1",
-=======
-    "@docusaurus/types": "3.6.1",
-    "@rspack/core": "^1.0.14",
->>>>>>> 0c863552
     "@swc/core": "^1.7.39",
     "@swc/html": "^1.7.39",
     "browserslist": "^4.24.2",
@@ -34,5 +30,8 @@
   },
   "engines": {
     "node": ">=18.0"
+  },
+  "peerDependencies": {
+    "@docusaurus/types": "*"
   }
 }