--- conflicted
+++ resolved
@@ -18,14 +18,9 @@
   },
   "license": "MIT",
   "dependencies": {
-<<<<<<< HEAD
-    "@rspack/core": "npm:@rspack/core-canary@1.0.8-canary-8286125d-20240926091417",
     "@swc/core": "^1.7.28",
-=======
-    "@swc/core": "^1.7.14",
     "browserslist": "^4.24.0",
     "lightningcss": "^1.27.0",
->>>>>>> cba1e027
     "swc-loader": "^0.2.6",
     "webpack": "^5.88.1"
   },
