# Docusaurus 2 Changelog

## 2.0.0-alpha.28
- Further reduce memory usage to avoid heap memory allocation failure.
- Fix `keywords` frontmatter for SEO not working properly.
- Fix `swizzle` command not passing context properly to theme packages.
- Add `extendCli` api for plugins. This will allow plugin to further extend Docusaurus CLI.
- Fix `swizzle` command not being able to swizzle single js file.
- Fix logo URL in footer to be appended with baseUrl automatically.
- Add the option `--no-open` for `start` command.
<<<<<<< HEAD
- Set `@babel/env` useBuiltins to `usage`. This will automatically use browserlist and import polyfills required.
- Modified TerserWebpackPlugin `terserOptions` like CRA. 
- **BREAKING** `withBaseUrl` is renamed to `useBaseUrl` because its a React Hooks. Make sure you import/rename it correctly. Eg: `import useBaseUrl from '@docusaurus/useBaseUrl`;
=======
- Fix potential security vulnerability because we're exposing the directory structure of the host machine.
>>>>>>> ee936f62

## 2.0.0-alpha.27

- Add `@theme/Tabs` which can be used to implement multi-language code tabs.
- Implement `custom_edit_url` and `hide_title` markdown header for docusaurus v1 feature parity.
- Reduce memory usage and slightly faster production build.
- Misc dependency upgrades. 

## 2.0.0-alpha.26

- Docs, pages plugin is rewritten in TypeScript
- Docs improvements and tweaks
  - Improved metadata which results in smaller bundle size.
  - Docs sidebar can now be more than one level deep, theoretically up to infinity
  - Collapsible docs sidebar!
  - Make doc page title larger
  - Add `editUrl` option (URL for editing) to docs plugin. If this field is set, there will be an "Edit this page" link for each doc page. Example: 'https://github.com/facebook/docusaurus/edit/master/docs'
  - Add `showLastUpdateTime` and `showLastUpdateAuthor` options to docs plugin to further achieve v1 parity of showing last update data for a particular doc
- Slight tweaks to the Blog components - blog title is larger now
- Code Blocks
  - Change default theme from Night Owl to Palenight
  - Slight tweaks to playground/preview components
- Add `scripts` and `stylesheets` field to `docusaurus.config.js`
- More documentation...

## 2.0.0-alpha.25

- Blog plugin is rewritten in TypeScript and can now support CJK
- Upgrade key direct dependencies such as webpack, mdx and babel to latest
- Do not escape html and body attributes
- For devices with very small viewport width, the searchbar is replaced with a search icon. On tap of the search icon the searchbar is expanded and the text beside the logo is hidden and remains hidden while the search bar is expanded.
- Add `date` frontMatter support for blog plugin
- Add `truncateMarker` option to blog plugin, support string or regex.
- Webpack `optimization.removeAvailableModules` is now disabled for performance gain. See https://github.com/webpack/webpack/releases/tag/v4.38.0 for more context.

## 2.0.0-alpha.24

- Remove unused metadata for pages. This minimize number of http request & smaller bundle size.
- Upgrade dependencies of css-loader from 2.x to 3.x. Css modules localIdentName hash now only use the last 4 characters instead of 8.
- Fix broken markdown linking replacement for mdx files
- Fix potential security vulnerability because we're exposing the directory structure of the host machine. Instead of absolute path, we use relative path from site directory. Resulting in shorter webpack chunk naming and smaller bundle size.
- Use contenthash instead of chunkhash for better long term caching
- Allow user to customize generated heading from MDX. Swizzle `@theme/Heading`

## 2.0.0-alpha.23

- Fix docusaurus route config generation for certain edge case

## 2.0.0-alpha.22

- Add missing dependencies on `@docusaurus/preset-classic`
- New plugin `@docusaurus/plugin-ideal-image` to generate an almost ideal image (responsive, lazy-loading, and low quality placeholder)
- Better Twitter/discord image preview. Previously the size is too zoomed
- Allow prism syntax highlighting theme customization. Refer to https://v2.docusaurus.io/docs/markdown-features#syntax-highlighting
- CSS is now autoprefixed using postcss
- Faster, lighter webpack bundle size
- `@docusaurus/theme-live-codeblock` is now much smaller in size and no longer only load on viewport
- Blog markdown files now support using the id field to specify the path

## 2.0.0-alpha.21

- Fix babel-loader not transpiling docusaurus package

## 2.0.0-alpha.20

- Add copy codeblock button
- Add Google analytics and Google gtag plugins.
- Move source components to `/src`. Please create a `website/src` directory and move your `/pages` and `/theme` code into it. This is to make it easier to integrate your website with external build/static analysis tooling (you can now just pass in `src/**/*.js` as the path to process).
- Adde more documentation thanks to @wgao19.
- Deprecate the current docs plugin. The docs plugin as of 2.0.0-alpha.19 is heavily based on V1 specifications and we intend to create a better one that fixes some of the inconsistencies in V1. If you have swizzled any doc components, you will have to update their names. You are highly encourages to not swizzle the legacy doc components until we have completed the new docs plugin.
- Separate v2 init command to new package @docusaurus/init
- Render 404.html page
- Improve SEO
- Clicking on the logo in the mobile sliding navigation will now bring you to the homepage.
- Performance
  - Disable webpack output pathinfo. Webpack has the ability to generate path info in the output bundle. However, this puts garbage collection pressure on projects that bundle thousands of modules. Not very useful for our case
  - Drop cache-loader in CI and test environment because it has an initial overhead. We always start from scratch in vm instance like CI so cache-loader is useless
  - Better splitchunks and babel default webpack config

## 2.0.0-alpha.19

- Add a sensible default for browserslist config.
- UI
  - Add sun and moon emoji to the dark mode toggle.
  - Mobile responsive menu.
  - Right table of contents for docs is now sticky.
- Plugins
  - Change plugin definitions from classes to functions. Refer to the new plugin docs.
  - Implement Clients module API.
  - Change format within `docusaurus.config.js` to be like presets.
- Deps
  - Infima CSS is now locked down to specific versions and not relying upon the CDN which reads from trunk.
  - Update dependencies to latest
- Customize/ Override infima CSS variables by passing options into the classic preset.

```
presets: [
  [
    '@docusaurus/preset-classic',
    {
      theme: {
        customCss: require.resolve('./css/custom.css'),
      },
      ...
    },
  ],
],
```

- Allow passing remark and rehype plugins to mdx-loader for docs and blog plugin
- Move themes component of docs and blog to be part of theme-classic
- Use composition style for prism syntax highlighting instead of doing it via rehype plugin
- Pass MDXProvider to docs and blog. To change the provided MDX components, run `docusaurus swizzle @docusaurus/theme-classic MDXComponents`
- Add @docusaurus/theme-livecodeblock plugin
- Better run-time code generation & webpack splitchunks optimization
- Minify css for production build
- Fix weird scrolling problem when navigating to a route with a `hash` location

## V2 Changelog

### `siteConfig.js` changes

- `siteConfig.js` renamed to `docusaurus.config.js`.
- Remove the following config options:
  - `docsUrl`. Use the plugin option on `docusaurus-plugin-content-docs` instead.
  - `customDocsPath`. Use the plugin option on `docusaurus-plugin-content-docs` instead.
  - `sidebars.json` now has to be explicitly loaded by users and passed into the the plugin option on `docusaurus-plugin-content-docs`.
  - `headerLinks` doc, page, blog is deprecated and has been to moved into `themeConfig` under the name `navbar`. The syntax is now:

```js
themeConfig: {
  navbar: {
    title: 'Docusaurus',
    logo: {
      alt: 'Docusaurus Logo',
      src: 'img/docusaurus.svg',
    },
    links: [
      {to: 'docs/introduction', label: 'Docs', position: 'left'},
      {to: 'blog', label: 'Blog', position: 'left'},
      {to: 'feedback', label: 'Feedback', position: 'left'},
      {
        href: 'https://github.com/facebook/docusaurus',
        label: 'GitHub',
        position: 'right',
      },
    ],
  },
}
```

# Migration Guide

_Work in Progress_

### Presets

- Add presets for plugins that follow the [Babel preset convention](https://babeljs.io/docs/en/presets).<|MERGE_RESOLUTION|>--- conflicted
+++ resolved
@@ -8,13 +8,10 @@
 - Fix `swizzle` command not being able to swizzle single js file.
 - Fix logo URL in footer to be appended with baseUrl automatically.
 - Add the option `--no-open` for `start` command.
-<<<<<<< HEAD
 - Set `@babel/env` useBuiltins to `usage`. This will automatically use browserlist and import polyfills required.
-- Modified TerserWebpackPlugin `terserOptions` like CRA. 
+- Modified TerserWebpackPlugin `terserOptions` for better cross-browser compatibility. 
 - **BREAKING** `withBaseUrl` is renamed to `useBaseUrl` because its a React Hooks. Make sure you import/rename it correctly. Eg: `import useBaseUrl from '@docusaurus/useBaseUrl`;
-=======
 - Fix potential security vulnerability because we're exposing the directory structure of the host machine.
->>>>>>> ee936f62
 
 ## 2.0.0-alpha.27
 
