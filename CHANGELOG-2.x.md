# Docusaurus 2 Changelog

## Unreleased

<<<<<<< HEAD
- Slightly adjust search icon position to be more aligned on small width device.

=======
- Convert sitemap plugin to TypeScript
- Significantly reduce main bundle size and initial HTML payload on production build. Generated JS files from webpack is also shorter in name.
>>>>>>> fabaf777

## 2.0.0-alpha.31

- Footer is now sticky/ pinned to the bottom of the viewport in desktop browsers. 
- Footer is now also displayed in docs page for consistency.
- Remove empty doc sidebar container if sidebar for a particular doc page does not exist. Otherwise, it will cause an additional empty space.
- Default PostCSS loader now only polyfills stage 3+ features (previously it was stage 2) like Create React App. Stage 2 CSS is considered relatively unstable and subject to change while Stage 3 features will likely become a standard. 
- Fix search bar focus bug. When you put the focus on search input, previously the focus will remain although we have clicked to other area outside of the search input.
- New themeConfig option `sidebarCollapsible`. It is on by default. If explicitly set to `false`, all doc items in sidebar is expanded. Otherwise, it will still be a collapsible sidebar.
- Disable adding hashes to the generated class names of CSS modules in dev mode. Generating unique identifiers takes some time, which can be saved since including paths to files in class names is enough to avoid collisions.
- Fix showing sidebar category with empty items.
- Update infima from 0.2.0-alpha.2 to 0.2.0-alpha.3
  - Fix pagination nav and right sidebar color contrast ratio
  - Fix sidebar arrow color in dark mode
  - Fix footer mobile issue
  - Increase sidebar width
  - etc

## 2.0.0-alpha.30

- Fix babel transpilation include/exclude logic to be more efficient. This also fix a very weird bug `TypeError: Cannot assign to read only property 'exports' of object '#<Object>'`.([#1868](https://github.com/facebook/docusaurus/pull/1868))

If you are still encountering the error. Please check whether you use `module.exports` for your `.js` file instead of doing `export` (mixing CJS and ES). See https://github.com/webpack/webpack/issues/4039#issuecomment-477779322 and https://github.com/webpack/webpack/issues/4039#issuecomment-273804003 for more context. 

## 2.0.0-alpha.29

**HOTFIX for 2.0.0-alpha.28**. 
- Fix missing `core-js` dependencies on `@docusaurus/core`.
- Fix wrong `@babel/env` preset configuration that causes build compilation error.
- New UI for webpack compilation progress bar.

## 2.0.0-alpha.28

- Further reduce memory usage to avoid heap memory allocation failure.
- Fix `keywords` frontmatter for SEO not working properly.
- Fix `swizzle` command not passing context properly to theme packages.
- Add `extendCli` api for plugins. This will allow plugin to further extend Docusaurus CLI.
- Fix `swizzle` command not being able to swizzle single js file.
- Fix logo URL in footer to be appended with baseUrl automatically.
- Add the option `--no-open` for `start` command.
- Set `@babel/env` useBuiltins to `usage`. This will automatically use browserlist and import polyfills required.
- Modified TerserWebpackPlugin `terserOptions` for better cross-browser compatibility. 
- **BREAKING** `withBaseUrl` is renamed to `useBaseUrl` because its a React Hooks. Make sure you import/rename it correctly. Eg: `import useBaseUrl from '@docusaurus/useBaseUrl`;
- Fix potential security vulnerability because we're exposing the directory structure of the host machine.
- Upgrade dependencies.

## 2.0.0-alpha.27

- Add `@theme/Tabs` which can be used to implement multi-language code tabs.
- Implement `custom_edit_url` and `hide_title` markdown header for docusaurus v1 feature parity.
- Reduce memory usage and slightly faster production build.
- Misc dependency upgrades. 

## 2.0.0-alpha.26

- Docs, pages plugin is rewritten in TypeScript
- Docs improvements and tweaks
  - Improved metadata which results in smaller bundle size.
  - Docs sidebar can now be more than one level deep, theoretically up to infinity
  - Collapsible docs sidebar!
  - Make doc page title larger
  - Add `editUrl` option (URL for editing) to docs plugin. If this field is set, there will be an "Edit this page" link for each doc page. Example: 'https://github.com/facebook/docusaurus/edit/master/docs'
  - Add `showLastUpdateTime` and `showLastUpdateAuthor` options to docs plugin to further achieve v1 parity of showing last update data for a particular doc
- Slight tweaks to the Blog components - blog title is larger now
- Code Blocks
  - Change default theme from Night Owl to Palenight
  - Slight tweaks to playground/preview components
- Add `scripts` and `stylesheets` field to `docusaurus.config.js`
- More documentation...

## 2.0.0-alpha.25

- Blog plugin is rewritten in TypeScript and can now support CJK
- Upgrade key direct dependencies such as webpack, mdx and babel to latest
- Do not escape html and body attributes
- For devices with very small viewport width, the searchbar is replaced with a search icon. On tap of the search icon the searchbar is expanded and the text beside the logo is hidden and remains hidden while the search bar is expanded.
- Add `date` frontMatter support for blog plugin
- Add `truncateMarker` option to blog plugin, support string or regex.
- Webpack `optimization.removeAvailableModules` is now disabled for performance gain. See https://github.com/webpack/webpack/releases/tag/v4.38.0 for more context.

## 2.0.0-alpha.24

- Remove unused metadata for pages. This minimize number of http request & smaller bundle size.
- Upgrade dependencies of css-loader from 2.x to 3.x. Css modules localIdentName hash now only use the last 4 characters instead of 8.
- Fix broken markdown linking replacement for mdx files
- Fix potential security vulnerability because we're exposing the directory structure of the host machine. Instead of absolute path, we use relative path from site directory. Resulting in shorter webpack chunk naming and smaller bundle size.
- Use contenthash instead of chunkhash for better long term caching
- Allow user to customize generated heading from MDX. Swizzle `@theme/Heading`

## 2.0.0-alpha.23

- Fix docusaurus route config generation for certain edge case

## 2.0.0-alpha.22

- Add missing dependencies on `@docusaurus/preset-classic`
- New plugin `@docusaurus/plugin-ideal-image` to generate an almost ideal image (responsive, lazy-loading, and low quality placeholder)
- Better Twitter/discord image preview. Previously the size is too zoomed
- Allow prism syntax highlighting theme customization. Refer to https://v2.docusaurus.io/docs/markdown-features#syntax-highlighting
- CSS is now autoprefixed using postcss
- Faster, lighter webpack bundle size
- `@docusaurus/theme-live-codeblock` is now much smaller in size and no longer only load on viewport
- Blog markdown files now support using the id field to specify the path

## 2.0.0-alpha.21

- Fix babel-loader not transpiling docusaurus package

## 2.0.0-alpha.20

- Add copy codeblock button
- Add Google analytics and Google gtag plugins.
- Move source components to `/src`. Please create a `website/src` directory and move your `/pages` and `/theme` code into it. This is to make it easier to integrate your website with external build/static analysis tooling (you can now just pass in `src/**/*.js` as the path to process).
- Adde more documentation thanks to @wgao19.
- Deprecate the current docs plugin. The docs plugin as of 2.0.0-alpha.19 is heavily based on V1 specifications and we intend to create a better one that fixes some of the inconsistencies in V1. If you have swizzled any doc components, you will have to update their names. You are highly encourages to not swizzle the legacy doc components until we have completed the new docs plugin.
- Separate v2 init command to new package @docusaurus/init
- Render 404.html page
- Improve SEO
- Clicking on the logo in the mobile sliding navigation will now bring you to the homepage.
- Performance
  - Disable webpack output pathinfo. Webpack has the ability to generate path info in the output bundle. However, this puts garbage collection pressure on projects that bundle thousands of modules. Not very useful for our case
  - Drop cache-loader in CI and test environment because it has an initial overhead. We always start from scratch in vm instance like CI so cache-loader is useless
  - Better splitchunks and babel default webpack config

## 2.0.0-alpha.19

- Add a sensible default for browserslist config.
- UI
  - Add sun and moon emoji to the dark mode toggle.
  - Mobile responsive menu.
  - Right table of contents for docs is now sticky.
- Plugins
  - Change plugin definitions from classes to functions. Refer to the new plugin docs.
  - Implement Clients module API.
  - Change format within `docusaurus.config.js` to be like presets.
- Deps
  - Infima CSS is now locked down to specific versions and not relying upon the CDN which reads from trunk.
  - Update dependencies to latest
- Customize/ Override infima CSS variables by passing options into the classic preset.

```
presets: [
  [
    '@docusaurus/preset-classic',
    {
      theme: {
        customCss: require.resolve('./css/custom.css'),
      },
      ...
    },
  ],
],
```

- Allow passing remark and rehype plugins to mdx-loader for docs and blog plugin
- Move themes component of docs and blog to be part of theme-classic
- Use composition style for prism syntax highlighting instead of doing it via rehype plugin
- Pass MDXProvider to docs and blog. To change the provided MDX components, run `docusaurus swizzle @docusaurus/theme-classic MDXComponents`
- Add @docusaurus/theme-livecodeblock plugin
- Better run-time code generation & webpack splitchunks optimization
- Minify css for production build
- Fix weird scrolling problem when navigating to a route with a `hash` location

## V2 Changelog

### `siteConfig.js` changes

- `siteConfig.js` renamed to `docusaurus.config.js`.
- Remove the following config options:
  - `docsUrl`. Use the plugin option on `docusaurus-plugin-content-docs` instead.
  - `customDocsPath`. Use the plugin option on `docusaurus-plugin-content-docs` instead.
  - `sidebars.json` now has to be explicitly loaded by users and passed into the the plugin option on `docusaurus-plugin-content-docs`.
  - `headerLinks` doc, page, blog is deprecated and has been to moved into `themeConfig` under the name `navbar`. The syntax is now:

```js
themeConfig: {
  navbar: {
    title: 'Docusaurus',
    logo: {
      alt: 'Docusaurus Logo',
      src: 'img/docusaurus.svg',
    },
    links: [
      {to: 'docs/introduction', label: 'Docs', position: 'left'},
      {to: 'blog', label: 'Blog', position: 'left'},
      {to: 'feedback', label: 'Feedback', position: 'left'},
      {
        href: 'https://github.com/facebook/docusaurus',
        label: 'GitHub',
        position: 'right',
      },
    ],
  },
}
```

# Migration Guide

_Work in Progress_

### Presets

- Add presets for plugins that follow the [Babel preset convention](https://babeljs.io/docs/en/presets).<|MERGE_RESOLUTION|>--- conflicted
+++ resolved
@@ -2,13 +2,9 @@
 
 ## Unreleased
 
-<<<<<<< HEAD
 - Slightly adjust search icon position to be more aligned on small width device.
-
-=======
-- Convert sitemap plugin to TypeScript
+- Convert sitemap plugin to TypeScript.
 - Significantly reduce main bundle size and initial HTML payload on production build. Generated JS files from webpack is also shorter in name.
->>>>>>> fabaf777
 
 ## 2.0.0-alpha.31
 
