---
id: blog
title: Blog
---

## Initial setup

To setup your site's blog, start by creating a `blog` directory.

Then, add a navbar link to your blog within `docusaurus.config.js`:

```js title="docusaurus.config.js"
module.exports = {
  themeConfig: {
    // ...
    navbar: {
      links: [
        // ...
        // highlight-next-line
        {to: 'blog', label: 'Blog', position: 'left'}, // or position: 'right'
      ],
    },
  },
};
```

## Adding posts

To publish in the blog, create a file within the blog directory with a formatted name of `YYYY-MM-DD-my-blog-post-title.md`. The post date is extracted from the file name.

For example, at `my-website/blog/2019-09-05-hello-docusaurus-v2.md`:

```yml
---
title: Welcome Docusaurus v2
author: Joel Marcey
author_title: Co-creator of Docusaurus 1
author_url: https://github.com/JoelMarcey
author_image_url: https://graph.facebook.com/611217057/picture/?height=200&width=200
tags: [hello, docusaurus-v2]
<<<<<<< HEAD
description: This is my first post on Docusaurus 2.
=======
image: https://i.imgur.com/mErPwqL.png
>>>>>>> e63c468b
---
Welcome to this blog. This blog is created with [**Docusaurus 2 alpha**](https://v2.docusaurus.io/).

<!--truncate-->

This is my first post on Docusaurus 2.

A whole bunch of exploration to follow.
```

## Header options

The only required field is `title`; however, we provide options to add author information to your blog post as well along with other options.

- `author` - The author name to be displayed.
- `author_url` - The URL that the author's name will be linked to. This could be a GitHub, Twitter, Facebook profile URL, etc.
- `author_image_url` - The URL to the author's thumbnail image.
- `author_title` - A description of the author.
- `title` - The blog post title.
- `tags` - A list of strings to tag to your post.
- `draft` - A boolean flag to indicate that the blog post is work in process and therefore should not be published yet. However, draft blog posts will be displayed during development.
<<<<<<< HEAD
- `description`: The description of your post, which will become the `<meta name="description" content="..."/>` and `<meta property="og:description" content="..."/>` in `<head>`, used by search engines. If this field is not present, it will default to the first line of the contents.
=======
- `image`: Cover or thumbnail image that will be used when displaying the link to your post.
>>>>>>> e63c468b

## Summary truncation

Use the `<!--truncate-->` marker in your blog post to represent what will be shown as the summary when viewing all published blog posts. Anything above `<!--truncate-->` will be part of the summary. For example:

```yml
---
title: Truncation Example
---
All this will be part of the blog post summary.

Even this.

<!--truncate-->

But anything from here on down will not be.

Not this.

Or this.
```

## Feed

You can generate RSS/ Atom feed by passing feedOptions.

```ts
feedOptions?: {
  type: 'rss' | 'atom' | 'all';
  title?: string;
  description?: string;
  copyright: string;
  language?: string; // possible values: http://www.w3.org/TR/REC-html40/struct/dirlang.html#langcodes
};
```

Example usage:

```js {8-11} title="docusaurus.config.js"
module.exports = {
  // ...
  presets: [
    [
      '@docusaurus/preset-classic',
      {
        blog: {
          feedOptions: {
            type: 'all',
            copyright: `Copyright © ${new Date().getFullYear()} Facebook, Inc.`,
          },
        },
      },
    ],
  ],
};
```

Accessing the feed:

The feed for RSS can be found at:

```text
https://{your-domain}/blog/rss.xml
```

and for Atom:

```text
https://{your-domain}/blog/atom.xml
```

## Advanced topics

### Blog-only mode

You can run your Docusaurus 2 site without a landing page and instead have your blog's post list page as the index page. Set the `routeBasePath` to be `'/'` to indicate it's the root path.

```js {9} title="docusaurus.config.js"
module.exports = {
  // ...
  presets: [
    [
      '@docusaurus/preset-classic',
      {
        blog: {
          path: './blog',
          routeBasePath: '/', // Set this value to '/'.
        },
      },
    ],
  ],
};
```

:::note

Make sure there's no `index.js` page in `src/pages` or else there will be two files mapping to the same route!

:::

<!--

Adding a blog using the blog plugin.

References
---
- [source code](/packages/docusaurus-plugin-content-blog/src/index.js)
- [v1 doc](https://docusaurus.io/docs/en/next/adding-blog)

--><|MERGE_RESOLUTION|>--- conflicted
+++ resolved
@@ -38,11 +38,8 @@
 author_url: https://github.com/JoelMarcey
 author_image_url: https://graph.facebook.com/611217057/picture/?height=200&width=200
 tags: [hello, docusaurus-v2]
-<<<<<<< HEAD
 description: This is my first post on Docusaurus 2.
-=======
 image: https://i.imgur.com/mErPwqL.png
->>>>>>> e63c468b
 ---
 Welcome to this blog. This blog is created with [**Docusaurus 2 alpha**](https://v2.docusaurus.io/).
 
@@ -64,11 +61,8 @@
 - `title` - The blog post title.
 - `tags` - A list of strings to tag to your post.
 - `draft` - A boolean flag to indicate that the blog post is work in process and therefore should not be published yet. However, draft blog posts will be displayed during development.
-<<<<<<< HEAD
 - `description`: The description of your post, which will become the `<meta name="description" content="..."/>` and `<meta property="og:description" content="..."/>` in `<head>`, used by search engines. If this field is not present, it will default to the first line of the contents.
-=======
 - `image`: Cover or thumbnail image that will be used when displaying the link to your post.
->>>>>>> e63c468b
 
 ## Summary truncation
 
