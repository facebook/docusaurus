---
id: styling-layout
title: Styling and Layout
description: A Docusaurus site is a pre-rendered single-page React application. You can style it the way you style React apps.
---

import ColorGenerator from '@site/src/components/ColorGenerator';

:::tip

This section is focused on styling through stylesheets. If you find yourself needing to update the DOM structure, you can refer to [swizzling](./using-themes.md#swizzling-theme-components).

:::

A Docusaurus site is a single-page React application. You can style it the way you style React apps.

There are a few approaches/frameworks which will work, depending on your preferences and the type of website you are trying to build. Websites that are highly interactive and behave more like web apps will benefit from more modern styling approaches that co-locate styles with the components. Component styling can also be particularly useful when you wish to customize or swizzle a component.

## Global styles {#global-styles}

This is the most traditional way of styling that most developers (including non-front-end developers) would be familiar with. It works fine for small websites that do not have much customization.

If you're using `@docusaurus/preset-classic`, you can create your own CSS files (e.g. `/src/css/custom.css`) and import them globally by passing them as an option into the preset.

```js title="docusaurus.config.js"
module.exports = {
  // ...
  presets: [
    [
      '@docusaurus/preset-classic',
      {
        // highlight-start
        theme: {
          customCss: [require.resolve('./src/css/custom.css')],
        },
        // highlight-end
      },
    ],
  ],
};
```

Any CSS you write within that file will be available globally and can be referenced directly using string literals.

```css title="/src/css/custom.css"
.purple-text {
  color: rebeccapurple;
}
```

```jsx
function MyComponent() {
  return (
    <main>
      <h1 className="purple-text">Purple Heading!</h1>
    </main>
  );
}
```

If you want to add CSS to any element, you can open the DevTools in your browser to inspect its class names. Class names come in several kinds:

- **Theme class names**. These class names are listed exhaustively in [the next subsection](#theme-class-names). They don't have any default properties. You should always prioritize targeting stable class names in your custom CSS.
- **Infima class names**. These class names usually follow the [BEM convention](http://getbem.com/naming/) of `block__element--modifier`. They are usually stable but are still considered implementation details, so you should generally avoid targeting them. However, you can [modify Infima CSS variables](#styling-your-site-with-infima).
- **CSS module class names**. These class names have a hash in production (`codeBlockContainer_RIuc`) and are appended with a long file path in development. They are considered implementation details and you should almost always avoid targeting them in your custom CSS. If you must, you can use an [attribute selector](https://developer.mozilla.org/en-US/docs/Web/CSS/Attribute_selectors) (`[class*='codeBlockContainer']`) that ignores the hash.

### Theme Class Names

We provide some predefined CSS class names for global layout styling. These names are theme-agnostic and meant to be targeted by custom CSS.

<details>

<summary>Exhaustive list of stable class names</summary>

```mdx-code-block
import ThemeClassNamesCode from '!!raw-loader!@site/../packages/docusaurus-theme-common/src/utils/ThemeClassNames.ts';
import CodeBlock from '@theme/CodeBlock';

<CodeBlock className="language-ts">
  {ThemeClassNamesCode
    // remove source comments
    .replace(/\/\*[\s\S]*?\*\/|\/\/.*/g,'')
    .replace(/^ *\n/gm,'')
    .trim()}
</CodeBlock>
```

</details>

### Styling your site with Infima {#styling-your-site-with-infima}

`@docusaurus/preset-classic` uses [Infima](https://infima.dev/) as the underlying styling framework. Infima provides a flexible layout and common UI components styling suitable for content-centric websites (blogs, documentation, landing pages). For more details, check out the [Infima website](https://infima.dev/).

When you scaffold your Docusaurus project with `create-docusaurus`, the website will be generated with basic Infima stylesheets and default styling. You can override Infima CSS variables globally.

```css title="/src/css/custom.css"
:root {
  --ifm-color-primary: #25c2a0;
<<<<<<< HEAD
=======
  --ifm-code-font-size: 95%;
>>>>>>> cb747025
}
```

Infima uses 7 shades of each color. We recommend using [ColorBox](https://www.colorbox.io/) to find the different shades of colors for your chosen primary color.

Alternatively, use the following tool to generate the different shades for your website and copy the variables into `/src/css/custom.css`.

<<<<<<< HEAD
<ColorGenerator />
=======
<ColorGenerator/>

### Dark Mode {#dark-mode}

In light mode, the `<html>` element has a `data-theme="light"` attribute; and in dark mode, it's `data-theme="dark"`. Therefore, you can scope your CSS to dark-mode-only by targeting `html` with a specific attribute.

```css
/* Overriding root Infima variables */
html[data-theme='dark'] {
  --ifm-color-primary: #4e89e8;
}
/* Styling one class specially in dark mode */
html[data-theme='dark'] .purple-text {
  color: plum;
}
```

### Mobile View {#mobile-view}

Docusaurus uses `966px` as the cutoff between mobile screen width and desktop. If you want your layout to be different in the mobile view, you can use media queries.

```css
.banner {
  padding: 4rem;
}
/** In mobile view, reduce the padding */
@media screen and (max-width: 966px) {
  .heroBanner {
    padding: 2rem;
  }
}
```
>>>>>>> cb747025

## CSS modules {#css-modules}

To style your components using [CSS Modules](https://github.com/css-modules/css-modules), name your stylesheet files with the `.module.css` suffix (e.g. `welcome.module.css`). webpack will load such CSS files as CSS modules and you have to reference the class names from the imported CSS module (as opposed to using plain strings). This is similar to the convention used in [Create React App](https://facebook.github.io/create-react-app/docs/adding-a-css-modules-stylesheet).

```css title="styles.module.css"
.main {
  padding: 12px;
}

.heading {
  font-weight: bold;
}

.contents {
  color: #ccc;
}
```

```jsx
import styles from './styles.module.css';

function MyComponent() {
  return (
    <main className={styles.main}>
      <h1 className={styles.heading}>Hello!</h1>
      <article className={styles.contents}>Lorem Ipsum</article>
    </main>
  );
}
```

The class names will be processed by webpack into a globally unique class name during build.

## CSS-in-JS {#css-in-js}

:::caution

This section is a work in progress. [Welcoming PRs](https://github.com/facebook/docusaurus/issues/1640).

:::

## Sass/SCSS {#sassscss}

To use Sass/SCSS as your CSS preprocessor, install the unofficial Docusaurus 2 plugin [`docusaurus-plugin-sass`](https://github.com/rlamana/docusaurus-plugin-sass). This plugin works for both global styles and the CSS modules approach:

1. Install [`docusaurus-plugin-sass`](https://github.com/rlamana/docusaurus-plugin-sass):

```bash npm2yarn
npm install --save docusaurus-plugin-sass sass
```

2. Include the plugin in your `docusaurus.config.js` file:

```js title="docusaurus.config.js"
module.exports = {
  // ...
  // highlight-next-line
  plugins: ['docusaurus-plugin-sass'],
  // ...
};
```

3. Write and import your stylesheets in Sass/SCSS as normal.

### Global styles using Sass/SCSS {#global-styles-using-sassscss}

You can now set the `customCss` property of `@docusaurus/preset-classic` to point to your Sass/SCSS file:

```js title="docusaurus.config.js"
module.exports = {
  presets: [
    [
      '@docusaurus/preset-classic',
      {
        // ...
        theme: {
          // highlight-next-line
          customCss: [require.resolve('./src/css/custom.scss')],
        },
        // ...
      },
    ],
  ],
};
```

### Modules using Sass/SCSS {#modules-using-sassscss}

Name your stylesheet files with the `.module.scss` suffix (e.g. `welcome.module.scss`) instead of `.css`. Webpack will use `sass-loader` to preprocess your stylesheets and load them as CSS modules.

```scss title="styles.module.scss"
.main {
  padding: 12px;

  article {
    color: #ccc;
  }
}
```

```jsx
import styles from './styles.module.scss';

function MyComponent() {
  return (
    <main className={styles.main}>
      <article>Lorem Ipsum</article>
    </main>
  );
}
```<|MERGE_RESOLUTION|>--- conflicted
+++ resolved
@@ -96,10 +96,7 @@
 ```css title="/src/css/custom.css"
 :root {
   --ifm-color-primary: #25c2a0;
-<<<<<<< HEAD
-=======
   --ifm-code-font-size: 95%;
->>>>>>> cb747025
 }
 ```
 
@@ -107,9 +104,6 @@
 
 Alternatively, use the following tool to generate the different shades for your website and copy the variables into `/src/css/custom.css`.
 
-<<<<<<< HEAD
-<ColorGenerator />
-=======
 <ColorGenerator/>
 
 ### Dark Mode {#dark-mode}
@@ -142,7 +136,6 @@
   }
 }
 ```
->>>>>>> cb747025
 
 ## CSS modules {#css-modules}
 
