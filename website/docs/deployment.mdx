---
id: deployment
title: Deployment
---

To build the static files of your website for production, run:

```bash npm2yarn
npm run build
```

Once it finishes, the static files will be generated within the `build` directory.

:::note

The only responsibility of Docusaurus is to build your site and emit static files in `build`.

It is now up to you to choose how to host those static files.

:::

You can deploy your site to static site hosting services such as [Vercel](https://vercel.com/), [GitHub Pages](https://pages.github.com/), [Netlify](https://www.netlify.com/), [Render](https://render.com/docs/static-sites), [Surge](https://surge.sh/help/getting-started-with-surge)...

A Docusaurus site is statically rendered, and it can generally work without JavaScript!

## Configuration {#configuration}

The following parameters are required in `docusaurus.config.js` in order for Docusaurus to optimize routing and serve files from the correct location:

| Name | Description |
| --- | --- |
| `url` | URL for your site. For a site deployed at `https://my-org.com/my-project/`, `url` is `https://my-org.com/`. |
| `baseUrl` | Base URL for your project, with a trailing slash. For a site deployed at `https://my-org.com/my-project/`, `baseUrl` is `/my-project/`. |

## Testing your Build Locally {#testing-build-locally}

It is important to test your build locally before deploying to production. Docusaurus provides a [`docusaurus serve`](cli.md#docusaurus-serve-sitedir) command for that:

```bash npm2yarn
npm run serve
```

By default, this will load your site at [http://localhost:3000/](http://localhost:3000/).

## Trailing slash configuration {#trailing-slashes}

Docusaurus has a [`trailingSlash` config](./api/docusaurus.config.js.md#trailing-slash), to allow customizing URLs/links and emitted filename patterns.

The default value generally works fine. Unfortunately, each static hosting provider has a **different behavior**, and deploying the exact same site to various hosts can lead to distinct results. Depending on your host, it can be useful to change this config.

:::tip

Use [slorber/trailing-slash-guide](https://github.com/slorber/trailing-slash-guide) to understand better the behavior of your host and configure `trailingSlash` appropriately.

:::

## Self-Hosting {#self-hosting}

Docusaurus can be self-hosted using [`docusaurus serve`](cli.md#docusaurus-serve-sitedir). Change port using `--port` and `--host` to change host.

```bash npm2yarn
npm run serve -- --build --port 80 --host 0.0.0.0
```

:::warning

It is not the best option, compared to a static hosting provider / CDN.

:::

:::warning

In the following sections, we will introduce a few common hosting providers and how they should be configured to deploy Docusaurus sites most efficiently. The documentation may not be up-to-date: recent changes in their API may not be reflected on our side. If you see outdated content, PRs are welcome.

For the same concern of up-to-datedness, we have stopped accepting PRs adding new hosting options. You can, however, publish your writeup on a separate site (e.g. your blog, or the provider's official website), and ask us to include a link to your writeup.

:::

## Deploying to GitHub Pages {#deploying-to-github-pages}

Docusaurus provides an easy way to publish to [GitHub Pages](https://pages.github.com/), which comes for free with every GitHub repository.

### Overview {#github-pages-overview}

Usually, there are two repositories (at least, two branches) involved in a publishing process: the branch containing the source files, and the branch containing the build output to be served with GitHub Pages. In the following tutorial they will be referred to as **"source"** and **"deployment"**, respectively.

Each GitHub repository is associated with a GitHub Pages service. If the deployment repository is called `my-org/my-project` (where `my-org` is the organization name or username), the deployed site will appear at `https://my-org.github.io/my-project/`. Specially, if the deployment repository is called `my-org/my-org.github.io` (the _organization GitHub Pages repo_), the site will appear at `https://my-org.github.io/`.

:::info

In case you want to use your custom domain for GitHub Pages, create a `CNAME` file in the `static` directory. Anything within the `static` directory will be copied to the root of the `build` directory for deployment. When using a custom domain, you should be able to move back from `baseUrl: '/projectName/'` to `baseUrl: '/'`.

You may refer to GitHub Pages' documentation [User, Organization, and Project Pages](https://help.github.com/en/articles/user-organization-and-project-pages) for more details.

:::

GitHub Pages picks up deploy-ready files (the output from `docusaurus build`) from the default branch (`master` / `main`, usually) or the `gh-pages` branch, and either from the root or the `/docs` folder. You can configure that through `Settings > Pages` in your repository. This branch will be called the "deployment branch".

We provide a `docusaurus deploy` command that helps you deploy your site from the source branch to the deployment branch in one command: clone, build, and commit.

### `docusaurus.config.js` settings {#docusaurusconfigjs-settings}

First, modify your `docusaurus.config.js` and add the following params:

| Name | Description |
| --- | --- |
| `organizationName` | The GitHub user or organization that owns the deployment repository. |
| `projectName` | The name of the deployment repository. |
| `deploymentBranch` | The name of deployment branch. Defaults to `'gh-pages'` for non-organization GitHub Pages repos (`projectName` not ending in `.github.io`). Otherwise, this needs to be explicit as a config field or environment variable. |

These fields also have their environment variable counterparts, which have a higher priority: `ORGANIZATION_NAME`, `PROJECT_NAME`, and `DEPLOYMENT_BRANCH`.

:::caution

GitHub Pages adds a trailing slash to Docusaurus URLs by default. It is recommended to set a `trailingSlash` config (`true` or `false`, not `undefined`).

:::

Example:

```jsx {3-6} title="docusaurus.config.js"
module.exports = {
  // ...
  url: 'https://endiliey.github.io', // Your website URL
  baseUrl: '/',
  projectName: 'endiliey.github.io',
  organizationName: 'endiliey',
  trailingSlash: false,
  // ...
};
```

:::warning

By default, GitHub Pages runs published files through [Jekyll](https://jekyllrb.com/). Since Jekyll will discard any files that begin with `_`, it is recommended that you disable Jekyll by adding an empty file named `.nojekyll` file to your `static` directory.

:::

### Environment settings {#environment-settings}

<<<<<<< HEAD
=======
Specify the Git user as an environment variable.

| Name | Description |
| --- | --- |
| `GIT_USER` | The username for a GitHub account that **has push access to the deployment repo**. For your own repositories, this will usually be your GitHub username. |

Optional parameters, also set as environment variables:

>>>>>>> a835c9bc
| Name | Description |
| --- | --- |
| `USE_SSH` | Set to `true` to use SSH instead of the default HTTPS for the connection to the GitHub repo. If the source repo URL is an SSH URL (e.g. `git@github.com:facebook/docusaurus.git`), `USE_SSH` is inferred to be `true`. |
| `GIT_USER` | The username for a GitHub account that **has push access to the target repo**. For your own repositories, this will usually be your GitHub username. Required if SSH is not used, and ignored otherwise. |
| `GIT_PASS` | Personal access token of the git user (specified by `GIT_USER`), to facilitate non-interactive deployment (e.g. continuous deployment) |
| `CURRENT_BRANCH` | The source branch. Usually, the branch will be `main` or `master`, but it could be any branch except for `gh-pages`. If nothing is set for this variable, then the current branch from which `docusaurus deploy` is invoked will be used. |

GitHub enterprise installations should work in the same manner as github.com; you only need to set the organization's GitHub Enterprise host as an environment variable:

| Name          | Description                                     |
| ------------- | ----------------------------------------------- |
| `GITHUB_HOST` | The domain name of your GitHub enterprise site. |
| `GITHUB_PORT` | The port of your GitHub enterprise site.        |

### Deploy {#deploy}

Finally, to deploy your site to GitHub Pages, run:

````mdx-code-block
<Tabs>
<TabItem value="bash" label="Bash">

```bash
GIT_USER=<GITHUB_USERNAME> yarn deploy
```

</TabItem>
<TabItem value="windows" label="Windows">

```batch
cmd /C "set "GIT_USER=<GITHUB_USERNAME>" && yarn deploy"
```

</TabItem>
<TabItem value="powershell" label="PowerShell">

```powershell
cmd /C 'set "GIT_USER=<GITHUB_USERNAME>" && yarn deploy'
```

</TabItem>
</Tabs>
````

:::caution

Beginning in August 2021, GitHub requires every command-line sign-in to use the **personal access token** instead of the password. When GitHub prompts for your password, enter the PAT instead. See the [GitHub documentation](https://docs.github.com/en/authentication/keeping-your-account-and-data-secure/creating-a-personal-access-token) for more information.

Alternatively, you can use SSH (`USE_SSH=true`) to login.

:::

### Triggering deployment with GitHub Actions {#triggering-deployment-with-github-actions}

[GitHub Actions](https://help.github.com/en/actions) allow you to automate, customize, and execute your software development workflows right in your repository.

The workflow examples below assume your website source resides in the `main` branch of your repository (the _source branch_ is `main`), under a folder called `website/`, and your [publishing source](https://help.github.com/en/github/working-with-github-pages/configuring-a-publishing-source-for-your-github-pages-site) is configured for the `gh-pages` branch (the _deployment branch_ is `gh-pages`).

Our goal is that:

1. When a new pull request is made to `main` and updates `website/`, there's an action that ensures the site builds successfully, without actually deploying. This job will be called `test-deploy`.
2. When a pull request is merged to the `main` branch or someone pushes to the `main` branch directly and `website/` is updated, it will be built and deployed to the `gh-pages` branch. After that, the new built output will be served on the GitHub Pages site. This job will be called `deploy`.

Here are two approaches to deploying your docs with GitHub Actions. Based on the location of your deployment branch (`gh-pages`), choose the relevant tab below:

- Source repo and deployment repo are the **same** repository.
- The deployment repo is a **remote** repository, different from the source.

````mdx-code-block
<Tabs>
<TabItem value="same" label="Same">

While you can have both jobs defined in the same workflow file, the `deploy` job will always be listed as skipped in the PR check suite status. That's added noise providing no value to the review process, and as you cannot easily share common snippets, it is better to manage them as separate workflows instead.

We will use a popular third-party deployment action: [peaceiris/actions-gh-pages](https://github.com/peaceiris/actions-gh-pages#%EF%B8%8F-docusaurus).

<details>

<summary>GitHub action files</summary>

Add these two workflow files:

:::warning

These files assume you are using yarn. If you use npm, change `cache: yarn`, `yarn install --frozen-lockfile`, `yarn build` to `cache: npm`, `npm ci`, `npm run build` accordingly.

:::

```yml title=".github/workflows/deploy.yml"
name: Deploy to GitHub Pages

on:
  push:
    branches: [main]
    paths: [website/**]

jobs:
  deploy:
    name: Deploy to GitHub Pages
    runs-on: ubuntu-latest
    steps:
      - uses: actions/checkout@v2
      - uses: actions/setup-node@v2
        with:
          node-version: 14.x
          cache: yarn
      - name: Build website
        working-directory: website
        run: |
          yarn install --frozen-lockfile
          yarn build

      # Popular action to deploy to GitHub Pages:
      # Docs: https://github.com/peaceiris/actions-gh-pages#%EF%B8%8F-docusaurus
      - name: Deploy to GitHub Pages
        uses: peaceiris/actions-gh-pages@v3
        with:
          github_token: ${{ secrets.GITHUB_TOKEN }}
          # Build output to publish to the `gh-pages` branch:
          publish_dir: ./website/build
          # Assign commit authorship to the official GH-Actions bot for deploys to `gh-pages` branch:
          # https://github.com/actions/checkout/issues/13#issuecomment-724415212
          # The GH actions bot is used by default if you didn't specify the two fields.
          # You can swap them out with your own user credentials.
          user_name: github-actions[bot]
          user_email: 41898282+github-actions[bot]@users.noreply.github.com
```

```yml title=".github/workflows/test-deploy.yml"
name: Test deployment

on:
  pull_request:
    branches: [main]
    paths: [website/**]

jobs:
  test-deploy:
    name: Test deployment
    runs-on: ubuntu-latest
    steps:
      - uses: actions/checkout@v2
      - uses: actions/setup-node@v2
        with:
          node-version: 14.x
          cache: yarn
      - name: Test build
        working-directory: website
        run: |
          yarn install --frozen-lockfile
          yarn build
```

</details>

</TabItem>
<TabItem value="remote" label="Remote">

A cross-repo publish is more difficult to set up, because you need to push to another repo with permission checks. We will be using SSH to do the authentication.

1. Generate a new [SSH key](https://help.github.com/en/github/authenticating-to-github/generating-a-new-ssh-key-and-adding-it-to-the-ssh-agent).
2. By default, your public key should have been created in `~/.ssh/id_rsa.pub`; otherwise, use the name you've provided in the previous step to add your key to [GitHub deploy keys](https://developer.github.com/v3/guides/managing-deploy-keys/).
3. Copy the key to clipboard with `xclip -sel clip < ~/.ssh/id_rsa.pub` and paste it as a [deploy key](https://developer.github.com/v3/guides/managing-deploy-keys/#deploy-keys) in your repository. Copy the file content if the command line doesn't work for you. Check the box for `Allow write access` before saving your deployment key.
4. You'll need your private key as a [GitHub secret](https://help.github.com/en/actions/configuring-and-managing-workflows/creating-and-storing-encrypted-secrets) to allow Docusaurus to run the deployment for you.
5. Copy your private key with `xclip -sel clip < ~/.ssh/id_rsa` and paste a GitHub secret with the name `GH_PAGES_DEPLOY`. Copy the file content if the command line doesn't work for you. Save your secret.
6. Create your [documentation workflow file](https://help.github.com/en/actions/configuring-and-managing-workflows/configuring-a-workflow#creating-a-workflow-file) in `.github/workflows/`. In this example it's `deploy.yml`.

<details>

<summary>GitHub action file</summary>

:::warning

Please make sure that you replace `actions@github.com` with your GitHub email and `gh-actions` with your name.

This file assumes you are using yarn. If you use npm, change `cache: yarn`, `yarn install --frozen-lockfile`, `yarn build` to `cache: npm`, `npm ci`, `npm run build` accordingly.

:::

```yml title=".github/workflows/deploy.yml"
name: Deploy to GitHub Pages

on:
  pull_request:
    branches: [main]
  push:
    branches: [main]

jobs:
  test-deploy:
    if: github.event_name != 'push'
    runs-on: ubuntu-latest
    steps:
      - uses: actions/checkout@v2
      - uses: actions/setup-node@v2
        with:
          node-version: 14.x
          cache: yarn
      - name: Test deployment
        run: |
          yarn install --frozen-lockfile
          yarn build
  deploy:
    if: github.event_name != 'pull_request'
    runs-on: ubuntu-latest
    steps:
      - uses: actions/checkout@v2
      - uses: actions/setup-node@v2
        with:
          node-version: 14.x
          cache: yarn
      - uses: webfactory/ssh-agent@v0.5.0
        with:
          ssh-private-key: ${{ secrets.GH_PAGES_DEPLOY }}
      - name: Deploy to GitHub Pages
        env:
          USE_SSH: true
        run: |
          git config --global user.email "actions@github.com"
          git config --global user.name "gh-actions"
          yarn install --frozen-lockfile
          yarn deploy
```

</details>

</TabItem>
</Tabs>
````

### Triggering deployment with Travis CI {#triggering-deployment-with-travis-ci}

Continuous integration (CI) services are typically used to perform routine tasks whenever new commits are checked in to source control. These tasks can be any combination of running unit tests and integration tests, automating builds, publishing packages to NPM, and deploying changes to your website. All you need to do to automate the deployment of your website is to invoke the `yarn deploy` script whenever your website is updated. The following section covers how to do just that using [Travis CI](https://travis-ci.com/), a popular continuous integration service provider.

1. Go to https://github.com/settings/tokens and generate a new [personal access token](https://help.github.com/articles/creating-a-personal-access-token-for-the-command-line/). When creating the token, grant it the `repo` scope so that it has the permissions it needs.
2. Using your GitHub account, [add the Travis CI app](https://github.com/marketplace/travis-ci) to the repository you want to activate.
3. Open your Travis CI dashboard. The URL looks like `https://travis-ci.com/USERNAME/REPO`, and navigate to the `More options > Setting > Environment Variables` section of your repository.
4. Create a new environment variable named `GH_TOKEN` with your newly generated token as its value, then `GH_EMAIL` (your email address) and `GH_NAME` (your GitHub username).
5. Create a `.travis.yml` on the root of your repository with the following:

```yml title=".travis.yml"
language: node_js
node_js:
  - '14.15.0'
branches:
  only:
    - main
cache:
  yarn: true
script:
  - git config --global user.name "${GH_NAME}"
  - git config --global user.email "${GH_EMAIL}"
  - echo "machine github.com login ${GH_NAME} password ${GH_TOKEN}" > ~/.netrc
  - yarn install
  - GIT_USER="${GH_NAME}" yarn deploy
```

Now, whenever a new commit lands in `main`, Travis CI will run your suite of tests and if everything passes, your website will be deployed via the `yarn deploy` script.

### Triggering deployment with Buddy {#triggering-deployment-with-buddy}

[Buddy](https://buddy.works/) is an easy-to-use CI/CD tool that allows you to automate the deployment of your portal to different environments, including GitHub Pages.

Follow these steps to create a pipeline that automatically deploys a new version of your website whenever you push changes to the selected branch of your project:

1. Go to https://github.com/settings/tokens and generate a new [personal access token](https://help.github.com/articles/creating-a-personal-access-token-for-the-command-line/). When creating the token, grant it the `repo` scope so that it has the permissions it needs.
2. Sign in to your Buddy account and create a new project.
3. Choose GitHub as your git hosting provider and select the repository with the code of your website.
4. Using the left navigation panel, switch to the `Pipelines` view.
5. Create a new pipeline. Define its name, set the trigger mode to `On push`, and select the branch that triggers the pipeline execution.
6. Add a `Node.js` action.
7. Add these commands in the action's terminal:

```bash
GIT_USER=<GH_PERSONAL_ACCESS_TOKEN>
git config --global user.email "<YOUR_GH_EMAIL>"
git config --global user.name "<YOUR_GH_USERNAME>"
yarn deploy
```

After creating this simple pipeline, each new commit pushed to the branch you selected deploys your website to GitHub Pages using `yarn deploy`. Read [this guide](https://buddy.works/guides/react-docusaurus) to learn more about setting up a CI/CD pipeline for Docusaurus.

### Using Azure Pipelines {#using-azure-pipelines}

1. Sign Up at [Azure Pipelines](https://azure.microsoft.com/en-us/services/devops/pipelines/) if you haven't already.
2. Create an organization and within the organization create a project and connect your repository from GitHub.
3. Go to https://github.com/settings/tokens and generate a new [personal access token](https://help.github.com/articles/creating-a-personal-access-token-for-the-command-line/) with the `repo` scope.
4. In the project page (which looks like `https://dev.azure.com/ORG_NAME/REPO_NAME/_build` create a new pipeline with the following text. Also, click on edit and add a new environment variable named `GH_TOKEN` with your newly generated token as its value, then `GH_EMAIL` (your email address) and `GH_NAME` (your GitHub username). Make sure to mark them as secret. Alternatively, you can also add a file named `azure-pipelines.yml` at your repository root.

```yml title="azure-pipelines.yml"
trigger:
  - main

pool:
  vmImage: ubuntu-latest

steps:
  - checkout: self
    persistCredentials: true

  - task: NodeTool@0
    inputs:
      versionSpec: 14.x
    displayName: Install Node.js

  - script: |
      git config --global user.name "${GH_NAME}"
      git config --global user.email "${GH_EMAIL}"
      git checkout -b main
      echo "machine github.com login ${GH_NAME} password ${GH_TOKEN}" > ~/.netrc
      yarn install
      GIT_USER="${GH_NAME}" yarn deploy
    env:
      GH_NAME: $(GH_NAME)
      GH_EMAIL: $(GH_EMAIL)
      GH_TOKEN: $(GH_TOKEN)
    displayName: Install and build
```

### Using Drone {#using-drone}

1. Create a new ssh key that will be the [deploy key](https://docs.github.com/en/free-pro-team@latest/developers/overview/managing-deploy-keys#deploy-keys) for your project.
2. Name your private and public keys to be specific and so that it does not overwrite your other [ssh keys](https://docs.github.com/en/free-pro-team@latest/github/authenticating-to-github/generating-a-new-ssh-key-and-adding-it-to-the-ssh-agent).
3. Go to `https://github.com/USERNAME/REPO/settings/keys` and add a new deploy key by pasting in our public key you just generated.
4. Open your Drone.io dashboard and login. The URL looks like `https://cloud.drone.io/USERNAME/REPO`.
5. Click on the repository, click on activate repository, and add a secret called `git_deploy_private_key` with your private key value that you just generated.
6. Create a `.drone.yml` on the root of your repository with below text.

```yml title=".drone.yml"
kind: pipeline
type: docker
trigger:
  event:
    - tag
- name: Website
  image: node
  commands:
    - mkdir -p $HOME/.ssh
    - ssh-keyscan -t rsa github.com >> $HOME/.ssh/known_hosts
    - echo "$GITHUB_PRIVATE_KEY" > "$HOME/.ssh/id_rsa"
    - chmod 0600 $HOME/.ssh/id_rsa
    - cd website
    - yarn install
    - yarn deploy
  environment:
    USE_SSH: true
    GITHUB_PRIVATE_KEY:
      from_secret: git_deploy_private_key
```

Now, whenever you push a new tag to github, this trigger will start the drone ci job to publish your website.

## Deploying to Netlify {#deploying-to-netlify}

To deploy your Docusaurus 2 sites to [Netlify](https://www.netlify.com/), first make sure the following options are properly configured:

```js {2-3} title="docusaurus.config.js"
module.exports = {
  url: 'https://docusaurus-2.netlify.com', // Url to your site with no trailing slash
  baseUrl: '/', // Base directory of your site relative to your repo
  // ...
};
```

Then, [create your site with Netlify](https://app.netlify.com/start).

While you set up the site, specify the build commands and directories as follows:

- build command: `npm run build`
- build directory: `build`

If you did not configure these build options, you may still go to "Site settings" -> "Build and deploy" after your site is created.

Once properly configured with the above options, your site should deploy and automatically redeploy upon merging to your deploy branch, which defaults to `main`.

:::caution

Some Docusaurus sites put the `docs` folder outside of `website` (most likely former Docusaurus v1 sites):

```bash
repo           # git root
├── docs       # md files
└── website    # docusaurus root
```

If you decide to use the `website` folder as Netlify's base directory, Netlify will not trigger builds when you update the `docs` folder, and you need to configure a [custom `ignore` command](https://docs.netlify.com/configure-builds/common-configurations/ignore-builds/):

```toml title="website/netlify.toml"
[build]
  ignore = "git diff --quiet $CACHED_COMMIT_REF $COMMIT_REF . ../docs/"
```

:::

:::warning

By default, Netlify adds trailing slashes to Docusaurus URLs.

It is recommended to disable the Netlify setting `Post Processing > Asset Optimization > Pretty Urls` to prevent lowercased URLs, unnecessary redirects and 404 errors.

**Be very careful**: the `Disable asset optimization` global checkbox is broken and does not really disable the `Pretty URLs` setting in practice. Please make sure to **uncheck it independently**.

If you want to keep the `Pretty Urls` Netlify setting on, adjust the `trailingSlash` Docusaurus config appropriately.

Refer to [slorber/trailing-slash-guide](https://github.com/slorber/trailing-slash-guide) for more information.

:::

## Deploying to Vercel {#deploying-to-vercel}

Deploying your Docusaurus project to [Vercel](https://vercel.com/) will provide you with [various benefits](https://vercel.com/) in the areas of performance and ease of use.

To deploy your Docusaurus project with a [Vercel for Git Integration](https://vercel.com/docs/git-integrations), make sure it has been pushed to a Git repository.

Import the project into Vercel using the [Import Flow](https://vercel.com/import/git). During the import, you will find all relevant options preconfigured for you; however, you can choose to change any of these options, a list of which can be found [here](https://vercel.com/docs/build-step#build-&-development-settings).

After your project has been imported, all subsequent pushes to branches will generate [Preview Deployments](https://vercel.com/docs/platform/deployments#preview), and all changes made to the [Production Branch](https://vercel.com/docs/git-integrations#production-branch) (commonly "main") will result in a [Production Deployment](https://vercel.com/docs/platform/deployments#production).

## Deploying to Render {#deploying-to-render}

[Render](https://render.com) offers [free static site hosting](https://render.com/docs/static-sites) with fully managed SSL, custom domains, a global CDN and continuous auto-deploy from your Git repo. Get started in just a few minutes by following [Render's guide to deploying Docusaurus](https://render.com/docs/deploy-docusaurus).

## Deploying to Qovery {#deploying-to-qovery}

[Qovery](https://www.qovery.com) is a fully-managed cloud platform that runs on your AWS, Digital Ocean and Scaleway account where you can host static sites, backend APIs, databases, cron jobs, and all your other apps in one place.

1. Create a Qovery account. Visit the [Qovery dashboard](https://console.qovery.com) to create an account if you don't already have one.
2. Create a project.
   - Click on **Create project** and give a name to your project.
   - Click on **Next**.
3. Create a new environment.
   - Click on **Create environment** and give a name (e.g. staging, production).
4. Add an application.
   - Click on **Create an application**, give a name and select your GitHub or GitLab repository where your Docusaurus app is located.
   - Define the main branch name and the root application path.
   - Click on **Create**. After the application is created:
   - Navigate to your application **Settings**
   - Select **Port**
   - Add port used by your Docusaurus application
5. Deploy All you have to do now is to navigate to your application and click on **Deploy**.

![Deploy the app](https://hub.qovery.com/img/heroku/heroku-1.png)

That's it. Watch the status and wait till the app is deployed. To open the application in your browser, click on **Action** and **Open** in your application overview.

## Deploying to Hostman {#deploying-to-hostman}

[Hostman](https://hostman.com/) allows you to host static websites for free. Hostman automates everything, you just need to connect your repository and follow easy steps:

1. Create a service.

   To deploy a Docusaurus static website, click **Create** in the top-left corner of your [Dashboard](https://dashboard.hostman.com/) and choose **Front-end app or static website**.

2. Select the project to deploy.

   If you are logged in to Hostman with your GitHub, GitLab or Bitbucket account, at this point you will see the repository with your projects, including the private ones.

   Choose the project you want to deploy. It must contain the directory with the project’s files (usually it is website or my-website).

   To access a different repository, click **Connect another repository**.

   If you didn’t use your Git account credentials to log in, you’ll be able to access the necessary account now, and then select the project.

3. Configure the build settings.

   Next, the **Website customization** window will appear. Choose the **Static website** option from the list of frameworks.

   The **Directory with app** points at the directory that will contain the project's files after the build. You can leave it empty if during Step 2 you selected the repository with the contents of the website (or `my_website`) directory.

   The standard build command for Docusaurus will be:

   ```bash npm2yarn
   npm run build
   ```

   You can modify the build command if needed. You can enter multiple commands separated by `&&`.

4. Deploy.

   Click **Deploy** to start the build process.

   Once it starts, you will enter the deployment log. If there are any issues with the code, you will get warning or error messages in the log, specifying the cause of the problem. Usually, the log contains all the debugging data you'll need.

   When the deployment is complete, you will receive an email notification and also see a log entry. All done! Your project is up and ready.

## Deploying to Surge {#deploying-to-surge}

Surge is a [static web hosting platform](https://surge.sh/help/getting-started-with-surge), it is used to deploy your Docusaurus project from the command line in a minute. Deploying your project to Surge is easy and it is also free (including a custom domain and SSL).

Deploy your app in a matter of seconds using surge with the following steps:

1. First, install Surge using npm by running the following command:
   ```bash npm2yarn
   npm install -g surge
   ```
2. To build the static files of your site for production in the root directory of your project, run:
   ```bash npm2yarn
   npm run build
   ```
3. Then, run this command inside the root directory of your project:
   ```bash
   surge build/
   ```

First-time users of Surge would be prompted to create an account from the command line(happens only once).

Confirm that the site you want to publish is in the `build` directory, a randomly generated subdomain `*.surge.sh subdomain` is always given (which can be edited).

### Using your domain {#using-your-domain}

If you have a domain name you can deploy your site using surge to your domain using the command:

```bash
surge build/ yourdomain.com
```

Your site is now deployed for free at `subdomain.surge.sh` or `yourdomain.com` depending on the method you chose.

### Setting up CNAME file {#setting-up-cname-file}

Store your domain in a CNAME file for future deployments with the following command:

```bash
echo subdomain.surge.sh > CNAME
```

You can deploy any other changes in the future with the command `surge`.

## Deploying to QuantCDN {#deploying-to-quantcdn}

1. Install [Quant CLI](https://docs.quantcdn.io/docs/cli/get-started)
2. Create a QuantCDN account by [signing up](https://dashboard.quantcdn.io/register)
3. Initialize your project with `quant init` and fill in your credentials:
   ```bash
   quant init
   ```
4. Deploy your site.
   ```bash
   quant deploy
   ```

See [docs](https://docs.quantcdn.io/docs/cli/continuous-integration) and [blog](https://www.quantcdn.io/blog) for more examples and use cases for deploying to QuantCDN.<|MERGE_RESOLUTION|>--- conflicted
+++ resolved
@@ -138,21 +138,10 @@
 
 ### Environment settings {#environment-settings}
 
-<<<<<<< HEAD
-=======
-Specify the Git user as an environment variable.
-
-| Name | Description |
-| --- | --- |
-| `GIT_USER` | The username for a GitHub account that **has push access to the deployment repo**. For your own repositories, this will usually be your GitHub username. |
-
-Optional parameters, also set as environment variables:
-
->>>>>>> a835c9bc
 | Name | Description |
 | --- | --- |
 | `USE_SSH` | Set to `true` to use SSH instead of the default HTTPS for the connection to the GitHub repo. If the source repo URL is an SSH URL (e.g. `git@github.com:facebook/docusaurus.git`), `USE_SSH` is inferred to be `true`. |
-| `GIT_USER` | The username for a GitHub account that **has push access to the target repo**. For your own repositories, this will usually be your GitHub username. Required if SSH is not used, and ignored otherwise. |
+| `GIT_USER` | The username for a GitHub account that **has push access to the deployment repo**. For your own repositories, this will usually be your GitHub username. Required if SSH is not used, and ignored otherwise. |
 | `GIT_PASS` | Personal access token of the git user (specified by `GIT_USER`), to facilitate non-interactive deployment (e.g. continuous deployment) |
 | `CURRENT_BRANCH` | The source branch. Usually, the branch will be `main` or `master`, but it could be any branch except for `gh-pages`. If nothing is set for this variable, then the current branch from which `docusaurus deploy` is invoked will be used. |
 
