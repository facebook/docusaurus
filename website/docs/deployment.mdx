--- conflicted
+++ resolved
@@ -384,9 +384,25 @@
 ```yml title=".github/workflows/deploy.yml"
 name: Deploy to GitHub Pages
 
-on: push: branches: - main # Review gh actions docs if you want to further define triggers, paths, etc # https://docs.github.com/en/actions/using-workflows/workflow-syntax-for-github-actions#on
-
-jobs: build: name: Build Docusaurus runs-on: ubuntu-latest steps: - uses: actions/checkout@v4 with: fetch-depth: 0 - uses: actions/setup-node@v4 with: node-version: 18 cache: npm
+on:
+  push:
+    branches:
+      - main
+    # Review gh actions docs if you want to further define triggers, paths, etc
+    # https://docs.github.com/en/actions/using-workflows/workflow-syntax-for-github-actions#on
+
+jobs:
+  build:
+    name: Build Docusaurus
+    runs-on: ubuntu-latest
+    steps:
+      - uses: actions/checkout@v4
+        with:
+          fetch-depth: 0
+      - uses: actions/setup-node@v4
+        with:
+          node-version: 18
+          cache: npm
 
       - name: Install dependencies
         run: npm ci
@@ -398,7 +414,9 @@
         with:
           path: build
 
-deploy: name: Deploy to GitHub Pages needs: build
+  deploy:
+    name: Deploy to GitHub Pages
+    needs: build
 
     # Grant GITHUB_TOKEN the permissions required to make a Pages deployment
     permissions:
@@ -415,8 +433,7 @@
       - name: Deploy to GitHub Pages
         id: deployment
         uses: actions/deploy-pages@v4
-
-````
+```
 
 ```yml title=".github/workflows/test-deploy.yml"
 name: Test deployment
@@ -445,11 +462,7 @@
         run: npm ci
       - name: Test build website
         run: npm build
-<<<<<<< HEAD
-````
-=======
-```
->>>>>>> 91d95a9a
+```
 
   </TabItem>
   <TabItem value="yarn" label="Yarn">
@@ -457,9 +470,25 @@
 ```yml title=".github/workflows/deploy.yml"
 name: Deploy to GitHub Pages
 
-on: push: branches: - main # Review gh actions docs if you want to further define triggers, paths, etc # https://docs.github.com/en/actions/using-workflows/workflow-syntax-for-github-actions#on
-
-jobs: build: name: Build Docusaurus runs-on: ubuntu-latest steps: - uses: actions/checkout@v4 with: fetch-depth: 0 - uses: actions/setup-node@v4 with: node-version: 18 cache: yarn
+on:
+  push:
+    branches:
+      - main
+    # Review gh actions docs if you want to further define triggers, paths, etc
+    # https://docs.github.com/en/actions/using-workflows/workflow-syntax-for-github-actions#on
+
+jobs:
+  build:
+    name: Build Docusaurus
+    runs-on: ubuntu-latest
+    steps:
+      - uses: actions/checkout@v4
+        with:
+          fetch-depth: 0
+      - uses: actions/setup-node@v4
+        with:
+          node-version: 18
+          cache: yarn
 
       - name: Install dependencies
         run: yarn install --frozen-lockfile
@@ -471,7 +500,9 @@
         with:
           path: build
 
-deploy: name: Deploy to GitHub Pages needs: build
+  deploy:
+    name: Deploy to GitHub Pages
+    needs: build
 
     # Grant GITHUB_TOKEN the permissions required to make a Pages deployment
     permissions:
@@ -488,8 +519,7 @@
       - name: Deploy to GitHub Pages
         id: deployment
         uses: actions/deploy-pages@v4
-
-````
+```
 
 ```yml title=".github/workflows/test-deploy.yml"
 name: Test deployment
@@ -518,11 +548,7 @@
         run: yarn install --frozen-lockfile
       - name: Test build website
         run: yarn build
-<<<<<<< HEAD
-````
-=======
-```
->>>>>>> 91d95a9a
+```
 
   </TabItem>
 </Tabs>
