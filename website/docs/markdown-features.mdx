---
id: markdown-features
title: Markdown Features
description: Docusaurus uses GitHub Flavored Markdown (GFM). Find out more about Docusaurus-specific features when writing Markdown.
---

<!--
combining:
- assets
- markdown features
-->

Documentation is one of your product's interfaces with your users. A well-written and well-organized set of docs helps your users understand your product quickly. Our aligned goal here is to help your users find and understand the information they need, as quickly as possible.

Docusaurus 2 uses modern tooling to help you compose your interactive documentations with ease. You may embed React components, or build live coding blocks where your users may play with the code on the spot. Start sharing your eureka moments with the code your audience cannot walk away from. It is perhaps the most effective way of attracting potential users.

In this section, we'd like to introduce you to the tools we've picked that we believe will help you build powerful documentation. Let us walk you through with an example.

:::important
All the following content assumes you are using `@docusaurus/preset-classic`.
:::

---

Markdown is a syntax that enables you to write formatted content in a readable syntax. The [standard Markdown syntax](https://daringfireball.net/projects/markdown/syntax) is supported and we use [MDX](https://mdxjs.com/) as the parsing engine, which can do much more than just parsing Markdown. More on that later.

Create a markdown file, `greeting.md`, and place it under the `docs` directory.

```bash
website # root directory of your site
├── docs
│   └── greeting.md
├── src
│   └── pages
├── docusaurus.config.js
├── ...
```

<!-- TODO: talk about where to put the docs, resolving docs outside of website directory, etc. -->

In the top of the file, specify `id` the `title` in the front matter, so that Docusaurus will pick them up correctly when generating your site.

```yml
---
id: greeting
title: Hello
---

## Hello from Docusaurus

Are you ready to create the documentation site for your open source project?

### Headers

will show up on the table of contents on the upper right

So that your users will know what this page is all about without scrolling down or even without reading too much.

### Only h2 and h3 will be in the toc

The headers are well-spaced so that the hierarchy is clear.

- lists will help you
- present the key points
- that you want your users to remember
  - and you may nest them
    - multiple times
```

This will render in the browser as follows:

import BrowserWindow from '@site/src/components/BrowserWindow';

<BrowserWindow url="http://localhost:3000">
<h2>Hello from Docusaurus</h2>

Are you ready to create the documentation site for your open source project?

<h3>Headers</h3>

will show up on the table of contents on the upper right

So that your users will know what this page is all about without scrolling down or even without reading too much.

<h3>Only h2 and h3 will be in the toc</h3>

The headers are well-spaced so that the hierarchy is clear.

- lists will help you
- present the key points
- that you want your users to remember
  - and you may nest them
    - multiple times

</BrowserWindow>

### Markdown Headers

Documents use the following markdown header fields that are enclosed by a line `---` on either side:

- `id`: A unique document id. If this field is not present, the document's `id` will default to its file name (without the extension).
- `title`: The title of your document. If this field is not present, the document's `title` will default to its `id`.
- `hide_title`: Whether to hide the title at the top of the doc. By default it is `false`.
- `hide_table_of_contents`: Whether to hide the table of contents to the right. By default it is `false`.
- `sidebar_label`: The text shown in the document sidebar and in the next/previous button for this document. If this field is not present, the document's `sidebar_label` will default to its `title`.
- `custom_edit_url`: The URL for editing this document. If this field is not present, the document's edit URL will fall back to `editUrl` from options fields passed to `docusaurus-plugin-content-docs`.
- `keywords`: Keywords meta tag for the document page, for search engines.
- `description`: The description of your document, which will become the `<meta name="description" content="..."/>` and `<meta property="og:description" content="..."/>` in `<head>`, used by search engines. If this field is not present, it will default to the first line of the contents.
- `image`: Cover or thumbnail image that will be used when displaying the link to your post.

Example:

```yml
---
id: doc-markdown
title: Markdown Features
hide_title: false
hide_table_of_contents: false
sidebar_label: Markdown :)
custom_edit_url: https://github.com/facebook/docusaurus/edit/master/docs/api-doc-markdown.md
description: How do I find you when I cannot solve this problem
keywords:
  - docs
  - docusaurus
image: https://i.imgur.com/mErPwqL.png
---
```

### Embedding React components

Docusaurus has built-in support for [MDX](https://mdxjs.com), which allows you to write JSX within your Markdown files and render them as React components.

**Note 1:** While both `.md` and `.mdx` files are parsed using MDX, some of the syntax are treated slightly differently. For the most accurate parsing and better editor support, we recommend using the `.mdx` extension for files containing MDX syntax. Let's rename the previous file to `greeting.mdx`.

**Note 2:** Since all doc files are parsed using MDX, any HTML is treated as JSX. Therefore, if you need to inline-style a component, follow JSX flavor and provide style objects. This behavior is different from Docusaurus 1. See also [Migrating from v1 to v2](./migrating-from-v1-to-v2.md#convert-style-attributes-to-style-objects-in-mdx).

Try this block here:

```jsx
export const Highlight = ({children, color}) => (
  <span
    style={{
      backgroundColor: color,
      borderRadius: '2px',
      color: '#fff',
      padding: '0.2rem',
    }}>
    {children}
  </span>
);

<Highlight color="#25c2a0">Docusaurus green</Highlight> and <Highlight color="#1877F2">Facebook blue</Highlight> are my favorite colors.

I can write **Markdown** alongside my _JSX_!
```

Notice how it renders both the markup from your React component and the Markdown syntax:

export const Highlight = ({children, color}) => (
  <span
    style={{
      backgroundColor: color,
      borderRadius: '2px',
      color: '#fff',
      padding: '0.2rem',
    }}>
    {children}
  </span>
);

<BrowserWindow minHeight={240} url="http://localhost:3000">
<Highlight color="#25c2a0">Docusaurus green</Highlight> and <Highlight color="#1877F2">Facebook blue</Highlight> are my favorite colors.

I can write **Markdown** alongside my _JSX_!

</BrowserWindow>

<br />

You can also import your own components defined in other files or third-party components installed via npm! Check out the [MDX docs](https://mdxjs.com/) to see what other fancy stuff you can do with MDX.

### Referencing other documents

If you want to reference another document file, you should use the name of the document you want to reference. Docusaurus will convert the file path to be the final website path (and remove the `.md`).

For example, if you are in `doc2.md` and you want to reference `doc1.md` and `folder/doc3.md`:

```md
I am referencing a [document](doc1.md). Reference to another [document in a folder](folder/doc3.md)
[Relative document](../doc2.md) referencing works as well.
```

One benefit of this approach is that the links to external files will still work if you are viewing the file on GitHub.

### Syntax highlighting

Code blocks are text blocks wrapped around by strings of 3 backticks. You may check out [this reference](https://github.com/mdx-js/specification) for specifications of MDX.

    ```jsx
    console.log('Every repo must come with a mascot.');
    ```

<!-- TODO: We need to allow users to pick syntax highlighting themes (maybe other than swizzling) -->

Use the matching language meta string for your code block, and Docusaurus will pick up syntax highlighting automatically, powered by [Prism React Renderer](https://github.com/FormidableLabs/prism-react-renderer).

```jsx
console.log('Every repo must come with a mascot.');
```

By default, the Prism [syntax highlighting theme](https://github.com/FormidableLabs/prism-react-renderer#theming) we use is [Palenight](https://github.com/FormidableLabs/prism-react-renderer/blob/master/src/themes/palenight.js). You can change this to another theme by passing `theme` field in `prism` as `themeConfig` in your docusaurus.config.js.

For example, if you prefer to use the `dracula` highlighting theme:

```js {3} title="docusaurus.config.js"
module.exports = {
  themeConfig: {
    prism: {
      theme: require('prism-react-renderer/themes/dracula'),
    },
  },
};
```

By default, Docusaurus comes with this subset of [commonly used languages](https://github.com/FormidableLabs/prism-react-renderer/blob/master/src/vendor/prism/includeLangs.js).

To add syntax highlighting for any of the other [Prism supported languages](https://prismjs.com/#supported-languages),
define it in an array of additional languages.

For example, if you want to add highlighting for the `powershell` language:

```js {5} title="docusaurus.config.js"
module.exports = {
  ...
  themeConfig: {
    prism: {
      additionalLanguages: ['powershell'],
    },
    ...
  },
};
```

### Line highlighting

You can bring emphasis to certain lines of code by specifying line ranges after the language meta string (leave a space after the language).

    ```jsx {3}
    function HighlightSomeText(highlight) {
      if (highlight) {
        return 'This text is highlighted!';
      }

      return 'Nothing highlighted';
    }
    ```

```jsx {3}
function HighlightSomeText(highlight) {
  if (highlight) {
    return 'This text is highlighted!';
  }

  return 'Nothing highlighted';
}
```

You can also use comments with `highlight-next-line`, `highlight-start`, and `highlight-end` to select which lines are highlighted.

    ```jsx
    function HighlightSomeText(highlight) {
      if (highlight) {
        // highlight-next-line
        return 'This text is highlighted!';
      }

      return 'Nothing highlighted';
    }

    function HighlightMoreText(highlight) {
      // highlight-start
      if (highlight) {
        return 'This range is highlighted!';
      }
      // highlight-end

      return 'Nothing highlighted';
    }
    ```

```jsx
function HighlightSomeText(highlight) {
  if (highlight) {
    // highlight-next-line
    return 'This text is highlighted!';
  }
  
  return 'Nothing highlighted';
}
function HighlightMoreText(highlight) {
  // highlight-start
  if (highlight) {
    return 'This range is highlighted!';
  }
  // highlight-end

  return 'Nothing highlighted';
}
```

JS style (`/* */` and `//`), JSX style (`{ /* */ }`), Python style (`# `), and HTML style (`<!-- -->`) are supported.

To accomplish this, Docusaurus adds the `docusaurus-highlight-code-line` class to the highlighted lines. You will need to define your own styling for this CSS, possibly in your `src/css/custom.css` with a custom background color which is dependent on your selected syntax highlighting theme. The color given below works for the default highlighting theme (Palenight), so if you are using another theme, you will have to tweak the color accordingly.

```css title="/src/css/custom.css"
.docusaurus-highlight-code-line {
  background-color: rgb(72, 77, 91);
  display: block;
  margin: 0 calc(-1 * var(--ifm-pre-padding));
  padding: 0 var(--ifm-pre-padding);
}

/* If you have a different syntax highlighting theme for dark mode. */
html[data-theme='dark'] .docusaurus-highlight-code-line {
  background-color: /* Color which works with dark mode syntax highlighting theme */
}
```

To highlight multiple lines, separate the line numbers by commas or use the range syntax to select a chunk of lines. This feature uses the `parse-number-range` library and you can find [more syntax](https://www.npmjs.com/package/parse-numeric-range) on their project details.

    ```jsx {1,4-6,11}
    import React from 'react';

    function MyComponent(props) {
      if (props.isBar) {
        return <div>Bar</div>;
      }

      return <div>Foo</div>;
    }

    export default MyComponent;
    ```

```jsx {1,4-6,11}
import React from 'react';

function MyComponent(props) {
  if (props.isBar) {
    return <div>Bar</div>;
  }

  return <div>Foo</div>;
}

export default MyComponent;
```

### Code title

You can add title to code block by adding `title` key after the language (leave a space between them).

    ```jsx title="src/components/HelloCodeTitle.js"
    function HelloCodeTitle(props) {
      return <h1>Hello, {props.name}</h1>;
    }
    ```

```jsx title="src/components/HelloCodeTitle.js"
function HelloCodeTitle(props) {
  return <h1>Hello, {props.name}</h1>;
}
```

### Configuring plugins

You can expand the MDX functionalities, using plugins. An MDX plugin is usually a npm package, so you install them like other npm packages using npm. Docusaurus supports both [remark](https://github.com/remarkjs/remark) and [rehype](https://github.com/rehypejs/rehype) plugins that work with MDX.

First, install your [remark](https://github.com/remarkjs/remark/blob/master/doc/plugins.md#list-of-plugins) and [rehype](https://github.com/rehypejs/rehype/blob/master/doc/plugins.md#list-of-plugins) plugins.

For example:

```bash npm2yarn
npm install --save remark-images
npm install --save rehype-truncate
```

Next, import the plugins:

```js
const remarkImages = require('remark-images');
const rehypeTruncate = require('rehype-truncate');
```

Finally, add them to the `@docusaurus/preset-classic` options in `docusaurus.config.js`:

<<<<<<< HEAD
```js {11,12}
// docusaurus.config.js
=======
```js {10,11} title="docusaurus.config.js"
>>>>>>> 686c8ae2
module.exports = {
  // ...
  presets: [
    [
      '@docusaurus/preset-classic',
      {
        docs: {
          sidebarPath: require.resolve('./sidebars.js'),
          // ...
<<<<<<< HEAD
          remarkPlugins: [remarkImages], 
=======
          remarkPlugins: [remarkImages],
>>>>>>> 686c8ae2
          rehypePlugins: [rehypeTruncate],
        },
      },
    ],
  ],
};
```

### Configuring plugin options

Some plugins can be configured and accept their own options. In that case, use the `[plugin, pluginOptions]` syntax, like so:

<<<<<<< HEAD
```jsx {11-14}
// docusaurus.config.js
=======
```jsx {10-13} title="docusaurus.config.js"
>>>>>>> 686c8ae2
module.exports = {
  // ...
  presets: [
    [
      '@docusaurus/preset-classic',
      {
        docs: {
          sidebarPath: require.resolve('./sidebars.js'),
          // ...
          remarkPlugins: [
<<<<<<< HEAD
            plugin1, 
            [plugin2, {option1: {...}}],
          ], 
=======
            plugin1,
            [plugin2, {option1: {...}}],
          ],
>>>>>>> 686c8ae2
        },
      },
    ],
  ],
};
```

See more information in the [MDX documentation](https://mdxjs.com/advanced/plugins).

### Interactive code editor

(Powered by [React Live](https://github.com/FormidableLabs/react-live))

You can create an interactive coding editor with the `@docusaurus/theme-live-codeblock` plugin.

First, add the plugin to your package.

```bash npm2yarn
npm install --save @docusaurus/theme-live-codeblock
```

You will also need to add the plugin to your `docusaurus.config.js`.

```js {3}
module.exports = {
  ...
  themes: ['@docusaurus/theme-live-codeblock'],
  ...
}
```

To use the plugin, create a code block with `live` attached to the language meta string.

    ```jsx live
    function Clock(props) {
      const [date, setDate] = useState(new Date());
      useEffect(() => {
        var timerID = setInterval(() => tick(), 1000);

        return function cleanup() {
          clearInterval(timerID);
        };
      });

      function tick() {
        setDate(new Date());
      }

      return (
        <div>
          <h2>It is {date.toLocaleTimeString()}.</h2>
        </div>
      );
    }
    ```

The code block will be rendered as an interactive editor. Changes to the code will reflect on the result panel live.

```jsx live
function Clock(props) {
  const [date, setDate] = useState(new Date());
  useEffect(() => {
    var timerID = setInterval(() => tick(), 1000);

    return function cleanup() {
      clearInterval(timerID);
    };
  });

  function tick() {
    setDate(new Date());
  }

  return (
    <div>
      <h2>It is {date.toLocaleTimeString()}.</h2>
    </div>
  );
}
```

### Multi-language support code blocks

With MDX, you can easily create interactive components within your documentation, for example, to display code in multiple programming languages and switching between them using a tabs component.

Instead of implementing a dedicated component for multi-language support code blocks, we've implemented a generic Tabs component in the classic theme so that you can use it for other non-code scenarios as well.

The following example is how you can have multi-language code tabs in your docs. Note that the empty lines above and below each language block is **intentional**. This is a current limitation of MDX, you have to leave empty lines around Markdown syntax for the MDX parser to know that it's Markdown syntax and not JSX.

    import Tabs from '@theme/Tabs';
    import TabItem from '@theme/TabItem';

    <Tabs
      defaultValue="js"
      values={[
        { label: 'JavaScript', value: 'js', },
        { label: 'Python', value: 'py', },
        { label: 'Java', value: 'java', },
      ]
    }>
    <TabItem value="js">

    ```js
    function helloWorld() {
      console.log('Hello, world!');
    }
    ```

    </TabItem>
    <TabItem value="py">

    ```py
    def hello_world():
      print 'Hello, world!'
    ```

    </TabItem>
    <TabItem value="java">

    ```java
    class HelloWorld {
      public static void main(String args[]) {
        System.out.println("Hello, World");
      }
    }
    ```

    </TabItem>
    </Tabs>

And you will get the following:

<Tabs
  defaultValue="js"
  values={[
    { label: 'JavaScript', value: 'js', },
    { label: 'Python', value: 'py', },
    { label: 'Java', value: 'java', },
  ]
}>
<TabItem value="js">

```js
function helloWorld() {
  console.log('Hello, world!');
}
```

</TabItem>
<TabItem value="py">

```py
def hello_world():
  print 'Hello, world!'
```

</TabItem>
<TabItem value="java">

```java
class HelloWorld {
  public static void main(String args[]) {
    System.out.println("Hello, World");
  }
}
```

</TabItem>
</Tabs>

You may want to implement your own `<MultiLanguageCode />` abstraction if you find the above approach too verbose. We might just implement one in future for convenience.

If you have multiple of these multi-language code tabs, and you want to sync the selection across the tab instances, read on for the [Syncing tab choices section](#syncing-tab-choices).

### Syncing tab choices

You may want choices of the same kind of tabs to sync with each other. For example, you might want to provide different instructions for users on Windows vs users on macOS, and you want to changing all OS-specific instructions tabs in one click. To achieve that, you can give all related tabs the same `groupId`. Note that doing this will persist the choice in `localStorage` and  all `<Tab>` instances with the same `groupId` will update automatically when the value of one of them is changed.

    import Tabs from '@theme/Tabs';
    import TabItem from '@theme/TabItem';
    <Tabs
      groupId="operating-systems"
      defaultValue="win"
      values={[
        { label: 'Windows', value: 'win', },
        { label: 'macOS', value: 'mac', },
      ]
    }>
    <TabItem value="win">Use Ctrl + C to copy.</TabItem>
    <TabItem value="mac">Use Command + C to copy.</TabItem>
    </Tabs>

    <Tabs
      groupId="operating-systems"
      defaultValue="win"
      values={[
        { label: 'Windows', value: 'win', },
        { label: 'macOS', value: 'mac', },
      ]
    }>
    <TabItem value="win">Use Ctrl + V to paste.</TabItem>
    <TabItem value="mac">Use Command + V to paste.</TabItem>
    </Tabs>


<Tabs
  groupId="operating-systems"
  defaultValue="win"
  values={[
    { label: 'Windows', value: 'win', },
    { label: 'macOS', value: 'mac', },
  ]
}>
<TabItem value="win">Use Ctrl + C to copy.</TabItem>
<TabItem value="mac">Use Command + C to copy.</TabItem>
</Tabs>

<Tabs
  groupId="operating-systems"
  defaultValue="win"
  values={[
    { label: 'Windows', value: 'win', },
    { label: 'macOS', value: 'mac', },
  ]
}>
<TabItem value="win">Use Ctrl + V to paste.</TabItem>
<TabItem value="mac">Use Command + V to paste.</TabItem>
</Tabs>

Tab choices with different `groupId`s will not interfere with each other:

    import Tabs from '@theme/Tabs';
    import TabItem from '@theme/TabItem';
    <Tabs
      groupId="non-mac-operating-systems"
      defaultValue="win"
      values={[
        { label: 'Windows', value: 'win', },
        { label: 'Unix', value: 'unix', },
      ]
    }>
    <TabItem value="win">Windows is windows.</TabItem>
    <TabItem value="unix">Unix is unix.</TabItem>
    </Tabs>

    <Tabs
      groupId="non-mac-operating-systems"
      defaultValue="win"
      values={[
        { label: 'Windows', value: 'win', },
        { label: 'Unix', value: 'unix', },
      ]
    }>
    <TabItem value="win">Windows is not unix.</TabItem>
    <TabItem value="unix">Unix is not windows.</TabItem>
    </Tabs>

<Tabs
  groupId="non-mac-operating-systems"
  defaultValue="win"
  values={[
    { label: 'Windows', value: 'win', },
    { label: 'Unix', value: 'unix', },
  ]
}>
<TabItem value="win">Windows is windows.</TabItem>
<TabItem value="unix">Unix is unix.</TabItem>
</Tabs>

<Tabs
  groupId="non-mac-operating-systems"
  defaultValue="win"
  values={[
    { label: 'Windows', value: 'win', },
    { label: 'Unix', value: 'unix', },
  ]
}>
<TabItem value="win">Windows is not unix.</TabItem>
<TabItem value="unix">Unix is not windows.</TabItem>
</Tabs>

### Callouts/admonitions

In addition to the basic Markdown syntax, we use [remark-admonitions](https://github.com/elviswolcott/remark-admonitions) alongside MDX to add support for admonitions.
Admonitions are wrapped by a set of 3 colons.

Example:

  ```markdown
  :::tip Title
  The content and title *can* include markdown.
  :::
  ```

:::tip Title
The content and title *can* include markdown.
:::<|MERGE_RESOLUTION|>--- conflicted
+++ resolved
@@ -394,12 +394,7 @@
 
 Finally, add them to the `@docusaurus/preset-classic` options in `docusaurus.config.js`:
 
-<<<<<<< HEAD
-```js {11,12}
-// docusaurus.config.js
-=======
 ```js {10,11} title="docusaurus.config.js"
->>>>>>> 686c8ae2
 module.exports = {
   // ...
   presets: [
@@ -409,11 +404,7 @@
         docs: {
           sidebarPath: require.resolve('./sidebars.js'),
           // ...
-<<<<<<< HEAD
-          remarkPlugins: [remarkImages], 
-=======
           remarkPlugins: [remarkImages],
->>>>>>> 686c8ae2
           rehypePlugins: [rehypeTruncate],
         },
       },
@@ -426,12 +417,7 @@
 
 Some plugins can be configured and accept their own options. In that case, use the `[plugin, pluginOptions]` syntax, like so:
 
-<<<<<<< HEAD
-```jsx {11-14}
-// docusaurus.config.js
-=======
 ```jsx {10-13} title="docusaurus.config.js"
->>>>>>> 686c8ae2
 module.exports = {
   // ...
   presets: [
@@ -442,15 +428,9 @@
           sidebarPath: require.resolve('./sidebars.js'),
           // ...
           remarkPlugins: [
-<<<<<<< HEAD
-            plugin1, 
-            [plugin2, {option1: {...}}],
-          ], 
-=======
             plugin1,
             [plugin2, {option1: {...}}],
           ],
->>>>>>> 686c8ae2
         },
       },
     ],
