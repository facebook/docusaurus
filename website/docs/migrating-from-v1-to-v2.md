---
id: migrating-from-v1-to-v2
title: Migrating from v1 to v2
---

This doc guides you through migrating an existing Docusaurus 1 site to Docusaurus 2.

**Note: This migration guide is targeted at Docusaurus users without translation and/or versioning features and assumes the following structure:**

```sh
├── docs
└── website
    ├── blog
    ├── core
    │   └── Footer.js
    ├── package.json
    ├── pages
    ├── sidebars.json
    ├── siteConfig.js
    └── static
```

## Update `package.json`

### Scoped package names

In Docusaurus 2, we use scoped package names:

- `docusaurus` -> `@docusaurus/core`

This provides a clear distinction between Docusaurus' official packages and community maintained packages. In another words, all Docusaurus' official packages are namespaced under `@docusaurus/`.

Meanwhile, the default doc site functionalities provided by Docusaurus 1 are now provided by `@docusaurus/preset-classic`. Therefore, we need to add this dependency as well:

```json
// package.json
{
  dependencies: {
-    "docusaurus": "^1.x.x",
+    "@docusaurus/core": "^2.0.0-alpha.34",
+    "@docusaurus/preset-classic": "^2.0.0-alpha.34",
  }
}
```

### CLI commands

Meanwhile, CLI commands are renamed to `docusaurus <command>` (instead of `docusaurus-command`).

The `"scripts"` section of your `package.json` should be updated as follows:

```json {3-6}
{
  "scripts": {
    "start": "docusaurus start",
    "build": "docusaurus build",
    "swizzle": "docusaurus swizzle",
    "deploy": "docusaurus deploy"
    ...
  }
}
```

A typical Docusaurus 2 `package.json` may look like this:

```json
{
  "scripts": {
    "start": "docusaurus start",
    "build": "docusaurus build",
    "swizzle": "docusaurus swizzle",
    "deploy": "docusaurus deploy"
  },
  "dependencies": {
    "@docusaurus/core": "^2.0.0-alpha.34",
    "@docusaurus/preset-classic": "^2.0.0-alpha.34",
    "classnames": "^2.2.6",
    "react": "^16.10.2",
    "react-dom": "^16.10.2"
  },
  "browserslist": {
    "production": [">0.2%", "not dead", "not op_mini all"],
    "development": [
      "last 1 chrome version",
      "last 1 firefox version",
      "last 1 safari version"
    ]
  }
}
```

## Migrate `siteConfig` to `docusaurus.config.js`

Rename `siteConfig.js` to `docusaurus.config.js`. In Docusaurus 2, we split each functionality (blog, docs, pages) into plugins for modularity. Presets are bundles of plugins and for backward compatibility we built a `@docusaurus/preset-classic` preset which bundles most of the essential plugins present in Docusaurus 1.

Add the following preset configuration to your `docusaurus.config.js`.

```jsx
// docusaurus.config.js
module.exports = {
  // ...
  presets: [
    [
      '@docusaurus/preset-classic',
      {
        docs: {
          // docs folder path relative to website dir.
          path: '../docs',
          // sidebars file relative to website dir.
          sidebarPath: require.resolve('./sidebars.json'),
        },
        ...
      },
    ],
  ],
};
```

Refer to migration guide below for each field in `siteConfig.js`.

#### `baseUrl`, `tagline`, `title`, `url`, `favicon`, `organizationName`, `projectName`, `githubHost`, `scripts`, `stylesheets`

No actions needed.

#### `colors`

Deprecated. We wrote a custom CSS framework for Docusaurus 2 called Infima which uses CSS variables for theming. The docs are not quite ready yet and we will update here when it is. To overwrite Infima' CSS variables, create your own CSS file (e.g. `./src/css/custom.css`) and import it globally by passing it as an option to `@docusaurus/preset-classic`:

```js {8-10}
// docusaurus.config.js
module.exports = {
  // ...
  presets: [
    [
      '@docusaurus/preset-classic',
      {
        theme: {
          customCss: require.resolve('./src/css/custom.css'),
        },
      },
    ],
  ],
};
```

Infima uses 7 shades of each color. We recommend using [ColorBox](https://www.colorbox.io/) to find the different shades of colors for your chosen primary color.

```css
/**
 * /src/css/custom.css
 * You can override the default Infima variables here.
 * Note: this is not a complete list of --ifm- variables.
 */
:root {
  --ifm-color-primary: #25c2a0;
  --ifm-color-primary-dark: rgb(33, 175, 144);
  --ifm-color-primary-darker: rgb(31, 165, 136);
  --ifm-color-primary-darkest: rgb(26, 136, 112);
  --ifm-color-primary-light: rgb(70, 203, 174);
  --ifm-color-primary-lighter: rgb(102, 212, 189);
  --ifm-color-primary-lightest: rgb(146, 224, 208);
}
```

#### `footerIcon`, `copyright`, `ogImage`, `twitterImage`, `docsSideNavCollapsible`

Site meta info such as assets, SEO, copyright info are now handled by themes. To customize them, use the `themeConfig` field in your `docusaurus.config.js`:

```jsx
// docusaurus.config.js
module.exports = {
  // ...
  themeConfig: {
    footer: {
      logo: {
        alt: 'Facebook Open Source Logo',
        src: 'https://docusaurus.io/img/oss_logo.png',
      },
      copyright: `Copyright © ${new Date().getFullYear()} Facebook, Inc.`,
    },
    image: 'img/docusaurus.png',
    // Equivalent to `docsSideNavCollapsible`
    sidebarCollapsible: false,
    // ...
  },
};
```

#### `headerIcon`, `headerLinks`

In Docusaurus 1, header icon and header links were root fields in `siteConfig`:

```js
headerIcon: 'img/docusaurus.svg',
headerLinks: [
  { doc: "doc1", label: "Getting Started" },
  { page: "help", label: "Help" },
  { href: "https://github.com/", label: "GitHub" },
  { blog: true, label: "Blog" },
],
```

Now, these two fields are both handled by the theme:

```jsx {7-20}
// docusaurus.config.js
module.exports = {
  // ...
  themeConfig: {
    navbar: {
      title: 'Docusaurus',
      logo: {
        alt: 'Docusaurus Logo',
        src: 'img/docusaurus.svg',
      },
      links: [
        {to: 'docs/doc1', label: 'Getting Started', position: 'left'},
        {to: 'help', label: 'Help', position: 'left'},
        {
          href: 'https://github.com/',
          label: 'GitHub',
          position: 'right',
        },
        {to: 'blog', label: 'Blog', position: 'left'},
      ],
    },
    // ...
  },
};
```

#### `algolia`

```jsx {5-9}
// docusaurus.config.js
module.exports = {
  // ...
  themeConfig: {
    algolia: {
      apiKey: '47ecd3b21be71c5822571b9f59e52544',
      indexName: 'docusaurus-2',
      algoliaOptions: { ... },
    },
    // ...
  },
};
```

#### `blogSidebarCount`

Deprecated. Pass it as a blog option to `@docusaurus/preset-classic` instead:

```jsx {9}
// docusaurus.config.js
module.exports = {
  // ...
  presets: [
    [
      '@docusaurus/preset-classic',
      {
        blog: {
          postsPerPage: 10,
        },
        // ...
      },
    ],
  ],
};
```

#### `cname`

Deprecated. Create a `CNAME` file in your `static` folder instead with your custom domain. Files in the `static` folder will be copied into the root of the `build` folder during execution of the build command.

#### `customDocsPath`, `docsUrl`, `editUrl`, `enableUpdateBy`, `enableUpdateTime`

**BREAKING**: `editUrl` should point to (website) docusaurus project instead of `docs` directory. 

Deprecated. Pass it as an option to `@docusaurus/preset-classic` docs instead:

```jsx {9-22}
// docusaurus.config.js
module.exports = {
  // ...
  presets: [
    [
      '@docusaurus/preset-classic',
      {
        docs: {
          // Equivalent to `customDocsPath`.
          path: 'docs',
<<<<<<< HEAD
          // Equivalent to `editUrl`. But instead of pointing to docs dir, it should be website dir.
          editUrl:
            'https://github.com/facebook/docusaurus/edit/master/website/',
=======
          // Equivalent to `editUrl` but should point to `website` dir instead of `website/docs`
          editUrl:
            'https://github.com/facebook/docusaurus/edit/master/website',
>>>>>>> f1180d0e
          // Equivalent to `docsUrl`.
          routeBasePath: 'docs',
          // Remark and Rehype plugins passed to MDX. Replaces `markdownOptions` and `markdownPlugins`.
          remarkPlugins: [],
          rehypePlugins: [],
          // Equivalent to `enableUpdateBy`.
          showLastUpdateAuthor: true,
          // Equivalent to `enableUpdateTime`.
          showLastUpdateTime: true,
        },
        // ...
      },
    ],
  ],
};
```

#### `gaTrackingId`

```jsx {6}
// docusaurus.config.js
module.exports = {
  // ...
  themeConfig: {
    googleAnalytics: {
      trackingID: 'UA-141789564-1',
    },
    // ...
  },
};
```

#### `gaGtag`

```jsx {6}
// docusaurus.config.js
module.exports = {
  // ...
  themeConfig: {
    gtag: {
      trackingID: 'UA-141789564-1',
    },
    // ...
  },
};
```

### Removed fields

The following fields are all deprecated, you may remove from your configuration file.

- `blogSidebarTitle`
- `cleanUrl` - Clean URL is used by default now.
- `defaultVersionShown` - Versioning is not ported yet. You'd be unable to migration to Docusaurus 2 if you are using versioning. Stay tuned.
- `disableHeaderTitle`
- `disableTitleTagline`
- `docsSideNavCollapsible` is available at `themeConfig.sidebarCollapsible`, and this is turned on by default now.
- `facebookAppId`
- `facebookComments`
- `facebookPixelId`
- `fonts`
- `highlight` - We now use [Prism](https://prismjs.com/) instead of [highlight.js](https://highlightjs.org/).
- `markdownOptions` - We use MDX in v2 instead of Remarkable. Your markdown options have to be converted to Remark/Rehype plugins.
- `markdownPlugins` - We use MDX in v2 instead of Remarkable. Your markdown plugins have to be converted to Remark/Rehype plugins.
- `manifest`
- `noIndex`
- `onPageNav` - This is turned on by default now.
- `separateCss` - It can imported in the same manner as `custom.css` mentioned above.
- `scrollToTop`
- `scrollToTopOptions`
- `translationRecruitingLink`
- `twitter`
- `twitterUsername`
- `useEnglishUrl`
- `users`
- `usePrism` - We now use [Prism](https://prismjs.com/) instead of [highlight.js](https://highlightjs.org/)
- `wrapPagesHTML`

We intend to implement many of the deprecated config fields as plugins in future. Help will be appreciated!

## Migrate your sidebar

In previous version, nested sidebar category is not allowed and sidebar category can only contain doc id. However, v2 allows infinite nested sidebar and we have many types of [Sidebar Item](sidebar.md#sidebar-item) other than document.

You'll have to migrate your sidebar if it contains category type. Rename `subcategory` to `category` and `ids` to `items`.

```js
{
- type: 'subcategory',
+ type: 'category',
  label: 'My Example Subcategory',
+ items: ['doc1'],
- ids: ['doc1']
},
```

## Delete footer file

`website/core/Footer.js` is no longer needed. If you want to modify the default footer provided by docusaurus, [swizzle](using-themes.md#swizzling-theme-components) it:

```bash
yarn swizzle @docusaurus/theme-classic Footer
```

This will copy the current `<Footer />` component used by the theme to a `src/theme/Footer` directory under the root of your site, you may then edit this component for customization.

## Update your page files

Please refer to [creating pages](creating-pages.md) to learn how Docusaurus 2 pages work. After reading that, you can notice that we have to move `pages/en` files in v1 to `src/pages` instead.

`CompLibrary` is deprecated in v2, so you have to write your own React component or use Infima styles (Docs will be available soon, sorry about that! In the meanwhile, inspect the V2 website to see what styles are available).

- The following code could be helpful for migration of various pages
  - Index page - [Flux](https://github.com/facebook/flux/blob/master/website/src/pages/index.js) (recommended), [Docusaurus 2](https://github.com/facebook/docusaurus/blob/master/website/src/pages/index.js), [Hermes](https://github.com/facebook/hermes/blob/master/website/src/pages/index.js),
  - Help/Support page - [Docusaurus 2](https://github.com/facebook/docusaurus/blob/master/website/src/pages/help.js), [Flux](http://facebook.github.io/flux/support)

## Update your docs

### Update Markdown syntax to be MDX-compatible

In Docusaurus 2, the markdown syntax has been changed to [MDX](https://mdxjs.com/). Hence there might be some broken syntax in the existing docs which you would have to update. A common example is self-closing tags like `<img>` and `<br>` which are valid in HTML would have to be explicitly closed now ( `<img/>` and `<br/>`). All tags in MDX documents have to be valid JSX.

### Language-specific Code Tabs

Refer to the [multi-language support code blocks](markdown-features.mdx#multi-language-support-code-blocks) section.

## Update `.gitignore`

The `.gitignore` in your `website` should contain:

```
# dependencies
/node_modules

# production
/build

# generated files
.docusaurus
.cache-loader

# misc
.DS_Store
.env.local
.env.development.local
.env.test.local
.env.production.local

npm-debug.log*
yarn-debug.log*
yarn-error.log*
```

## Test your site

After migration, your folder structure should look like this:

```sh
my-project
├── docs
└── website
    ├── blog
    ├── src
    │   ├── css
    │   │   └── custom.css
    │   └── pages
    │       └── index.js
    ├── package.json
    ├── sidebars.json
    ├── .gitignore
    ├── docusaurus.config.js
    └── static
```

Start the development server and fix any errors

```bash
cd website
yarn start
```

## Update references to the `build` directory

In Docusaurus 1, all the build artifacts are located within `website/build/<PROJECT_NAME>`. However, in Docusaurus 2, it is now moved to just `website/build`. Make sure that you update your deployment configuration to read the generated files from the correct `build` directory.

If you are deploying to GitHub pages, make sure to run `yarn deploy` instead of `yarn publish-gh-pages` script.

## Example migration PRs

You might want to refer to our migration PRs for [Create React App](https://github.com/facebook/create-react-app/pull/7785) and [Flux](https://github.com/facebook/flux/pull/471) as examples of how a migration for a basic Docusaurus v1 site can be done.

## Support

For any questions, you can ask in the [`#docusaurus-1-to-2-migration` Discord channel](https://discordapp.com/invite/kYaNd6V). Feel free to tag us ([@yangshun](https://github.com/yangshun) and [@endiliey](https://github.com/endiliey)) in any migration PRs if you would like us to have a look.<|MERGE_RESOLUTION|>--- conflicted
+++ resolved
@@ -289,15 +289,9 @@
         docs: {
           // Equivalent to `customDocsPath`.
           path: 'docs',
-<<<<<<< HEAD
-          // Equivalent to `editUrl`. But instead of pointing to docs dir, it should be website dir.
-          editUrl:
-            'https://github.com/facebook/docusaurus/edit/master/website/',
-=======
           // Equivalent to `editUrl` but should point to `website` dir instead of `website/docs`
           editUrl:
             'https://github.com/facebook/docusaurus/edit/master/website',
->>>>>>> f1180d0e
           // Equivalent to `docsUrl`.
           routeBasePath: 'docs',
           // Remark and Rehype plugins passed to MDX. Replaces `markdownOptions` and `markdownPlugins`.
