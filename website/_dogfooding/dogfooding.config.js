--- conflicted
+++ resolved
@@ -27,12 +27,7 @@
       routeBasePath: '/tests/docs',
       sidebarPath: '_dogfooding/docs-tests-sidebars.js',
 
-<<<<<<< HEAD
-      // Using a symlinked folder as source, test for use-case https://github.com/facebook/docusaurus/issues/3272
-      // The target folder uses a _ prefix to test against an edge case regarding MDX partials: https://github.com/facebook/docusaurus/discussions/5181#discussioncomment-1018079
-=======
       // Using a _ prefix to test against an edge case regarding MDX partials: https://github.com/facebook/docusaurus/discussions/5181#discussioncomment-1018079
->>>>>>> 89ddc6d2
       path: '_dogfooding/_docs tests',
       showLastUpdateTime: true,
       sidebarItemsGenerator(args) {
