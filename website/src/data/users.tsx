--- conflicted
+++ resolved
@@ -1303,7 +1303,6 @@
     tags: ['personal', 'opensource']
   },
   {
-<<<<<<< HEAD
     title: 'Drayman',
     description: 'Server-side component framework',
     preview: require('./showcase/drayman.png'),
@@ -1311,7 +1310,7 @@
     source: 'https://github.com/Claviz/drayman',
     tags: ['opensource']
   },
-=======
+  {
     title: 'Nocalhost',
     description: 'An open-source toolsets help to build cloud-native applications easier and faster.',
     preview: require('./showcase/nocalhost.png'),
@@ -1319,7 +1318,11 @@
     source: 'https://github.com/nocalhost/nocalhost',
     tags: ['opensource', 'i18n']
   }
->>>>>>> ee688265
+
+  /*
+  Pro Tip: add your site in alphabetical order.
+  Appending your site here (at the end) is more likely to produce Git conflicts.
+   */
 ];
 
 export const TagList = Object.keys(Tags) as TagType[];
