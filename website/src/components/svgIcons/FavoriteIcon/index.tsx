--- conflicted
+++ resolved
@@ -6,11 +6,7 @@
  */
 
 import React from 'react';
-<<<<<<< HEAD
-import Svg, {SvgIconProps} from '../../Svg';
-=======
 import Svg, {SvgIconProps} from '@site/src/components/Svg';
->>>>>>> 92c382da
 
 export default function FavoriteIcon(
   props: Omit<SvgIconProps, 'children'>,
