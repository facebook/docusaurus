--- conflicted
+++ resolved
@@ -176,15 +176,9 @@
     name: "简体中文",
     tag: "zh-Hans"
   },
-<<<<<<< HEAD
-  {
-    enabled: false,
-    name: "繁體中文",
-=======
   { 
     enabled: false, 
     name: "繁體中文", 
->>>>>>> 18c9a2ab
     tag: "zh-Hant"
   }
 ];
