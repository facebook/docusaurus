--- conflicted
+++ resolved
@@ -6,7 +6,6 @@
  */
 // @ts-check
 
-<<<<<<< HEAD
 import versions from './versions.json';
 import math from 'remark-math';
 import katex from 'rehype-katex';
@@ -16,18 +15,11 @@
 import lightTheme from 'prism-react-renderer/themes/github';
 import darkTheme from 'prism-react-renderer/themes/dracula';
 import {createRequire} from 'module';
-=======
-const path = require('path');
-const versions = require('./versions.json');
-const math = require('remark-math');
-const katex = require('rehype-katex');
-const VersionsArchived = require('./versionsArchived.json');
+
 const ArchivedVersionsDropdownItems = Object.entries(VersionsArchived).splice(
   0,
   5,
 );
-const {dogfoodingPluginInstances} = require('./_dogfooding/dogfooding.config');
->>>>>>> 95ed6e13
 
 // This probably only makes sense for the beta phase, temporary
 function getNextBetaVersionName() {
