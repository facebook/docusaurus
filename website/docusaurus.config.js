/**
 * Copyright (c) Facebook, Inc. and its affiliates.
 *
 * This source code is licensed under the MIT license found in the
 * LICENSE file in the root directory of this source tree.
 */
// @ts-check

const path = require('path');
const versions = require('./versions.json');
const math = require('remark-math');
const katex = require('rehype-katex');
const VersionsArchived = require('./versionsArchived.json');
const {dogfoodingPluginInstances} = require('./_dogfooding/dogfooding.config');

// This probably only makes sense for the beta phase, temporary
function getNextBetaVersionName() {
  const expectedPrefix = '2.0.0-beta.';

  const lastReleasedVersion = versions[0];
  if (!lastReleasedVersion.includes(expectedPrefix)) {
    throw new Error(
      'this code is only meant to be used during the 2.0 beta phase.',
    );
  }
  const version = parseInt(lastReleasedVersion.replace(expectedPrefix, ''), 10);
  return `${expectedPrefix}${version + 1}`;
}

const allDocHomesPaths = [
  '/docs/',
  '/docs/next/',
  ...versions.slice(1).map((version) => `/docs/${version}/`),
];

const isDev = process.env.NODE_ENV === 'development';

const isDeployPreview =
  process.env.NETLIFY && process.env.CONTEXT === 'deploy-preview';

// Used to debug production build issues faster
const isBuildFast = !!process.env.BUILD_FAST;

const baseUrl = process.env.BASE_URL || '/';

// Special deployment for staging locales until they get enough translations
// https://app.netlify.com/sites/docusaurus-i18n-staging
// https://docusaurus-i18n-staging.netlify.app/
const isI18nStaging = process.env.I18N_STAGING === 'true';

const isVersioningDisabled = !!process.env.DISABLE_VERSIONING || isI18nStaging;

const TwitterSvg =
  '<svg style="fill: #1DA1F2; vertical-align: middle;" width="16" height="16" xmlns="http://www.w3.org/2000/svg" viewBox="0 0 512 512"><path d="M459.37 151.716c.325 4.548.325 9.097.325 13.645 0 138.72-105.583 298.558-298.558 298.558-59.452 0-114.68-17.219-161.137-47.106 8.447.974 16.568 1.299 25.34 1.299 49.055 0 94.213-16.568 130.274-44.832-46.132-.975-84.792-31.188-98.112-72.772 6.498.974 12.995 1.624 19.818 1.624 9.421 0 18.843-1.3 27.614-3.573-48.081-9.747-84.143-51.98-84.143-102.985v-1.299c13.969 7.797 30.214 12.67 47.431 13.319-28.264-18.843-46.781-51.005-46.781-87.391 0-19.492 5.197-37.36 14.294-52.954 51.655 63.675 129.3 105.258 216.365 109.807-1.624-7.797-2.599-15.918-2.599-24.04 0-57.828 46.782-104.934 104.934-104.934 30.213 0 57.502 12.67 76.67 33.137 23.715-4.548 46.456-13.32 66.599-25.34-7.798 24.366-24.366 44.833-46.132 57.827 21.117-2.273 41.584-8.122 60.426-16.243-14.292 20.791-32.161 39.308-52.628 54.253z"></path></svg>';

/** @type {import('@docusaurus/types').Config} */
const config = {
  title: 'Docusaurus',
  tagline: 'Build optimized websites quickly, focus on your content',
  organizationName: 'facebook',
  projectName: 'docusaurus',
  baseUrl,
  baseUrlIssueBanner: true,
  url: 'https://docusaurus.io',
  // Dogfood both settings:
  // - force trailing slashes for deploy previews
  // - avoid trailing slashes in prod
  trailingSlash: isDeployPreview,
  stylesheets: [
    {
      href: 'https://cdn.jsdelivr.net/npm/katex@0.13.11/dist/katex.min.css',
      integrity:
        'sha384-Um5gpz1odJg5Z4HAmzPtgZKdTBHZdw8S29IecapCSB31ligYPhHQZMIlWLYQGVoc',
      crossorigin: 'anonymous',
    },
  ],
  i18n: {
    defaultLocale: 'en',
    locales: isDeployPreview
      ? // Deploy preview: keep it fast!
        ['en']
      : isI18nStaging
      ? // Staging locales: https://docusaurus-i18n-staging.netlify.app/
        ['en', 'ja']
      : // Production locales
        ['en', 'fr', 'pt-BR', 'ko', 'zh-CN'],
  },
  webpack: {
    jsLoader: (isServer) => ({
      loader: require.resolve('esbuild-loader'),
      options: {
        loader: 'tsx',
        format: isServer ? 'cjs' : undefined,
        target: isServer ? 'node12' : 'es2017',
      },
    }),
  },
  onBrokenLinks: 'throw',
  onBrokenMarkdownLinks: 'warn',
  favicon: 'img/docusaurus.ico',
  customFields: {
    description:
      'An optimized site generator in React. Docusaurus helps you to move fast and write content. Build documentation websites, blogs, marketing pages, and more.',
  },
  clientModules: [require.resolve('./_dogfooding/clientModuleExample.ts')],
  themes: ['@docusaurus/theme-live-codeblock'],
  plugins: [
    require('./src/featureRequests/FeatureRequestsPlugin'),
    [
      '@docusaurus/plugin-content-docs',
      /** @type {import('@docusaurus/plugin-content-docs').Options} */
      ({
        id: 'community',
        path: 'community',
        routeBasePath: 'community',
        editUrl: ({locale, versionDocsDirPath, docPath}) => {
          if (locale !== 'en') {
            return `https://crowdin.com/project/docusaurus-v2/${locale}`;
          }
          return `https://github.com/facebook/docusaurus/edit/main/website/${versionDocsDirPath}/${docPath}`;
        },
        editCurrentVersion: true,
        sidebarPath: require.resolve('./sidebarsCommunity.js'),
        showLastUpdateAuthor: true,
        showLastUpdateTime: true,
      }),
    ],
    [
      '@docusaurus/plugin-client-redirects',
      /** @type {import('@docusaurus/plugin-client-redirects').Options} */
      ({
        fromExtensions: ['html'],
        createRedirects: function (path) {
          // redirect to /docs from /docs/introduction,
          // as introduction has been made the home doc
          if (allDocHomesPaths.includes(path)) {
            return [`${path}/introduction`];
          }
        },
        redirects: [
          {
            from: ['/docs/support', '/docs/next/support'],
            to: '/community/support',
          },
          {
            from: ['/docs/team', '/docs/next/team'],
            to: '/community/team',
          },
          {
            from: ['/docs/resources', '/docs/next/resources'],
            to: '/community/resources',
          },
        ],
      }),
    ],
    [
      '@docusaurus/plugin-ideal-image',
      {
        quality: 70,
        max: 1030, // max resized image's size.
        min: 640, // min resized image's size. if original is lower, use that size.
        steps: 2, // the max number of images generated between min and max (inclusive)
      },
    ],
    [
      '@docusaurus/plugin-pwa',
      {
        debug: isDeployPreview,
        offlineModeActivationStrategies: [
          'appInstalled',
          'standalone',
          'queryString',
        ],
        // swRegister: false,
        swCustom: path.resolve(__dirname, 'src/sw.js'),
        pwaHead: [
          {
            tagName: 'link',
            rel: 'icon',
            href: 'img/docusaurus.png',
          },
          {
            tagName: 'link',
            rel: 'manifest',
            href: 'manifest.json',
          },
          {
            tagName: 'meta',
            name: 'theme-color',
            content: 'rgb(37, 194, 160)',
          },
          {
            tagName: 'meta',
            name: 'apple-mobile-web-app-capable',
            content: 'yes',
          },
          {
            tagName: 'meta',
            name: 'apple-mobile-web-app-status-bar-style',
            content: '#000',
          },
          {
            tagName: 'link',
            rel: 'apple-touch-icon',
            href: 'img/docusaurus.png',
          },
          {
            tagName: 'link',
            rel: 'mask-icon',
            href: 'img/docusaurus.png',
            color: 'rgb(62, 204, 94)',
          },
          {
            tagName: 'meta',
            name: 'msapplication-TileImage',
            content: 'img/docusaurus.png',
          },
          {
            tagName: 'meta',
            name: 'msapplication-TileColor',
            content: '#000',
          },
        ],
      },
    ],
    ...dogfoodingPluginInstances,
  ],
  presets: [
    [
      '@docusaurus/preset-classic',
      /** @type {import('@docusaurus/preset-classic').Options} */
      ({
        debug: true, // force debug plugin usage
        docs: {
          // routeBasePath: '/',
          path: 'docs',
          sidebarPath: 'sidebars.js',
          // sidebarCollapsible: false,
          // sidebarCollapsed: true,
          editUrl: ({locale, docPath}) => {
            if (locale !== 'en') {
              return `https://crowdin.com/project/docusaurus-v2/${locale}`;
            }
            // We want users to submit doc updates to the upstream/next version!
            // Otherwise we risk losing the update on the next release.
            const nextVersionDocsDirPath = 'docs';
            return `https://github.com/facebook/docusaurus/edit/main/website/${nextVersionDocsDirPath}/${docPath}`;
          },
          showLastUpdateAuthor: true,
          showLastUpdateTime: true,
          remarkPlugins: [
            math,
            [require('@docusaurus/remark-plugin-npm2yarn'), {sync: true}],
          ],
          rehypePlugins: [katex],
          disableVersioning: isVersioningDisabled,
          lastVersion: isDev ? 'current' : undefined,
          onlyIncludeVersions: isBuildFast
            ? ['current']
            : !isVersioningDisabled && (isDev || isDeployPreview)
            ? ['current', ...versions.slice(0, 2)]
            : undefined,
          versions: {
            current: {
              label: `${getNextBetaVersionName()} 🚧`,
            },
          },
        },
        blog: {
          // routeBasePath: '/',
          path: 'blog',
          editUrl: ({locale, blogDirPath, blogPath}) => {
            if (locale !== 'en') {
              return `https://crowdin.com/project/docusaurus-v2/${locale}`;
            }
            return `https://github.com/facebook/docusaurus/edit/main/website/${blogDirPath}/${blogPath}`;
          },
          postsPerPage: 5,
          feedOptions: {
            type: 'all',
            copyright: `Copyright © ${new Date().getFullYear()} Facebook, Inc.`,
          },
          blogSidebarCount: 'ALL',
          blogSidebarTitle: 'All our posts',
        },
        pages: {
          remarkPlugins: [require('@docusaurus/remark-plugin-npm2yarn')],
        },
        theme: {
          customCss: [require.resolve('./src/css/custom.css')],
        },
      }),
    ],
  ],
<<<<<<< HEAD
  themeConfig: {
    hideableSidebar: true,
    autoCollapseSidebar: true,
    colorMode: {
      defaultMode: 'light',
      disableSwitch: false,
      respectPrefersColorScheme: true,
    },
    announcementBar: {
      id: 'supportus',
      content:
        '⭐️ If you like Docusaurus, give it a star on <a target="_blank" rel="noopener noreferrer" href="https://github.com/facebook/docusaurus">GitHub</a>! ⭐️',
    },
    prism: {
      theme: require('prism-react-renderer/themes/github'),
      darkTheme: require('prism-react-renderer/themes/dracula'),
    },
    image: 'img/docusaurus-soc.png',
    // metadatas: [{name: 'twitter:card', content: 'summary'}],
    gtag: {
      trackingID: 'UA-141789564-1',
    },
    algolia: {
      apiKey: '47ecd3b21be71c5822571b9f59e52544',
      indexName: 'docusaurus-2',
      contextualSearch: true,
    },
    navbar: {
      hideOnScroll: true,
      title: 'Docusaurus',
      logo: {
        alt: 'Docusaurus Logo',
        src: 'img/docusaurus.svg',
        srcDark: 'img/docusaurus_keytar.svg',
=======

  themeConfig:
    /** @type {import('@docusaurus/preset-classic').ThemeConfig} */
    ({
      liveCodeBlock: {
        playgroundPosition: 'bottom',
>>>>>>> 7a6607cf
      },
      hideableSidebar: true,
      colorMode: {
        defaultMode: 'light',
        disableSwitch: false,
        respectPrefersColorScheme: true,
      },
      announcementBar: {
        id: 'announcementBar-2', // Increment on change
        content: `⭐️ If you like Docusaurus, give it a star on <a target="_blank" rel="noopener noreferrer" href="https://github.com/facebook/docusaurus">GitHub</a> and follow us on <a target="_blank" rel="noopener noreferrer" href="https://twitter.com/docusaurus" >Twitter</a> ${TwitterSvg}`,
      },
      prism: {
        theme: require('prism-react-renderer/themes/github'),
        darkTheme: require('prism-react-renderer/themes/dracula'),
        additionalLanguages: ['java'],
      },
      image: 'img/docusaurus-soc.png',
      // metadatas: [{name: 'twitter:card', content: 'summary'}],
      gtag: !isDeployPreview
        ? {
            trackingID: 'UA-141789564-1',
          }
        : undefined,
      algolia: {
        appId: 'X1Z85QJPUV',
        apiKey: 'bf7211c161e8205da2f933a02534105a',
        indexName: 'docusaurus-2',
        contextualSearch: true,
      },
      navbar: {
        hideOnScroll: true,
        title: 'Docusaurus',
        logo: {
          alt: 'Docusaurus Logo',
          src: 'img/docusaurus.svg',
          srcDark: 'img/docusaurus_keytar.svg',
        },
        items: [
          {
            type: 'doc',
            position: 'left',
            docId: 'introduction',
            label: 'Docs',
          },
          {
            type: 'doc',
            position: 'left',
            docId: 'cli',
            label: 'API',
          },
          {to: 'blog', label: 'Blog', position: 'left'},
          {to: 'showcase', label: 'Showcase', position: 'left'},
          {
            to: '/community/support',
            label: 'Community',
            position: 'left',
            activeBaseRegex: `/community/`,
          },
          // right
          {
            type: 'docsVersionDropdown',
            position: 'right',
            dropdownActiveClassDisabled: true,
            dropdownItemsAfter: [
              ...Object.entries(VersionsArchived).map(
                ([versionName, versionUrl]) => ({
                  label: versionName,
                  href: versionUrl,
                }),
              ),
              {
                href: 'https://v1.docusaurus.io',
                label: '1.x.x',
              },
              {
                to: '/versions',
                label: 'All versions',
              },
            ],
          },
          {
            type: 'localeDropdown',
            position: 'right',
            dropdownItemsAfter: [
              {
                href: 'https://github.com/facebook/docusaurus/issues/3526',
                label: 'Help Us Translate',
              },
            ],
          },
          {
            href: 'https://github.com/facebook/docusaurus',
            position: 'right',
            className: 'header-github-link',
            'aria-label': 'GitHub repository',
          },
        ],
      },
      footer: {
        style: 'dark',
        links: [
          {
            title: 'Learn',
            items: [
              {
                label: 'Introduction',
                to: 'docs',
              },
              {
                label: 'Installation',
                to: 'docs/installation',
              },
              {
                label: 'Migration from v1 to v2',
                to: 'docs/migration',
              },
            ],
          },
          {
            title: 'Community',
            items: [
              {
                label: 'Stack Overflow',
                href: 'https://stackoverflow.com/questions/tagged/docusaurus',
              },
              {
                label: 'Feature Requests',
                to: '/feature-requests',
              },
              {
                label: 'Discord',
                href: 'https://discordapp.com/invite/docusaurus',
              },
              {
                label: 'Help',
                to: '/community/support',
              },
            ],
          },
          {
            title: 'More',
            items: [
              {
                label: 'Blog',
                to: 'blog',
              },
              {
                label: 'GitHub',
                href: 'https://github.com/facebook/docusaurus',
              },
              {
                label: 'Twitter',
                href: 'https://twitter.com/docusaurus',
              },
              {
                html: `
                <a href="https://www.netlify.com" target="_blank" rel="noreferrer noopener" aria-label="Deploys by Netlify">
                  <img src="https://www.netlify.com/img/global/badges/netlify-color-accent.svg" alt="Deploys by Netlify" />
                </a>
              `,
              },
            ],
          },
          {
            title: 'Legal',
            // Please do not remove the privacy and terms, it's a legal requirement.
            items: [
              {
                label: 'Privacy',
                href: 'https://opensource.facebook.com/legal/privacy/',
              },
              {
                label: 'Terms',
                href: 'https://opensource.facebook.com/legal/terms/',
              },
              {
                label: 'Data Policy',
                href: 'https://opensource.facebook.com/legal/data-policy/',
              },
              {
                label: 'Cookie Policy',
                href: 'https://opensource.facebook.com/legal/cookie-policy/',
              },
            ],
          },
        ],
        logo: {
          alt: 'Facebook Open Source Logo',
          src: 'img/oss_logo.png',
          href: 'https://opensource.facebook.com',
        },
        copyright: `Copyright © ${new Date().getFullYear()} Facebook, Inc. Built with Docusaurus.`,
      },
    }),
};

module.exports = config;<|MERGE_RESOLUTION|>--- conflicted
+++ resolved
@@ -292,51 +292,15 @@
       }),
     ],
   ],
-<<<<<<< HEAD
-  themeConfig: {
-    hideableSidebar: true,
-    autoCollapseSidebar: true,
-    colorMode: {
-      defaultMode: 'light',
-      disableSwitch: false,
-      respectPrefersColorScheme: true,
-    },
-    announcementBar: {
-      id: 'supportus',
-      content:
-        '⭐️ If you like Docusaurus, give it a star on <a target="_blank" rel="noopener noreferrer" href="https://github.com/facebook/docusaurus">GitHub</a>! ⭐️',
-    },
-    prism: {
-      theme: require('prism-react-renderer/themes/github'),
-      darkTheme: require('prism-react-renderer/themes/dracula'),
-    },
-    image: 'img/docusaurus-soc.png',
-    // metadatas: [{name: 'twitter:card', content: 'summary'}],
-    gtag: {
-      trackingID: 'UA-141789564-1',
-    },
-    algolia: {
-      apiKey: '47ecd3b21be71c5822571b9f59e52544',
-      indexName: 'docusaurus-2',
-      contextualSearch: true,
-    },
-    navbar: {
-      hideOnScroll: true,
-      title: 'Docusaurus',
-      logo: {
-        alt: 'Docusaurus Logo',
-        src: 'img/docusaurus.svg',
-        srcDark: 'img/docusaurus_keytar.svg',
-=======
 
   themeConfig:
     /** @type {import('@docusaurus/preset-classic').ThemeConfig} */
     ({
       liveCodeBlock: {
         playgroundPosition: 'bottom',
->>>>>>> 7a6607cf
       },
       hideableSidebar: true,
+      autoCollapseSidebar: true,
       colorMode: {
         defaultMode: 'light',
         disableSwitch: false,
