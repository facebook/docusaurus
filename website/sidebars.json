--- conflicted
+++ resolved
@@ -13,11 +13,8 @@
       "versioning"
     ],
     "API": [
-<<<<<<< HEAD
+      "commands",
       "api-pages",
-=======
-      "commands",
->>>>>>> b035d418
       "site-config",
       "doc-markdown"
     ]
