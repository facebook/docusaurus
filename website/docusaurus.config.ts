/**
 * Copyright (c) Facebook, Inc. and its affiliates.
 *
 * This source code is licensed under the MIT license found in the
 * LICENSE file in the root directory of this source tree.
 */
import path from 'path';
import npm2yarn from '@docusaurus/remark-plugin-npm2yarn';
import remarkMath from 'remark-math';
import rehypeKatex from 'rehype-katex';
import {RsdoctorRspackMultiplePlugin} from '@rsdoctor/rspack-plugin';

import configTabs from './src/remark/configTabs';
import RsdoctorPlugin from './src/plugins/rsdoctor/RsdoctorPlugin';

import versions from './versions.json';
import VersionsArchived from './versionsArchived.json';
import {
  dogfoodingPluginInstances,
  dogfoodingThemeInstances,
  dogfoodingRedirects,
  dogfoodingTransformFrontMatter,
} from './_dogfooding/dogfooding.config';

import ConfigLocalized from './docusaurus.config.localized.json';

import PrismLight from './src/utils/prismLight';
import PrismDark from './src/utils/prismDark';

import type {Config, DocusaurusConfig, PluginConfig} from '@docusaurus/types';

import type * as Preset from '@docusaurus/preset-classic';
import type {Options as DocsOptions} from '@docusaurus/plugin-content-docs';
import type {Options as BlogOptions} from '@docusaurus/plugin-content-blog';
import type {Options as PageOptions} from '@docusaurus/plugin-content-pages';
import type {Options as IdealImageOptions} from '@docusaurus/plugin-ideal-image';
import type {Options as ClientRedirectsOptions} from '@docusaurus/plugin-client-redirects';

const RsdoctorPlugin: PluginConfig = () => {
  console.log('RsdoctorPlugin enabled');
  return {
    name: 'docusaurus-rsdoctor-plugin',
    configureWebpack: () => {
      return {
        plugins: [
          new RsdoctorRspackMultiplePlugin({
            // plugin options
          }),
        ],
      };
    },
  };
};

const ArchivedVersionsDropdownItems = Object.entries(VersionsArchived).splice(
  0,
  5,
);

function isPrerelease(version: string) {
  return (
    version.includes('-') ||
    version.includes('alpha') ||
    version.includes('beta') ||
    version.includes('rc')
  );
}

function getLastStableVersion() {
  const lastStableVersion = versions.find((version) => !isPrerelease(version));
  if (!lastStableVersion) {
    throw new Error('unexpected, no stable Docusaurus version?');
  }
  return lastStableVersion;
}
const announcedVersion = getAnnouncedVersion();

function getLastStableVersionTuple(): [string, string, string] {
  const lastStableVersion = getLastStableVersion();
  const parts = lastStableVersion.split('.');
  if (parts.length !== 3) {
    throw new Error(`Unexpected stable version name: ${lastStableVersion}`);
  }
  return [parts[0]!, parts[1]!, parts[2]!];
}

// The version announced on the homepage hero and announcement banner
// 3.3.2 => 3.3
// 3.0.5 => 3.0
function getAnnouncedVersion() {
  const [major, minor] = getLastStableVersionTuple();
  return `${major}.${minor}`;
}

// This probably only makes sense for the alpha/beta/rc phase, temporary
function getNextVersionName() {
  return 'Canary';
  /*
  const expectedPrefix = '2.0.0-rc.';

  const lastReleasedVersion = versions[0];
  if (!lastReleasedVersion || !lastReleasedVersion.includes(expectedPrefix)) {
    throw new Error(
      'this code is only meant to be used during the 2.0 alpha/beta/rc phase.',
    );
  }
  const version = parseInt(lastReleasedVersion.replace(expectedPrefix, ''), 10);
  return `${expectedPrefix}${version + 1}`;

   */
}

// Artificial way to crash the SSR rendering and test errors
// See website/_dogfooding/_pages tests/crashTest.tsx
// Test with: DOCUSAURUS_CRASH_TEST=true yarn build:website:fast
const crashTest = process.env.DOCUSAURUS_CRASH_TEST === 'true';

// By default, we use Docusaurus Faster
// DOCUSAURUS_SLOWER=true is useful for benchmarking faster against slower
// hyperfine --prepare 'yarn clear:website' --runs 3 'DOCUSAURUS_SLOWER=true yarn build:website:fast' 'yarn build:website:fast'
const isSlower = process.env.DOCUSAURUS_SLOWER === 'true';
if (isSlower) {
  console.log('🐢 Using slower Docusaurus build');
}

const router = process.env
  .DOCUSAURUS_ROUTER as DocusaurusConfig['future']['experimental_router'];

const isDev = process.env.NODE_ENV === 'development';

const isDeployPreview =
  !!process.env.NETLIFY && process.env.CONTEXT === 'deploy-preview';

// Netlify branch deploy like "docusaurus-v2"
const isBranchDeploy =
  !!process.env.NETLIFY && process.env.CONTEXT === 'branch-deploy';

// Used to debug production build issues faster
const isBuildFast = !!process.env.BUILD_FAST;

const baseUrl = process.env.BASE_URL ?? '/';

// Special deployment for staging locales until they get enough translations
// https://app.netlify.com/sites/docusaurus-i18n-staging
// https://docusaurus-i18n-staging.netlify.app/
const isI18nStaging = process.env.I18N_STAGING === 'true';

const isVersioningDisabled = !!process.env.DISABLE_VERSIONING || isI18nStaging;

/*
const TwitterSvg =
  '<svg style="fill: #1DA1F2; vertical-align: middle; margin-left: 3px;" width="16" height="16" xmlns="http://www.w3.org/2000/svg" viewBox="0 0 512 512"><path d="M459.37 151.716c.325 4.548.325 9.097.325 13.645 0 138.72-105.583 298.558-298.558 298.558-59.452 0-114.68-17.219-161.137-47.106 8.447.974 16.568 1.299 25.34 1.299 49.055 0 94.213-16.568 130.274-44.832-46.132-.975-84.792-31.188-98.112-72.772 6.498.974 12.995 1.624 19.818 1.624 9.421 0 18.843-1.3 27.614-3.573-48.081-9.747-84.143-51.98-84.143-102.985v-1.299c13.969 7.797 30.214 12.67 47.431 13.319-28.264-18.843-46.781-51.005-46.781-87.391 0-19.492 5.197-37.36 14.294-52.954 51.655 63.675 129.3 105.258 216.365 109.807-1.624-7.797-2.599-15.918-2.599-24.04 0-57.828 46.782-104.934 104.934-104.934 30.213 0 57.502 12.67 76.67 33.137 23.715-4.548 46.456-13.32 66.599-25.34-7.798 24.366-24.366 44.833-46.132 57.827 21.117-2.273 41.584-8.122 60.426-16.243-14.292 20.791-32.161 39.308-52.628 54.253z"></path></svg>';
*/

const defaultLocale = 'en';

function getLocalizedConfigValue(key: keyof typeof ConfigLocalized) {
  const currentLocale = process.env.DOCUSAURUS_CURRENT_LOCALE ?? defaultLocale;
  const values = ConfigLocalized[key];
  if (!values) {
    throw new Error(`Localized config key=${key} not found`);
  }
  const value = values[currentLocale] ?? values[defaultLocale];
  if (!value) {
    throw new Error(
      `Localized value for config key=${key} not found for both currentLocale=${currentLocale} or defaultLocale=${defaultLocale}`,
    );
  }
  return value;
}

export default async function createConfigAsync() {
  return {
    title: 'Docusaurus',
    tagline: getLocalizedConfigValue('tagline'),
    organizationName: 'facebook',
    projectName: 'docusaurus',
    baseUrl,
    baseUrlIssueBanner: true,
    url: 'https://docusaurus.io',
    future: {
      experimental_faster: !isSlower,
      experimental_storage: {
        namespace: true,
      },
      experimental_router: router,
    },
    // Dogfood both settings:
    // - force trailing slashes for deploy previews
    // - avoid trailing slashes in prod
    trailingSlash: isDeployPreview,
    stylesheets: [
      {
        href: '/katex/katex.min.css',
        type: 'text/css',
      },
    ],
    i18n: {
      defaultLocale,

      locales:
        isDeployPreview || isBranchDeploy
          ? // Deploy preview and branch deploys: keep them fast!
            [defaultLocale]
          : isI18nStaging
          ? // Staging locales: https://docusaurus-i18n-staging.netlify.app/
            [defaultLocale, 'ja']
          : // Production locales
            [defaultLocale, 'fr', 'pt-BR', 'ko', 'zh-CN'],
    },
    markdown: {
      format: 'detect',
      mermaid: true,
      mdx1Compat: {
        // comments: false,
      },
      remarkRehypeOptions: {
        footnoteLabel: getLocalizedConfigValue('remarkRehypeOptions_footnotes'),
      },
      parseFrontMatter: async (params) => {
        const result = await params.defaultParseFrontMatter(params);
        return {
          ...result,
          frontMatter: dogfoodingTransformFrontMatter(result.frontMatter),
        };
      },
      preprocessor: ({filePath, fileContent}) => {
        let result = fileContent;

        // This fixes Crowdin bug altering MDX comments on i18n sites...
        // https://github.com/facebook/docusaurus/pull/9220
        result = result.replaceAll('{/_', '{/*');
        result = result.replaceAll('_/}', '*/}');

        const showDevLink = false;

        if (isDev && showDevLink) {
          const isPartial = path.basename(filePath).startsWith('_');
          if (!isPartial) {
            // "vscode://file/${projectPath}${filePath}:${line}:${column}",
            // "webstorm://open?file=${projectPath}${filePath}&line=${line}&column=${column}",
            const vscodeLink = `vscode://file/${filePath}`;
            const webstormLink = `webstorm://open?file=${filePath}`;
            const intellijLink = `idea://open?file=${filePath}`;
            result = `${result}\n\n---\n\n**DEV**: open this file in [VSCode](<${vscodeLink}>) | [WebStorm](<${webstormLink}>) | [IntelliJ](<${intellijLink}>)\n`;
          }
        }

        return result;
      },
    },
    onBrokenLinks:
      isVersioningDisabled ||
      process.env.DOCUSAURUS_CURRENT_LOCALE !== defaultLocale
        ? 'warn'
        : 'throw',
    onBrokenAnchors:
      isVersioningDisabled ||
      process.env.DOCUSAURUS_CURRENT_LOCALE !== defaultLocale
        ? 'warn'
        : 'throw',
    onBrokenMarkdownLinks: 'warn',
    favicon: 'img/docusaurus.ico',
    customFields: {
      crashTest,
      isDeployPreview,
      description:
        'An optimized site generator in React. Docusaurus helps you to move fast and write content. Build documentation websites, blogs, marketing pages, and more.',
      announcedVersion,
    },
    staticDirectories: [
      'static',
      path.join(__dirname, '_dogfooding/_asset-tests'),
      // Adding a non-existent static directory. If user deleted `static`
      // without specifying `staticDirectories: []`, build should still work
      path.join(__dirname, '_dogfooding/non-existent'),
    ],
    themes: ['live-codeblock', ...dogfoodingThemeInstances],
    plugins: [
<<<<<<< HEAD
      process.env.RSDOCTOR ? RsdoctorPlugin : null,
=======
      RsdoctorPlugin,
>>>>>>> 5bab0b54
      [
        './src/plugins/changelog/index.js',
        {
          blogTitle: 'Docusaurus changelog',
          blogDescription:
            'Keep yourself up-to-date about new features in every release',
          blogSidebarCount: 'ALL',
          blogSidebarTitle: 'Changelog',
          routeBasePath: '/changelog',
          showReadingTime: false,
          postsPerPage: 20,
          archiveBasePath: null,
          authorsMapPath: 'authors.json',
          feedOptions: {
            type: 'all',
            title: 'Docusaurus changelog',
            description:
              'Keep yourself up-to-date about new features in every release',
            copyright: `Copyright © ${new Date().getFullYear()} Facebook, Inc.`,
            language: defaultLocale,
          },
          onInlineAuthors: 'warn',
        },
      ],
      [
        'content-docs',
        {
          id: 'community',
          path: 'community',
          routeBasePath: 'community',
          editUrl: ({locale, versionDocsDirPath, docPath}) => {
            if (locale !== defaultLocale) {
              return `https://crowdin.com/project/docusaurus-v2/${locale}`;
            }
            return `https://github.com/facebook/docusaurus/edit/main/website/${versionDocsDirPath}/${docPath}`;
          },
          remarkPlugins: [npm2yarn],
          editCurrentVersion: true,
          sidebarPath: './sidebarsCommunity.js',
          showLastUpdateAuthor: true,
          showLastUpdateTime: true,
        } satisfies DocsOptions,
      ],
      [
        'client-redirects',
        {
          fromExtensions: ['html'],
          createRedirects(routePath) {
            // Redirect to /docs from /docs/introduction (now docs root doc)
            if (routePath === '/docs' || routePath === '/docs/') {
              return [`${routePath}/introduction`];
            }
            return [];
          },
          redirects: [
            {
              from: ['/docs/support', '/docs/next/support'],
              to: '/community/support',
            },
            {
              from: ['/docs/team', '/docs/next/team'],
              to: '/community/team',
            },
            {
              from: ['/docs/resources', '/docs/next/resources'],
              to: '/community/resources',
            },
            ...dogfoodingRedirects,
          ],
        } satisfies ClientRedirectsOptions,
      ],
      [
        'ideal-image',

        {
          quality: 70,
          max: 1030,
          min: 640,
          steps: 2,
          // Use false to debug, but it incurs huge perf costs
          disableInDev: true,
        } satisfies IdealImageOptions,
      ],
      [
        'pwa',
        {
          // debug: isDeployPreview,
          offlineModeActivationStrategies: [
            'appInstalled',
            'standalone',
            'queryString',
          ],
          // swRegister: false,
          swCustom: require.resolve('./src/sw.js'), // TODO make it possible to use relative path
          pwaHead: [
            {
              tagName: 'link',
              rel: 'icon',
              href: 'img/docusaurus.png',
            },
            {
              tagName: 'link',
              rel: 'manifest',
              href: 'manifest.json',
            },
            {
              tagName: 'meta',
              name: 'theme-color',
              content: 'rgb(37, 194, 160)',
            },
            {
              tagName: 'meta',
              name: 'apple-mobile-web-app-capable',
              content: 'yes',
            },
            {
              tagName: 'meta',
              name: 'apple-mobile-web-app-status-bar-style',
              content: '#000',
            },
            {
              tagName: 'link',
              rel: 'apple-touch-icon',
              href: 'img/docusaurus.png',
            },
            {
              tagName: 'link',
              rel: 'mask-icon',
              href: 'img/docusaurus.png',
              color: 'rgb(62, 204, 94)',
            },
            {
              tagName: 'meta',
              name: 'msapplication-TileImage',
              content: 'img/docusaurus.png',
            },
            {
              tagName: 'meta',
              name: 'msapplication-TileColor',
              content: '#000',
            },
          ],
        },
      ],
      '@docusaurus/theme-mermaid',
      './src/plugins/featureRequests/FeatureRequestsPlugin.js',
      ...dogfoodingPluginInstances,
    ].filter(Boolean),
    presets: [
      [
        'classic',
        {
          debug: true, // force debug plugin usage
          docs: {
            // routeBasePath: '/',
            path: 'docs',
            sidebarPath: 'sidebars.ts',
            // sidebarCollapsible: false,
            // sidebarCollapsed: true,
            editUrl: ({locale, docPath}) => {
              if (locale !== defaultLocale) {
                return `https://crowdin.com/project/docusaurus-v2/${locale}`;
              }
              // We want users to submit updates to the upstream/next version!
              // Otherwise we risk losing the update on the next release.
              const nextVersionDocsDirPath = 'docs';
              return `https://github.com/facebook/docusaurus/edit/main/website/${nextVersionDocsDirPath}/${docPath}`;
            },
            admonitions: {
              keywords: ['my-custom-admonition'],
            },
            showLastUpdateAuthor: true,
            showLastUpdateTime: true,
            remarkPlugins: [[npm2yarn, {sync: true}], remarkMath, configTabs],
            rehypePlugins: [rehypeKatex],
            disableVersioning: isVersioningDisabled,
            lastVersion:
              isDev ||
              isVersioningDisabled ||
              isDeployPreview ||
              isBranchDeploy ||
              isBuildFast
                ? 'current'
                : getLastStableVersion(),

            onlyIncludeVersions: (() => {
              if (isBuildFast) {
                return ['current'];
              } else if (
                !isVersioningDisabled &&
                (isDev || isDeployPreview || isBranchDeploy)
              ) {
                return ['current', ...versions.slice(0, 2)];
              }
              return undefined;
            })(),
            versions: {
              current: {
                label: `${getNextVersionName()} 🚧`,
              },
            },
          },
          blog: {
            // routeBasePath: '/',
            path: 'blog',
            showLastUpdateAuthor: true,
            showLastUpdateTime: true,
            editUrl: ({locale, blogDirPath, blogPath}) => {
              if (locale !== defaultLocale) {
                return `https://crowdin.com/project/docusaurus-v2/${locale}`;
              }
              return `https://github.com/facebook/docusaurus/edit/main/website/${blogDirPath}/${blogPath}`;
            },
            remarkPlugins: [npm2yarn],
            postsPerPage: 5,
            feedOptions: {
              type: 'all',
              description:
                'Keep up to date with upcoming Docusaurus releases and articles by following our feed!',
              copyright: `Copyright © ${new Date().getFullYear()} Facebook, Inc.`,
              xslt: true,
            },
            blogTitle: 'Docusaurus blog',
            blogDescription: 'Read blog posts about Docusaurus from the team',
            blogSidebarCount: 'ALL',
            blogSidebarTitle: 'All our posts',
            onUntruncatedBlogPosts:
              process.env.DOCUSAURUS_CURRENT_LOCALE !== defaultLocale
                ? 'warn'
                : 'throw',
            onInlineTags:
              process.env.DOCUSAURUS_CURRENT_LOCALE !== defaultLocale
                ? 'warn'
                : 'throw',
          } satisfies BlogOptions,
          pages: {
            remarkPlugins: [npm2yarn],
            editUrl: ({locale, pagesPath}) => {
              if (locale !== defaultLocale) {
                return `https://crowdin.com/project/docusaurus-v2/${locale}`;
              }
              return `https://github.com/facebook/docusaurus/edit/main/website/src/pages/${pagesPath}`;
            },
            showLastUpdateAuthor: true,
            showLastUpdateTime: true,
          } satisfies PageOptions,
          theme: {
            customCss: [
              './src/css/custom.css',
              // relative paths are relative to site dir
              './_dogfooding/dogfooding.css',
            ],
          },
          gtag: !(isDeployPreview || isBranchDeploy)
            ? {
                trackingID: ['G-E5CR2Q1NRE'],
              }
            : undefined,
          sitemap: {
            // Note: /tests/docs already has noIndex: true
            ignorePatterns: ['/tests/{blog,pages}/**'],
            lastmod: 'date',
            priority: null,
            changefreq: null,
          },
        } satisfies Preset.Options,
      ],
    ],

    themeConfig: {
      liveCodeBlock: {
        playgroundPosition: 'bottom',
      },
      docs: {
        sidebar: {
          hideable: true,
          autoCollapseCategories: true,
        },
      },
      colorMode: {
        defaultMode: 'light',
        disableSwitch: false,
        respectPrefersColorScheme: true,
      },
      announcementBar: {
        id: `announcementBar-v${announcedVersion}`,
        // content: `⭐️ If you like Docusaurus, give it a star on <a target="_blank" rel="noopener noreferrer" href="https://github.com/facebook/docusaurus">GitHub</a> and follow us on <a target="_blank" rel="noopener noreferrer" href="https://twitter.com/docusaurus">Twitter ${TwitterSvg}</a>`,
        content: `🎉️ <b><a target="_blank" href="https://docusaurus.io/blog/releases/${announcedVersion}">Docusaurus v${announcedVersion}</a> is out!</b> 🥳️`,
      },
      prism: {
        additionalLanguages: [
          'java',
          'latex',
          'haskell',
          'matlab',
          'PHp',
          'powershell',
          'bash',
          'diff',
          'json',
          'scss',
        ],
        magicComments: [
          {
            className: 'theme-code-block-highlighted-line',
            line: 'highlight-next-line',
            block: {start: 'highlight-start', end: 'highlight-end'},
          },
          {
            className: 'code-block-error-line',
            line: 'This will error',
          },
        ],
        theme: PrismLight,
        darkTheme: PrismDark,
      },
      image: 'img/docusaurus-social-card.jpg',
      // metadata: [{name: 'twitter:card', content: 'summary'}],
      algolia: {
        appId: 'X1Z85QJPUV',
        apiKey: 'bf7211c161e8205da2f933a02534105a',
        indexName: 'docusaurus-2',
        replaceSearchResultPathname:
          isDev || isDeployPreview
            ? {
                from: /^\/docs\/next/g.source,
                to: '/docs',
              }
            : undefined,
      },
      navbar: {
        hideOnScroll: true,
        title: 'Docusaurus',
        logo: {
          alt: '',
          src: 'img/docusaurus.svg',
          srcDark: 'img/docusaurus_keytar.svg',
          width: 32,
          height: 32,
        },
        items: [
          {
            type: 'doc',
            position: 'left',
            docId: 'introduction',
            label: 'Docs',
          },
          {
            type: 'docSidebar',
            position: 'left',
            sidebarId: 'api',
            label: 'API',
          },
          {to: 'blog', label: 'Blog', position: 'left'},
          {to: 'showcase', label: 'Showcase', position: 'left'},
          {
            to: '/community/support',
            label: 'Community',
            position: 'left',
            activeBaseRegex: `/community/`,
          },
          // This item links to a draft doc: only displayed in dev
          {
            type: 'doc',
            docId: 'index',
            label: 'Tests',
            docsPluginId: 'docs-tests',
          },
          isDev && {to: '/__docusaurus/debug', label: 'Debug'},
          // Custom item for dogfooding: only displayed in /tests/ routes
          {
            type: 'custom-dogfood-navbar-item',
            content: '😉',
          },
          // Right
          {
            type: 'docsVersionDropdown',
            position: 'right',
            dropdownActiveClassDisabled: true,
            dropdownItemsAfter: [
              {
                type: 'html',
                value: '<hr class="dropdown-separator">',
              },
              {
                type: 'html',
                className: 'dropdown-archived-versions',
                value: '<b>Archived versions</b>',
              },
              ...ArchivedVersionsDropdownItems.map(
                ([versionName, versionUrl]) => ({
                  label: versionName,
                  href: versionUrl,
                }),
              ),
              {
                href: 'https://v1.docusaurus.io',
                label: '1.x.x',
              },
              {
                type: 'html',
                value: '<hr class="dropdown-separator">',
              },
              {
                to: '/versions',
                label: 'All versions',
              },
            ],
          },
          {
            type: 'localeDropdown',
            position: 'right',
            dropdownItemsAfter: [
              {
                type: 'html',
                value: '<hr style="margin: 0.3rem 0;">',
              },
              {
                href: 'https://github.com/facebook/docusaurus/issues/3526',
                label: 'Help Us Translate',
              },
            ],
          },
          {
            href: 'https://github.com/facebook/docusaurus',
            position: 'right',
            className: 'header-github-link',
            'aria-label': 'GitHub repository',
          },
        ]
          // TODO fix type
          .filter(Boolean) as NonNullable<
          Preset.ThemeConfig['navbar']
        >['items'],
      },
      footer: {
        style: 'dark',
        links: [
          {
            title: 'Learn',
            items: [
              {
                label: 'Introduction',
                to: 'docs',
              },
              {
                label: 'Installation',
                to: 'docs/installation',
              },
              {
                label: 'Migration from v1 to v2',
                to: 'docs/migration',
              },
            ],
          },
          {
            title: 'Community',
            items: [
              {
                label: 'Stack Overflow',
                href: 'https://stackoverflow.com/questions/tagged/docusaurus',
              },
              {
                label: 'Feature Requests',
                to: '/feature-requests',
              },
              {
                label: 'Discord',
                href: 'https://discordapp.com/invite/docusaurus',
              },
              {
                label: 'Help',
                to: '/community/support',
              },
            ],
          },
          {
            title: 'More',
            items: [
              {
                label: 'Blog',
                to: 'blog',
              },
              {
                label: 'Changelog',
                to: '/changelog',
              },
              {
                label: 'GitHub',
                href: 'https://github.com/facebook/docusaurus',
              },
              {
                label: 'Twitter',
                href: 'https://twitter.com/docusaurus',
              },
              {
                html: `
                <a href="https://www.netlify.com" target="_blank" rel="noreferrer noopener" aria-label="Deploys by Netlify">
                  <img src="https://www.netlify.com/img/global/badges/netlify-color-accent.svg" alt="Deploys by Netlify" width="114" height="51" />
                </a>
              `,
              },
              {
                html: `
                <a href="https://argos-ci.com" target="_blank" rel="noreferrer noopener" aria-label="Covered by Argos">
                  <img src="https://argos-ci.com/badge.svg" alt="Covered by Argos" width="133" height="20" />
                </a>
              `,
              },
            ],
          },
          {
            title: 'Legal',
            // Please don't remove the privacy and terms, it's a legal
            // requirement.
            items: [
              {
                label: 'Privacy',
                href: 'https://opensource.facebook.com/legal/privacy/',
              },
              {
                label: 'Terms',
                href: 'https://opensource.facebook.com/legal/terms/',
              },
              {
                label: 'Cookie Policy',
                href: 'https://opensource.facebook.com/legal/cookie-policy/',
              },
            ],
          },
        ],
        logo: {
          alt: 'Meta Open Source Logo',
          src: '/img/meta_opensource_logo_negative.svg',
          href: 'https://opensource.fb.com',
        },
        copyright: `Copyright © ${new Date().getFullYear()} Meta Platforms, Inc. Built with Docusaurus.`,
      },
    } satisfies Preset.ThemeConfig,
  } satisfies Config;
}<|MERGE_RESOLUTION|>--- conflicted
+++ resolved
@@ -8,8 +8,6 @@
 import npm2yarn from '@docusaurus/remark-plugin-npm2yarn';
 import remarkMath from 'remark-math';
 import rehypeKatex from 'rehype-katex';
-import {RsdoctorRspackMultiplePlugin} from '@rsdoctor/rspack-plugin';
-
 import configTabs from './src/remark/configTabs';
 import RsdoctorPlugin from './src/plugins/rsdoctor/RsdoctorPlugin';
 
@@ -27,7 +25,7 @@
 import PrismLight from './src/utils/prismLight';
 import PrismDark from './src/utils/prismDark';
 
-import type {Config, DocusaurusConfig, PluginConfig} from '@docusaurus/types';
+import type {Config, DocusaurusConfig} from '@docusaurus/types';
 
 import type * as Preset from '@docusaurus/preset-classic';
 import type {Options as DocsOptions} from '@docusaurus/plugin-content-docs';
@@ -35,22 +33,6 @@
 import type {Options as PageOptions} from '@docusaurus/plugin-content-pages';
 import type {Options as IdealImageOptions} from '@docusaurus/plugin-ideal-image';
 import type {Options as ClientRedirectsOptions} from '@docusaurus/plugin-client-redirects';
-
-const RsdoctorPlugin: PluginConfig = () => {
-  console.log('RsdoctorPlugin enabled');
-  return {
-    name: 'docusaurus-rsdoctor-plugin',
-    configureWebpack: () => {
-      return {
-        plugins: [
-          new RsdoctorRspackMultiplePlugin({
-            // plugin options
-          }),
-        ],
-      };
-    },
-  };
-};
 
 const ArchivedVersionsDropdownItems = Object.entries(VersionsArchived).splice(
   0,
@@ -277,11 +259,7 @@
     ],
     themes: ['live-codeblock', ...dogfoodingThemeInstances],
     plugins: [
-<<<<<<< HEAD
-      process.env.RSDOCTOR ? RsdoctorPlugin : null,
-=======
       RsdoctorPlugin,
->>>>>>> 5bab0b54
       [
         './src/plugins/changelog/index.js',
         {
@@ -429,7 +407,7 @@
       '@docusaurus/theme-mermaid',
       './src/plugins/featureRequests/FeatureRequestsPlugin.js',
       ...dogfoodingPluginInstances,
-    ].filter(Boolean),
+    ],
     presets: [
       [
         'classic',
