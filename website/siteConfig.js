/**
 * Copyright (c) 2017-present, Facebook, Inc.
 *
 * This source code is licensed under the MIT license found in the
 * LICENSE file in the root directory of this source tree.
 */

/* List of projects/orgs using your project for the users page */
const users = require('./data/users.json');

const siteConfig = {
  title: 'Docusaurus',
  tagline: 'Easy to Maintain Open Source Documentation Websites',
  url: 'https://docusaurus.io',
  baseUrl: '/',
  organizationName: 'facebook',
  projectName: 'Docusaurus',
  cname: 'docusaurus.io',
  noIndex: false,
  users,
  editUrl: 'https://github.com/facebook/docusaurus/edit/master/docs/',
  headerLinks: [
    {doc: 'installation', label: 'Docs'},
    {page: 'help', label: 'Help'},
    {page: 'users', label: 'Users'},
    {page: 'about-slash', label: 'About /'},
    {blog: true, label: 'Blog'},
    {
      href: 'https://github.com/facebook/docusaurus',
      label: 'GitHub',
    },
  ],
  headerIcon: 'img/docusaurus.svg',
  footerIcon: 'img/docusaurus_monochrome.svg',
  favicon: 'img/docusaurus.ico',
  algolia: {
    apiKey: '3eb9507824b8be89e7a199ecaa1a9d2c',
    indexName: 'docusaurus',
  },
  colors: {
    primaryColor: '#2E8555',
    secondaryColor: '#205C3B',
  },
  translationRecruitingLink: 'https://crowdin.com/project/docusaurus',
  copyright: 'Copyright © ' + new Date().getFullYear() + ' Facebook Inc.',
  highlight: {
    theme: 'atom-one-dark',
  },
  scripts: [
    'https://buttons.github.io/buttons.js',
    'https://cdnjs.cloudflare.com/ajax/libs/clipboard.js/2.0.0/clipboard.min.js',
    '/js/code-blocks-buttons.js',
  ],
  stylesheets: [
    '/css/code-blocks-buttons.css',
  ],
  gaTrackingId: 'UA-44373548-31',
  facebookAppId: '199138890728411',
  facebookComments: true,
  twitter: 'true',
  twitterUsername: 'docusaurus',
  ogImage: 'img/docusaurus.png',
  twitterImage: 'img/docusaurus.png',
  onPageNav: 'separate',
<<<<<<< HEAD
  cleanUrl: true
=======
  scrollToTop: true,
  scrollToTopOptions: {
    zIndex: 100
  }
>>>>>>> aee25521
};

module.exports = siteConfig;<|MERGE_RESOLUTION|>--- conflicted
+++ resolved
@@ -62,14 +62,11 @@
   ogImage: 'img/docusaurus.png',
   twitterImage: 'img/docusaurus.png',
   onPageNav: 'separate',
-<<<<<<< HEAD
   cleanUrl: true
-=======
   scrollToTop: true,
   scrollToTopOptions: {
     zIndex: 100
   }
->>>>>>> aee25521
 };
 
 module.exports = siteConfig;