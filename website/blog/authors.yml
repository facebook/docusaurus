--- conflicted
+++ resolved
@@ -3,64 +3,46 @@
   title: Developer Advocate at Meta
   url: https://twitter.com/JoelMarcey
   image_url: https://github.com/JoelMarcey.png
-  email: jimarcey@gmail.com
-<<<<<<< HEAD
-  twitter: JoelMarcey
   page: true
-=======
   socials:
     x: joelmarcey
     github: JoelMarcey
->>>>>>> a6de0f27
 
 zpao:
   name: Paul O’Shannessy
   title: Engineering Manager at Meta
   url: https://x.com/zpao
   image_url: https://github.com/zpao.png
-<<<<<<< HEAD
-  email: jimarcey@gmail.com
-  twitter: zpao
   page: true
-=======
   socials:
     x: zpao
     github: zpao
->>>>>>> a6de0f27
 
 slorber:
   name: Sébastien Lorber
   title: Docusaurus maintainer, This Week In React editor
   url: https://thisweekinreact.com
   image_url: https://github.com/slorber.png
-<<<<<<< HEAD
-  twitter: sebastienlorber
-  email: sebastien@thisweekinreact.com
   page: true
   description: >
     A freelance React and React-Native developer near Paris and Docusaurus maintainer. Also runs ThisWeekInReact.com, a newsletter to stay updated with the React ecosystem.
 
-=======
+
   socials:
     x: sebastienlorber
     linkedin: sebastienlorber
     github: slorber
     newsletter: https://thisweekinreact.com
->>>>>>> a6de0f27
 
 yangshun:
   name: Yangshun Tay
   title: Front End Engineer at Meta
   url: https://github.com/yangshun
   image_url: https://github.com/yangshun.png
-  email: tay.yang.shun@gmail.com
-<<<<<<< HEAD
   page: true
-=======
   socials:
     x: yangshunz
     github: yangshun
->>>>>>> a6de0f27
 
 lex111:
   name: Alexey Pyltsyn
