--- conflicted
+++ resolved
@@ -116,12 +116,6 @@
     "stylelint": "^14.16.1",
     "stylelint-config-prettier": "^9.0.5",
     "stylelint-config-standard": "^29.0.0",
-<<<<<<< HEAD
-    "typescript": "~5.2.2"
-  },
-  "packageManager": "yarn@1.22.21+sha1.1959a18351b811cdeedbd484a8f86c3cc3bbaf72"
-=======
     "typescript": "~5.5.2"
   }
->>>>>>> 026a317f
 }