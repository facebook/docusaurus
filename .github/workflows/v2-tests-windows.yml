--- conflicted
+++ resolved
@@ -11,11 +11,7 @@
     runs-on: windows-latest
     strategy:
       matrix:
-<<<<<<< HEAD
-        node: ["12", "14"]
-=======
         node: ['14', '16', '17']
->>>>>>> 92473323
     steps:
       - name: Support longpaths
         run: git config --system core.longpaths true
