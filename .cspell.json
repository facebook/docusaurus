{
  "version": "0.2",
  "gitignoreRoot": ".",
  "useGitignore": true,
  "dictionaries": [
    "css",
    "html",
    "fonts",
    "typescript",
    "softwareTerms",
    "companies",
    "lorem-ipsum",
    "project-words"
  ],
  "dictionaryDefinitions": [
    {
      "name": "project-words",
      "path": "./project-words.txt",
      "noSuggest": true
    }
  ],
  "ignorePaths": [
    "CHANGELOG.md",
    "examples",
    "packages/docusaurus-theme-translations/locales",
    "__tests__",
    "package.json",
    "yarn.lock",
    "project-words.txt",
    "website/src/data/users.tsx",
    "*.xyz",
    "*.docx",
    "versioned_docs",
<<<<<<< HEAD
    ".yarn",
    ".yarnrc.yml"
=======
    "*.min.*"
>>>>>>> bcb15336
  ],
  "ignoreRegExpList": ["Email", "Urls", "#[\\w-]*"]
}<|MERGE_RESOLUTION|>--- conflicted
+++ resolved
@@ -31,12 +31,9 @@
     "*.xyz",
     "*.docx",
     "versioned_docs",
-<<<<<<< HEAD
     ".yarn",
-    ".yarnrc.yml"
-=======
+    ".yarnrc.yml",
     "*.min.*"
->>>>>>> bcb15336
   ],
   "ignoreRegExpList": ["Email", "Urls", "#[\\w-]*"]
 }