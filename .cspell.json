--- conflicted
+++ resolved
@@ -31,11 +31,7 @@
     "*.xyz",
     "*.docx",
     "versioned_docs",
-<<<<<<< HEAD
-    "*.min.css"
-=======
     "*.min.*"
->>>>>>> 0e13356e
   ],
   "ignoreRegExpList": ["Email", "Urls", "#[\\w-]*"]
 }